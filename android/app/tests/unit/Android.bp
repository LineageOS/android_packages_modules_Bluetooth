package {
    default_applicable_licenses: ["Android-Apache-2.0"],
}

<<<<<<< HEAD
android_test {
    name: "BluetoothInstrumentationTests",

    // We only want this apk build for tests.
    certificate: "bluetooth",
=======
java_defaults {
    name: "BluetoothInstrumentationTestsDefaults",
>>>>>>> 491183fe
    defaults: ["framework-bluetooth-tests-defaults"],

    min_sdk_version: "current",
    target_sdk_version: "current",
    libs: [
        "javax.obex",
        "android.test.runner",
        "telephony-common",
        "libprotobuf-java-micro",
        "android.test.base",
        "android.test.mock",
    ],

    static_libs: [
        "androidx.media_media",
        "androidx.test.ext.truth",
        "androidx.test.rules",
        "mockito-target",
        "androidx.test.espresso.intents",
        "gson-prebuilt-jar",
        "androidx.room_room-migration",
        "androidx.room_room-runtime",
        "androidx.room_room-testing",
        "truth-prebuilt",
        "PlatformProperties",
        "framework-bluetooth-pre-jarjar",
    ],

    asset_dirs: ["src/com/android/bluetooth/btservice/storage/schemas"],

    // Include all test java files.
    srcs: ["src/**/*.java"],
    jacoco: {
        include_filter: ["android.bluetooth.*"],
        exclude_filter: [],
    },
    platform_apis: true,

    test_suites: [
        "device-tests",
        "mts-bluetooth",
    ],

    instrumentation_for: "Bluetooth",
}

android_test {
    name: "BluetoothInstrumentationTests",
    defaults: ["BluetoothInstrumentationTestsDefaults"],
}

android_test {
    name: "GoogleBluetoothInstrumentationTests",
    defaults: ["BluetoothInstrumentationTestsDefaults"],
    test_config: "GoogleAndroidTest.xml",
    instrumentation_target_package: "com.google.android.bluetooth",
}<|MERGE_RESOLUTION|>--- conflicted
+++ resolved
@@ -2,16 +2,8 @@
     default_applicable_licenses: ["Android-Apache-2.0"],
 }
 
-<<<<<<< HEAD
-android_test {
-    name: "BluetoothInstrumentationTests",
-
-    // We only want this apk build for tests.
-    certificate: "bluetooth",
-=======
 java_defaults {
     name: "BluetoothInstrumentationTestsDefaults",
->>>>>>> 491183fe
     defaults: ["framework-bluetooth-tests-defaults"],
 
     min_sdk_version: "current",
