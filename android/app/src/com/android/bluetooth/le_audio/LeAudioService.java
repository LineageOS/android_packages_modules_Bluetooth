/*
 * Copyright 2020 HIMSA II K/S - www.himsa.com.
 * Represented by EHIMA - www.ehima.com
 *
 * Licensed under the Apache License, Version 2.0 (the "License");
 * you may not use this file except in compliance with the License.
 * You may obtain a copy of the License at
 *
 *      http://www.apache.org/licenses/LICENSE-2.0
 *
 * Unless required by applicable law or agreed to in writing, software
 * distributed under the License is distributed on an "AS IS" BASIS,
 * WITHOUT WARRANTIES OR CONDITIONS OF ANY KIND, either express or implied.
 * See the License for the specific language governing permissions and
 * limitations under the License.
 */

package com.android.bluetooth.le_audio;

import static android.Manifest.permission.BLUETOOTH_CONNECT;
import static android.bluetooth.IBluetoothLeAudio.LE_AUDIO_GROUP_ID_INVALID;

import static com.android.bluetooth.Utils.enforceBluetoothPrivilegedPermission;

import android.annotation.RequiresPermission;
import android.annotation.SuppressLint;
import android.bluetooth.BluetoothDevice;
import android.bluetooth.BluetoothLeAudio;
import android.bluetooth.BluetoothLeAudioCodecConfig;
import android.bluetooth.BluetoothLeAudioCodecStatus;
import android.bluetooth.BluetoothLeAudioContentMetadata;
import android.bluetooth.BluetoothLeBroadcastMetadata;
import android.bluetooth.BluetoothProfile;
import android.bluetooth.BluetoothStatusCodes;
import android.bluetooth.BluetoothUuid;
import android.bluetooth.IBluetoothLeAudio;
import android.bluetooth.IBluetoothLeAudioCallback;
import android.bluetooth.IBluetoothLeBroadcastCallback;
import android.content.AttributionSource;
import android.content.BroadcastReceiver;
import android.content.Context;
import android.content.Intent;
import android.content.IntentFilter;
import android.media.AudioManager;
import android.media.BluetoothProfileConnectionInfo;
import android.os.Handler;
import android.os.HandlerThread;
import android.os.Looper;
import android.os.Parcel;
import android.os.ParcelUuid;
import android.os.RemoteCallbackList;
import android.os.RemoteException;
import android.sysprop.BluetoothProperties;
import android.util.Log;
import android.util.Pair;

import com.android.bluetooth.Utils;
import com.android.bluetooth.btservice.AdapterService;
import com.android.bluetooth.btservice.ProfileService;
import com.android.bluetooth.btservice.ServiceFactory;
import com.android.bluetooth.btservice.storage.DatabaseManager;
import com.android.bluetooth.mcp.McpService;
import com.android.bluetooth.tbs.TbsGatt;
import com.android.bluetooth.vc.VolumeControlService;
import com.android.internal.annotations.GuardedBy;
import com.android.internal.annotations.VisibleForTesting;
import com.android.modules.utils.SynchronousResultReceiver;

import java.util.ArrayList;
import java.util.Collections;
import java.util.HashMap;
import java.util.LinkedHashMap;
import java.util.List;
import java.util.Map;
import java.util.Objects;
import java.util.concurrent.ConcurrentHashMap;

/**
 * Provides Bluetooth LeAudio profile, as a service in the Bluetooth application.
 * @hide
 */
public class LeAudioService extends ProfileService {
    private static final boolean DBG = true;
    private static final String TAG = "LeAudioService";

    // Timeout for state machine thread join, to prevent potential ANR.
    private static final int SM_THREAD_JOIN_TIMEOUT_MS = 1000;

    // Upper limit of all LeAudio devices: Bonded or Connected
    private static final int MAX_LE_AUDIO_STATE_MACHINES = 10;
    private static LeAudioService sLeAudioService;

    /**
     * Indicates group audio support for input direction
     */
    private static final int AUDIO_DIRECTION_INPUT_BIT = 0x01;

    /**
     * Indicates group audio support for output direction
     */
    private static final int AUDIO_DIRECTION_OUTPUT_BIT = 0x02;

    /*
     * Indicates no active contexts
     */
    private static final int ACTIVE_CONTEXTS_NONE = 0;

    private AdapterService mAdapterService;
    private DatabaseManager mDatabaseManager;
    private HandlerThread mStateMachinesThread;
    private volatile BluetoothDevice mActiveAudioOutDevice;
    private volatile BluetoothDevice mActiveAudioInDevice;
    private LeAudioCodecConfig mLeAudioCodecConfig;
    private Object mGroupLock = new Object();
    ServiceFactory mServiceFactory = new ServiceFactory();

    LeAudioNativeInterface mLeAudioNativeInterface;
    boolean mLeAudioNativeIsInitialized = false;
    LeAudioBroadcasterNativeInterface mLeAudioBroadcasterNativeInterface = null;
    @VisibleForTesting
    AudioManager mAudioManager;
    LeAudioTmapGattServer mTmapGattServer;

    @VisibleForTesting
    RemoteCallbackList<IBluetoothLeBroadcastCallback> mBroadcastCallbacks;

    @VisibleForTesting
    RemoteCallbackList<IBluetoothLeAudioCallback> mLeAudioCallbacks;

    private class LeAudioGroupDescriptor {
        LeAudioGroupDescriptor() {
            mIsConnected = false;
            mIsActive = false;
            mActiveContexts = ACTIVE_CONTEXTS_NONE;
            mCodecStatus = null;
            mLostLeadDeviceWhileStreaming = null;
        }

        public Boolean mIsConnected;
        public Boolean mIsActive;
        public Integer mActiveContexts;
        public BluetoothLeAudioCodecStatus mCodecStatus;
        /* This can be non empty only for the streaming time */
        BluetoothDevice mLostLeadDeviceWhileStreaming;
    }

    List<BluetoothLeAudioCodecConfig> mInputLocalCodecCapabilities = new ArrayList<>();
    List<BluetoothLeAudioCodecConfig> mOutputLocalCodecCapabilities = new ArrayList<>();

    @GuardedBy("mGroupLock")
    private final Map<Integer, LeAudioGroupDescriptor> mGroupDescriptors = new LinkedHashMap<>();
    private final Map<BluetoothDevice, LeAudioStateMachine> mStateMachines = new LinkedHashMap<>();

    @GuardedBy("mGroupLock")
    private final Map<BluetoothDevice, Integer> mDeviceGroupIdMap = new ConcurrentHashMap<>();
    private final Map<BluetoothDevice, Integer> mDeviceAudioLocationMap = new ConcurrentHashMap<>();

    private final int mContextSupportingInputAudio =
            BluetoothLeAudio.CONTEXT_TYPE_COMMUNICATION | BluetoothLeAudio.CONTEXT_TYPE_MAN_MACHINE;

    private final int mContextSupportingOutputAudio = BluetoothLeAudio.CONTEXT_TYPE_COMMUNICATION |
            BluetoothLeAudio.CONTEXT_TYPE_MEDIA |
            BluetoothLeAudio.CONTEXT_TYPE_INSTRUCTIONAL |
            BluetoothLeAudio.CONTEXT_TYPE_ATTENTION_SEEKING |
            BluetoothLeAudio.CONTEXT_TYPE_IMMEDIATE_ALERT |
            BluetoothLeAudio.CONTEXT_TYPE_MAN_MACHINE |
            BluetoothLeAudio.CONTEXT_TYPE_EMERGENCY_ALERT |
            BluetoothLeAudio.CONTEXT_TYPE_RINGTONE |
            BluetoothLeAudio.CONTEXT_TYPE_TV |
            BluetoothLeAudio.CONTEXT_TYPE_LIVE |
            BluetoothLeAudio.CONTEXT_TYPE_GAME;

    private BroadcastReceiver mBondStateChangedReceiver;
    private BroadcastReceiver mConnectionStateChangedReceiver;
    private BroadcastReceiver mMuteStateChangedReceiver;
    private int mStoredRingerMode = -1;
    private Handler mHandler = new Handler(Looper.getMainLooper());

    private final Map<Integer, Integer> mBroadcastStateMap = new HashMap<>();
    private final Map<Integer, Boolean> mBroadcastsPlaybackMap = new HashMap<>();
    private final Map<Integer, BluetoothLeBroadcastMetadata> mBroadcastMetadataList =
            new HashMap<>();

    @Override
    protected IProfileServiceBinder initBinder() {
        return new BluetoothLeAudioBinder(this);
    }

    public static boolean isEnabled() {
        return BluetoothProperties.isProfileBapUnicastClientEnabled().orElse(false);
    }

    @Override
    protected void create() {
        Log.i(TAG, "create()");
    }

    @Override
    protected boolean start() {
        Log.i(TAG, "start()");
        if (sLeAudioService != null) {
            throw new IllegalStateException("start() called twice");
        }

        mAdapterService = Objects.requireNonNull(AdapterService.getAdapterService(),
                "AdapterService cannot be null when LeAudioService starts");
        mLeAudioNativeInterface = Objects.requireNonNull(LeAudioNativeInterface.getInstance(),
                "LeAudioNativeInterface cannot be null when LeAudioService starts");
        mDatabaseManager = Objects.requireNonNull(mAdapterService.getDatabase(),
                "DatabaseManager cannot be null when LeAudioService starts");

        mAudioManager = getSystemService(AudioManager.class);
        Objects.requireNonNull(mAudioManager,
                "AudioManager cannot be null when LeAudioService starts");

        // Start handler thread for state machines
        mStateMachines.clear();
        mStateMachinesThread = new HandlerThread("LeAudioService.StateMachines");
        mStateMachinesThread.start();

        mDeviceAudioLocationMap.clear();
        mBroadcastStateMap.clear();
        mBroadcastMetadataList.clear();
        mBroadcastsPlaybackMap.clear();

        synchronized (mGroupLock) {
            mDeviceGroupIdMap.clear();
            mGroupDescriptors.clear();
        }

        // Setup broadcast receivers
        IntentFilter filter = new IntentFilter();
        filter.addAction(BluetoothDevice.ACTION_BOND_STATE_CHANGED);
        mBondStateChangedReceiver = new BondStateChangedReceiver();
        registerReceiver(mBondStateChangedReceiver, filter);
        filter = new IntentFilter();
        filter.addAction(BluetoothLeAudio.ACTION_LE_AUDIO_CONNECTION_STATE_CHANGED);
        mConnectionStateChangedReceiver = new ConnectionStateChangedReceiver();
        registerReceiver(mConnectionStateChangedReceiver, filter);
        filter = new IntentFilter();
        filter.addAction(AudioManager.RINGER_MODE_CHANGED_ACTION);
        mMuteStateChangedReceiver = new MuteStateChangedReceiver();
        registerReceiver(mMuteStateChangedReceiver, filter);

        mLeAudioCallbacks = new RemoteCallbackList<IBluetoothLeAudioCallback>();

        int tmapRoleMask =
                LeAudioTmapGattServer.TMAP_ROLE_FLAG_CG | LeAudioTmapGattServer.TMAP_ROLE_FLAG_UMS;

        // Initialize Broadcast native interface
        if (mAdapterService.isLeAudioBroadcastSourceSupported()) {
            mBroadcastCallbacks = new RemoteCallbackList<IBluetoothLeBroadcastCallback>();
            mLeAudioBroadcasterNativeInterface = Objects.requireNonNull(
                    LeAudioBroadcasterNativeInterface.getInstance(),
                    "LeAudioBroadcasterNativeInterface cannot be null when LeAudioService starts");
            mLeAudioBroadcasterNativeInterface.init();
            tmapRoleMask |= LeAudioTmapGattServer.TMAP_ROLE_FLAG_BMS;
        } else {
            Log.w(TAG, "Le Audio Broadcasts not supported.");
        }

        // the role mask is fixed in Android
        if (mTmapGattServer != null) {
            throw new IllegalStateException("TMAP GATT server started before start() is called");
        }
        mTmapGattServer = LeAudioObjectsFactory.getInstance().getTmapGattServer(this);
        mTmapGattServer.start(tmapRoleMask);

        // Mark service as started
        setLeAudioService(this);

        // Setup codec config
        mLeAudioCodecConfig = new LeAudioCodecConfig(this);

        // Delay the call to init by posting it. This ensures TBS and MCS are fully initialized
        // before we start accepting connections
        mHandler.post(this::init);

        return true;
    }

    private void init() {
        LeAudioNativeInterface nativeInterface = mLeAudioNativeInterface;
        if (nativeInterface == null) {
            Log.w(TAG, "the service is stopped. ignore init()");
            return;
        }
        nativeInterface.init(mLeAudioCodecConfig.getCodecConfigOffloading());
    }

    @Override
    protected boolean stop() {
        Log.i(TAG, "stop()");
        if (sLeAudioService == null) {
            Log.w(TAG, "stop() called before start()");
            return true;
        }

        mHandler.removeCallbacks(this::init);
        setActiveDevice(null);

        if (mTmapGattServer == null) {
            Log.w(TAG, "TMAP GATT server should never be null before stop() is called");
        } else {
            mTmapGattServer.stop();
            mTmapGattServer = null;
        }

        //Don't wait for async call with INACTIVE group status, clean active
        //device for active group.
        synchronized (mGroupLock) {
            for (Map.Entry<Integer, LeAudioGroupDescriptor> entry : mGroupDescriptors.entrySet()) {
                LeAudioGroupDescriptor descriptor = entry.getValue();
                Integer group_id = entry.getKey();
                if (descriptor.mIsActive) {
                    descriptor.mIsActive = false;
                    updateActiveDevices(group_id, descriptor.mActiveContexts,
                            ACTIVE_CONTEXTS_NONE, descriptor.mIsActive);
                    break;
                }
            }
            mDeviceGroupIdMap.clear();
            mGroupDescriptors.clear();
        }

        // Cleanup native interfaces
        mLeAudioNativeInterface.cleanup();
        mLeAudioNativeInterface = null;
        mLeAudioNativeIsInitialized = false;

        // Set the service and BLE devices as inactive
        setLeAudioService(null);

        // Unregister broadcast receivers
        unregisterReceiver(mBondStateChangedReceiver);
        mBondStateChangedReceiver = null;
        unregisterReceiver(mConnectionStateChangedReceiver);
        mConnectionStateChangedReceiver = null;
        unregisterReceiver(mMuteStateChangedReceiver);
        mMuteStateChangedReceiver = null;

        // Destroy state machines and stop handler thread
        synchronized (mStateMachines) {
            for (LeAudioStateMachine sm : mStateMachines.values()) {
                sm.doQuit();
                sm.cleanup();
            }
            mStateMachines.clear();
        }

        mDeviceAudioLocationMap.clear();

        if (mBroadcastCallbacks != null) {
            mBroadcastCallbacks.kill();
        }

        if (mLeAudioCallbacks != null) {
            mLeAudioCallbacks.kill();
        }

        mBroadcastStateMap.clear();
        mBroadcastsPlaybackMap.clear();
        mBroadcastMetadataList.clear();

        if (mLeAudioBroadcasterNativeInterface != null) {
            mLeAudioBroadcasterNativeInterface.cleanup();
            mLeAudioBroadcasterNativeInterface = null;
        }

        if (mStateMachinesThread != null) {
            try {
                mStateMachinesThread.quitSafely();
                mStateMachinesThread.join(SM_THREAD_JOIN_TIMEOUT_MS);
                mStateMachinesThread = null;
            } catch (InterruptedException e) {
                // Do not rethrow as we are shutting down anyway
            }
        }

        mAdapterService = null;
        mAudioManager = null;

        return true;
    }

    @Override
    protected void cleanup() {
        Log.i(TAG, "cleanup()");
    }

    public static synchronized LeAudioService getLeAudioService() {
        if (sLeAudioService == null) {
            Log.w(TAG, "getLeAudioService(): service is NULL");
            return null;
        }
        if (!sLeAudioService.isAvailable()) {
            Log.w(TAG, "getLeAudioService(): service is not available");
            return null;
        }
        return sLeAudioService;
    }

    private static synchronized void setLeAudioService(LeAudioService instance) {
        if (DBG) {
            Log.d(TAG, "setLeAudioService(): set to: " + instance);
        }
        sLeAudioService = instance;
    }

    public boolean connect(BluetoothDevice device) {
        if (DBG) {
            Log.d(TAG, "connect(): " + device);
        }

        if (getConnectionPolicy(device) == BluetoothProfile.CONNECTION_POLICY_FORBIDDEN) {
            Log.e(TAG, "Cannot connect to " + device + " : CONNECTION_POLICY_FORBIDDEN");
            return false;
        }
        ParcelUuid[] featureUuids = mAdapterService.getRemoteUuids(device);
        if (!Utils.arrayContains(featureUuids, BluetoothUuid.LE_AUDIO)) {
            Log.e(TAG, "Cannot connect to " + device + " : Remote does not have LE_AUDIO UUID");
            return false;
        }

        synchronized (mStateMachines) {
            LeAudioStateMachine sm = getOrCreateStateMachine(device);
            if (sm == null) {
                Log.e(TAG, "Ignored connect request for " + device + " : no state machine");
                return false;
            }
            sm.sendMessage(LeAudioStateMachine.CONNECT);
        }

        return true;
    }

    /**
     * Disconnects LE Audio for the remote bluetooth device
     *
     * @param device is the device with which we would like to disconnect LE Audio
     * @return true if profile disconnected, false if device not connected over LE Audio
     */
    public boolean disconnect(BluetoothDevice device) {
        if (DBG) {
            Log.d(TAG, "disconnect(): " + device);
        }

        // Disconnect this device
        synchronized (mStateMachines) {
            LeAudioStateMachine sm = mStateMachines.get(device);
            if (sm == null) {
                Log.e(TAG, "Ignored disconnect request for " + device
                        + " : no state machine");
                return false;
            }
            sm.sendMessage(LeAudioStateMachine.DISCONNECT);
        }

        return true;
    }

    public List<BluetoothDevice> getConnectedDevices() {
        synchronized (mStateMachines) {
            List<BluetoothDevice> devices = new ArrayList<>();
            for (LeAudioStateMachine sm : mStateMachines.values()) {
                if (sm.isConnected()) {
                    devices.add(sm.getDevice());
                }
            }
            return devices;
        }
    }

    BluetoothDevice getConnectedGroupLeadDevice(int groupId) {
        if (mActiveAudioOutDevice != null
                && getGroupId(mActiveAudioOutDevice) == groupId) {
            return mActiveAudioOutDevice;
        }
        return getFirstDeviceFromGroup(groupId);
    }

    List<BluetoothDevice> getDevicesMatchingConnectionStates(int[] states) {
        ArrayList<BluetoothDevice> devices = new ArrayList<>();
        if (states == null) {
            return devices;
        }
        final BluetoothDevice[] bondedDevices = mAdapterService.getBondedDevices();
        if (bondedDevices == null) {
            return devices;
        }
        synchronized (mStateMachines) {
            for (BluetoothDevice device : bondedDevices) {
                final ParcelUuid[] featureUuids = device.getUuids();
                if (!Utils.arrayContains(featureUuids, BluetoothUuid.LE_AUDIO)) {
                    continue;
                }
                int connectionState = BluetoothProfile.STATE_DISCONNECTED;
                LeAudioStateMachine sm = mStateMachines.get(device);
                if (sm != null) {
                    connectionState = sm.getConnectionState();
                }
                for (int state : states) {
                    if (connectionState == state) {
                        devices.add(device);
                        break;
                    }
                }
            }
            return devices;
        }
    }

    /**
     * Get the list of devices that have state machines.
     *
     * @return the list of devices that have state machines
     */
    @VisibleForTesting
    List<BluetoothDevice> getDevices() {
        List<BluetoothDevice> devices = new ArrayList<>();
        synchronized (mStateMachines) {
            for (LeAudioStateMachine sm : mStateMachines.values()) {
                devices.add(sm.getDevice());
            }
            return devices;
        }
    }

    /**
     * Get the current connection state of the profile
     *
     * @param device is the remote bluetooth device
     * @return {@link BluetoothProfile#STATE_DISCONNECTED} if this profile is disconnected,
     * {@link BluetoothProfile#STATE_CONNECTING} if this profile is being connected,
     * {@link BluetoothProfile#STATE_CONNECTED} if this profile is connected, or
     * {@link BluetoothProfile#STATE_DISCONNECTING} if this profile is being disconnected
     */
    public int getConnectionState(BluetoothDevice device) {
        synchronized (mStateMachines) {
            LeAudioStateMachine sm = mStateMachines.get(device);
            if (sm == null) {
                return BluetoothProfile.STATE_DISCONNECTED;
            }
            return sm.getConnectionState();
        }
    }

    /**
     * Add device to the given group.
     * @param groupId group ID the device is being added to
     * @param device the active device
     * @return true on success, otherwise false
     */
    boolean groupAddNode(int groupId, BluetoothDevice device) {
        if (!mLeAudioNativeIsInitialized) {
            Log.e(TAG, "Le Audio not initialized properly.");
            return false;
        }
        return mLeAudioNativeInterface.groupAddNode(groupId, device);
    }

    /**
     * Remove device from a given group.
     * @param groupId group ID the device is being removed from
     * @param device the active device
     * @return true on success, otherwise false
     */
    boolean groupRemoveNode(int groupId, BluetoothDevice device) {
        if (!mLeAudioNativeIsInitialized) {
            Log.e(TAG, "Le Audio not initialized properly.");
            return false;
        }
        return mLeAudioNativeInterface.groupRemoveNode(groupId, device);
    }

    /**
     * Checks if given group exists.
     * @param group_id group Id to verify
     * @return true given group exists, otherwise false
     */
    public boolean isValidDeviceGroup(int group_id) {
        return group_id != LE_AUDIO_GROUP_ID_INVALID && mDeviceGroupIdMap.containsValue(group_id);
    }

    /**
     * Get all the devices within a given group.
     * @param groupId group id to get devices
     * @return all devices within a given group or empty list
     */
    public List<BluetoothDevice> getGroupDevices(int groupId) {
        List<BluetoothDevice> result = new ArrayList<>();

        if (groupId == LE_AUDIO_GROUP_ID_INVALID) {
            return result;
        }

        synchronized (mGroupLock) {
            for (Map.Entry<BluetoothDevice, Integer> entry : mDeviceGroupIdMap.entrySet()) {
                if (entry.getValue() == groupId) {
                    result.add(entry.getKey());
                }
            }
        }
        return result;
    }

    /**
     * Get supported group audio direction from available context.
     *
     * @param activeContexts bitset of active context to be matched with possible audio direction
     * support.
     * @return matched possible audio direction support masked bitset
     * {@link #AUDIO_DIRECTION_INPUT_BIT} if input audio is supported
     * {@link #AUDIO_DIRECTION_OUTPUT_BIT} if output audio is supported
     */
    private Integer getAudioDirectionsFromActiveContextsMap(Integer activeContexts) {
        Integer supportedAudioDirections = 0;

        if ((activeContexts & mContextSupportingInputAudio) != 0) {
            supportedAudioDirections |= AUDIO_DIRECTION_INPUT_BIT;
        }
        if ((activeContexts & mContextSupportingOutputAudio) != 0) {
            supportedAudioDirections |= AUDIO_DIRECTION_OUTPUT_BIT;
        }

        return supportedAudioDirections;
    }

    private Integer getActiveGroupId() {
        synchronized (mGroupLock) {
            for (Map.Entry<Integer, LeAudioGroupDescriptor> entry : mGroupDescriptors.entrySet()) {
                LeAudioGroupDescriptor descriptor = entry.getValue();
                if (descriptor.mIsActive) {
                    return entry.getKey();
                }
            }
        }
        return LE_AUDIO_GROUP_ID_INVALID;
    }

    /**
     * Creates LeAudio Broadcast instance.
     * @param metadata metadata buffer with TLVs
     */
    public void createBroadcast(BluetoothLeAudioContentMetadata metadata, byte[] broadcastCode) {
        if (mLeAudioBroadcasterNativeInterface == null) {
            Log.w(TAG, "Native interface not available.");
            return;
        }
        mLeAudioBroadcasterNativeInterface.createBroadcast(metadata.getRawMetadata(),
                broadcastCode);
    }

    /**
     * Start LeAudio Broadcast instance.
     * @param broadcastId broadcast instance identifier
     */
    public void startBroadcast(int broadcastId) {
        if (mLeAudioBroadcasterNativeInterface == null) {
            Log.w(TAG, "Native interface not available.");
            return;
        }
        if (DBG) Log.d(TAG, "startBroadcast");
        mLeAudioBroadcasterNativeInterface.startBroadcast(broadcastId);
    }

    /**
     * Updates LeAudio Broadcast instance metadata.
     * @param broadcastId broadcast instance identifier
     * @param metadata metadata for the default Broadcast subgroup
     */
    public void updateBroadcast(int broadcastId, BluetoothLeAudioContentMetadata metadata) {
        if (mLeAudioBroadcasterNativeInterface == null) {
            Log.w(TAG, "Native interface not available.");
            return;
        }
        if (!mBroadcastStateMap.containsKey(broadcastId)) {
            notifyBroadcastUpdateFailed(broadcastId,
                    BluetoothStatusCodes.ERROR_LE_BROADCAST_INVALID_BROADCAST_ID);
            return;
        }

        if (DBG) Log.d(TAG, "updateBroadcast");
        mLeAudioBroadcasterNativeInterface.updateMetadata(broadcastId, metadata.getRawMetadata());
    }

    /**
     * Stop LeAudio Broadcast instance.
     * @param broadcastId broadcast instance identifier
     */
    public void stopBroadcast(Integer broadcastId) {
        if (mLeAudioBroadcasterNativeInterface == null) {
            Log.w(TAG, "Native interface not available.");
            return;
        }
        if (!mBroadcastStateMap.containsKey(broadcastId)) {
            notifyOnBroadcastStopFailed(
                    BluetoothStatusCodes.ERROR_LE_BROADCAST_INVALID_BROADCAST_ID);
            return;
        }

        if (DBG) Log.d(TAG, "stopBroadcast");
        mLeAudioBroadcasterNativeInterface.stopBroadcast(broadcastId);
    }

    /**
     * Destroy LeAudio Broadcast instance.
     * @param broadcastId broadcast instance identifier
     */
    public void destroyBroadcast(int broadcastId) {
        if (mLeAudioBroadcasterNativeInterface == null) {
            Log.w(TAG, "Native interface not available.");
            return;
        }
        if (!mBroadcastStateMap.containsKey(broadcastId)) {
            notifyOnBroadcastStopFailed(
                    BluetoothStatusCodes.ERROR_LE_BROADCAST_INVALID_BROADCAST_ID);
            return;
        }

        if (DBG) Log.d(TAG, "destroyBroadcast");
        mLeAudioBroadcasterNativeInterface.destroyBroadcast(broadcastId);
    }

    /**
     * Checks if Broadcast instance is playing.
     * @param broadcastId broadcast instance identifier
     * @return true if if broadcast is playing, false otherwise
     */
    public boolean isPlaying(int broadcastId) {
        return mBroadcastsPlaybackMap.getOrDefault(broadcastId, false);
    }

    /**
     * Get all broadcast metadata.
     * @return list of all know Broadcast metadata
     */
    public List<BluetoothLeBroadcastMetadata> getAllBroadcastMetadata() {
        return new ArrayList<BluetoothLeBroadcastMetadata>(mBroadcastMetadataList.values());
    }

    /**
     * Get the maximum number of supported simultaneous broadcasts.
     * @return number of supported simultaneous broadcasts
     */
    public int getMaximumNumberOfBroadcasts() {
        /* TODO: This is currently fixed to 1 */
        return 1;
    }

    private BluetoothDevice getFirstDeviceFromGroup(Integer groupId) {
        if (groupId == LE_AUDIO_GROUP_ID_INVALID) {
            return null;
        }
        synchronized (mGroupLock) {
            for (Map.Entry<BluetoothDevice, Integer> entry : mDeviceGroupIdMap.entrySet()) {
                if (entry.getValue() != groupId) {
                    continue;
                }
                LeAudioStateMachine sm = mStateMachines.get(entry.getKey());
                if (sm == null || sm.getConnectionState() != BluetoothProfile.STATE_CONNECTED) {
                    continue;
                }
                return entry.getKey();
            }
        }
        return null;
    }

    private boolean updateActiveInDevice(BluetoothDevice device, Integer groupId,
            Integer oldActiveContexts, Integer newActiveContexts) {
        Integer oldSupportedAudioDirections =
                getAudioDirectionsFromActiveContextsMap(oldActiveContexts);
        Integer newSupportedAudioDirections =
                getAudioDirectionsFromActiveContextsMap(newActiveContexts);

        boolean oldSupportedByDeviceInput = (oldSupportedAudioDirections
                & AUDIO_DIRECTION_INPUT_BIT) != 0;
        boolean newSupportedByDeviceInput = (newSupportedAudioDirections
                & AUDIO_DIRECTION_INPUT_BIT) != 0;

        /*
         * Do not update input if neither previous nor current device support input
         */
        if (!oldSupportedByDeviceInput && !newSupportedByDeviceInput) {
            Log.d(TAG, "updateActiveInDevice: Device does not support input.");
            return false;
        }

        if (device != null && mActiveAudioInDevice != null) {
            int previousGroupId = getGroupId(mActiveAudioInDevice);
            if (previousGroupId == groupId) {
                /* This is thes same group as aleady notified to the system.
                 * Therefore do not change the device we have connected to the group,
                 * unless, previous one is disconnected now
                 */
                if (mActiveAudioInDevice.isConnected()) {
                    device = mActiveAudioInDevice;
                }
            } else if (previousGroupId != LE_AUDIO_GROUP_ID_INVALID) {
                /* Mark old group as no active */
                LeAudioGroupDescriptor descriptor = getGroupDescriptor(previousGroupId);
                if (descriptor != null) {
                    descriptor.mIsActive = false;
                }
            }
        }

        BluetoothDevice previousInDevice = mActiveAudioInDevice;

        /*
         * Update input if:
         * - Device changed
         *     OR
         * - Device stops / starts supporting input
         */
        if (!Objects.equals(device, previousInDevice)
                || (oldSupportedByDeviceInput != newSupportedByDeviceInput)) {
            mActiveAudioInDevice = newSupportedByDeviceInput ? device : null;
            if (DBG) {
                Log.d(TAG, " handleBluetoothActiveDeviceChanged  previousInDevice: "
                        + previousInDevice + ", mActiveAudioInDevice" + mActiveAudioInDevice
                        + " isLeOutput: false");
            }
            mAudioManager.handleBluetoothActiveDeviceChanged(mActiveAudioInDevice,previousInDevice,
                    BluetoothProfileConnectionInfo.createLeAudioInfo(false, false));

            return true;
        }
        Log.d(TAG, "updateActiveInDevice: Nothing to do.");
        return false;
    }

    private boolean updateActiveOutDevice(BluetoothDevice device, Integer groupId,
            Integer oldActiveContexts, Integer newActiveContexts) {
        Integer oldSupportedAudioDirections =
                getAudioDirectionsFromActiveContextsMap(oldActiveContexts);
        Integer newSupportedAudioDirections =
                getAudioDirectionsFromActiveContextsMap(newActiveContexts);

        boolean oldSupportedByDeviceOutput = (oldSupportedAudioDirections
                & AUDIO_DIRECTION_OUTPUT_BIT) != 0;
        boolean newSupportedByDeviceOutput = (newSupportedAudioDirections
                & AUDIO_DIRECTION_OUTPUT_BIT) != 0;

        /*
         * Do not update output if neither previous nor current device support output
         */
        if (!oldSupportedByDeviceOutput && !newSupportedByDeviceOutput) {
            Log.d(TAG, "updateActiveOutDevice: Device does not support output.");
            return false;
        }

        if (device != null && mActiveAudioOutDevice != null) {
            int previousGroupId = getGroupId(mActiveAudioOutDevice);
            if (previousGroupId == groupId) {
                /* This is the same group as already notified to the system.
                 * Therefore do not change the device we have connected to the group,
                 * unless, previous one is disconnected now
                 */
                if (mActiveAudioOutDevice.isConnected()) {
                    device = mActiveAudioOutDevice;
                }
            } else if (previousGroupId != LE_AUDIO_GROUP_ID_INVALID) {
                Log.i(TAG, " Switching active group from " + previousGroupId + " to " + groupId);
                /* Mark old group as no active */
                LeAudioGroupDescriptor descriptor = getGroupDescriptor(previousGroupId);
                if (descriptor != null) {
                    descriptor.mIsActive = false;
                }
            }
        }

        BluetoothDevice previousOutDevice = mActiveAudioOutDevice;

        /*
         * Update output if:
         * - Device changed
         *     OR
         * - Device stops / starts supporting output
         */
        if (!Objects.equals(device, previousOutDevice)
                || (oldSupportedByDeviceOutput != newSupportedByDeviceOutput)) {
            mActiveAudioOutDevice = newSupportedByDeviceOutput ? device : null;
            final boolean suppressNoisyIntent = (mActiveAudioOutDevice != null)
                    || (getConnectionState(previousOutDevice) == BluetoothProfile.STATE_CONNECTED);

            if (DBG) {
                Log.d(TAG, " handleBluetoothActiveDeviceChanged previousOutDevice: "
                        + previousOutDevice + ", mActiveOutDevice: " + mActiveAudioOutDevice
                        + " isLeOutput: true");
            }
            mAudioManager.handleBluetoothActiveDeviceChanged(mActiveAudioOutDevice,
                    previousOutDevice,
                    BluetoothProfileConnectionInfo.createLeAudioInfo(suppressNoisyIntent, true));
            return true;
        }
        Log.d(TAG, "updateActiveOutDevice: Nothing to do.");
        return false;
    }

    /**
     * Report the active devices change to the active device manager and the media framework.
     * @param groupId id of group which devices should be updated
     * @param newActiveContexts new active contexts for group of devices
     * @param oldActiveContexts old active contexts for group of devices
     * @param isActive if there is new active group
     * @return true if group is active after change false otherwise.
     */
    private boolean updateActiveDevices(Integer groupId, Integer oldActiveContexts,
            Integer newActiveContexts, boolean isActive) {
        BluetoothDevice device = null;

        if (isActive) {
            device = getFirstDeviceFromGroup(groupId);
        }

        boolean outReplaced =
                updateActiveOutDevice(device, groupId, oldActiveContexts, newActiveContexts);
        boolean inReplaced =
                updateActiveInDevice(device, groupId, oldActiveContexts, newActiveContexts);

        if (outReplaced || inReplaced) {
            Intent intent = new Intent(BluetoothLeAudio.ACTION_LE_AUDIO_ACTIVE_DEVICE_CHANGED);
            intent.putExtra(BluetoothDevice.EXTRA_DEVICE, mActiveAudioOutDevice);
            intent.addFlags(Intent.FLAG_RECEIVER_REGISTERED_ONLY_BEFORE_BOOT
                    | Intent.FLAG_RECEIVER_INCLUDE_BACKGROUND);
            sendBroadcast(intent, BLUETOOTH_CONNECT);
        }

        return mActiveAudioOutDevice != null;
    }

    /**
     * Set the active device group.
     */
    private void setActiveGroupWithDevice(BluetoothDevice device) {
        int groupId = LE_AUDIO_GROUP_ID_INVALID;

        if (device != null) {
            groupId = mDeviceGroupIdMap.getOrDefault(device, LE_AUDIO_GROUP_ID_INVALID);
        }

        int currentlyActiveGroupId = getActiveGroupId();
        if (DBG) {
            Log.d(TAG, "setActiveGroupWithDevice = " + groupId
                    + ", currentlyActiveGroupId = " + currentlyActiveGroupId
                    + ", device: " + device);
        }

        if (groupId == currentlyActiveGroupId) {
            if (groupId != LE_AUDIO_GROUP_ID_INVALID) {
                Log.w(TAG, "group is already active: device=" + device + ", groupId = " + groupId);
            }
            return;
        }

        if (!mLeAudioNativeIsInitialized) {
            Log.e(TAG, "Le Audio not initialized properly.");
            return;
        }
        mLeAudioNativeInterface.groupSetActive(groupId);
    }

    /**
     * Set the active group represented by device.
     *
     * @param device the new active device
     * @return true on success, otherwise false
     */
    public boolean setActiveDevice(BluetoothDevice device) {
        /* Clear active group */
        if (device == null) {
            setActiveGroupWithDevice(device);
            return true;
        }
        if (getConnectionState(device) != BluetoothProfile.STATE_CONNECTED) {
            Log.e(TAG, "setActiveDevice(" + device + "): failed because group device is not "
                    + "connected");
            return false;
        }
        setActiveGroupWithDevice(device);
        return true;
    }

    /**
     * Get the active LE audio devices.
     *
     * Note: When LE audio group is active, one of the Bluetooth device address
     * which belongs to the group, represents the active LE audio group.
     * Internally, this address is translated to LE audio group id.
     *
     * @return List of two elements. First element is an active output device
     *         and second element is an active input device.
     */
    public List<BluetoothDevice> getActiveDevices() {
        if (DBG) {
            Log.d(TAG, "getActiveDevices");
        }
        ArrayList<BluetoothDevice> activeDevices = new ArrayList<>(2);
        activeDevices.add(null);
        activeDevices.add(null);

        int currentlyActiveGroupId = getActiveGroupId();
        if (currentlyActiveGroupId == LE_AUDIO_GROUP_ID_INVALID) {
            return activeDevices;
        }
        activeDevices.set(0, mActiveAudioOutDevice);
        activeDevices.set(1, mActiveAudioInDevice);
        return activeDevices;
    }

    void connectSet(BluetoothDevice device) {
        int groupId = getGroupId(device);
        if (groupId == LE_AUDIO_GROUP_ID_INVALID) {
            return;
        }

        if (DBG) {
            Log.d(TAG, "connect() others from group id: " + groupId);
        }

        for (BluetoothDevice storedDevice : mDeviceGroupIdMap.keySet()) {
            if (device.equals(storedDevice)) {
                continue;
            }

            if (getGroupId(storedDevice) != groupId) {
                continue;
            }

            if (DBG) {
                Log.d(TAG, "connect(): " + device);
            }

            synchronized (mStateMachines) {
                LeAudioStateMachine sm = getOrCreateStateMachine(storedDevice);
                if (sm == null) {
                    Log.e(TAG, "Ignored connect request for " + storedDevice
                            + " : no state machine");
                    continue;
                }
                sm.sendMessage(LeAudioStateMachine.CONNECT);
            }
        }
    }

    BluetoothProfileConnectionInfo getBroadcastProfile(boolean suppressNoisyIntent) {
        Parcel parcel = Parcel.obtain();
        parcel.writeInt(BluetoothProfile.LE_AUDIO_BROADCAST);
        parcel.writeBoolean(suppressNoisyIntent);
        parcel.writeInt(-1 /* mVolume */);
        parcel.writeBoolean(true /* mIsLeOutput */);
        parcel.setDataPosition(0);

<<<<<<< HEAD
        return BluetoothProfileConnectionInfo.CREATOR.createFromParcel(parcel);
=======
        BluetoothProfileConnectionInfo profileInfo =
                BluetoothProfileConnectionInfo.CREATOR.createFromParcel(parcel);
        parcel.recycle();
        return profileInfo;
>>>>>>> 9a699a72
    }

    private void clearLostDevicesWhileStreaming(LeAudioGroupDescriptor descriptor) {
        if (DBG) {
            Log.d(TAG, " lost dev: " + descriptor.mLostLeadDeviceWhileStreaming);
        }

        LeAudioStateMachine sm = mStateMachines.get(descriptor.mLostLeadDeviceWhileStreaming);
        if (sm != null) {
            LeAudioStackEvent stackEvent =
                new LeAudioStackEvent(LeAudioStackEvent.EVENT_TYPE_CONNECTION_STATE_CHANGED);
            stackEvent.device = descriptor.mLostLeadDeviceWhileStreaming;
            stackEvent.valueInt1 = LeAudioStackEvent.CONNECTION_STATE_DISCONNECTED;
            sm.sendMessage(LeAudioStateMachine.STACK_EVENT, stackEvent);
        }
        descriptor.mLostLeadDeviceWhileStreaming = null;
    }

    // Suppressed since this is part of a local process
    @SuppressLint("AndroidFrameworkRequiresPermission")
    void messageFromNative(LeAudioStackEvent stackEvent) {
        Log.d(TAG, "Message from native: " + stackEvent);
        BluetoothDevice device = stackEvent.device;
        Intent intent = null;

        if (stackEvent.type == LeAudioStackEvent.EVENT_TYPE_CONNECTION_STATE_CHANGED) {
            // Some events require device state machine
            synchronized (mStateMachines) {
                LeAudioStateMachine sm = mStateMachines.get(device);
                if (sm != null) {
                    /*
                     * To improve scenario when lead Le Audio device is disconnected for the
                     * streaming group, while there are still other devices streaming,
                     * LeAudioService will not notify audio framework or other users about
                     * Le Audio lead device disconnection. Instead we try to reconnect under
                     * the hood and keep using lead device as a audio device indetifier in
                     * the audio framework in order to not stop the stream.
                     */
                    int groupId = getGroupId(device);
                    synchronized (mGroupLock) {
                        LeAudioGroupDescriptor descriptor = mGroupDescriptors.get(groupId);
                        switch (stackEvent.valueInt1) {
                            case LeAudioStackEvent.CONNECTION_STATE_DISCONNECTING:
                            case LeAudioStackEvent.CONNECTION_STATE_DISCONNECTED:
                                if (descriptor != null && (Objects.equals(device,
                                        mActiveAudioOutDevice)
                                        || Objects.equals(device, mActiveAudioInDevice))
                                        && (getConnectedPeerDevices(groupId).size() > 1)) {

                                    if (DBG) Log.d(TAG, "Adding to lost devices : " + device);
                                    descriptor.mLostLeadDeviceWhileStreaming = device;
                                    return;
                                }
                                break;
                            case LeAudioStackEvent.CONNECTION_STATE_CONNECTED:
                            case LeAudioStackEvent.CONNECTION_STATE_CONNECTING:
                                if (descriptor != null) {
                                    if (DBG) Log.d(TAG, "Removing from lost devices : " + device);
                                    descriptor.mLostLeadDeviceWhileStreaming = null;
                                    /* Try to connect other devices from the group */
                                    connectSet(device);
                                }
                                break;
                        }
                    }
                } else {
                    /* state machine does not exist yet */
                    switch (stackEvent.valueInt1) {
                        case LeAudioStackEvent.CONNECTION_STATE_CONNECTED:
                        case LeAudioStackEvent.CONNECTION_STATE_CONNECTING:
                            sm = getOrCreateStateMachine(device);
                            /* Incoming connection try to connect other devices from the group */
                            connectSet(device);
                            break;
                        default:
                            break;
                    }

                    if (sm == null) {
                        Log.e(TAG, "Cannot process stack event: no state machine: " + stackEvent);
                        return;
                    }
                }

                sm.sendMessage(LeAudioStateMachine.STACK_EVENT, stackEvent);
                return;
            }
        } else if (stackEvent.type == LeAudioStackEvent.EVENT_TYPE_GROUP_NODE_STATUS_CHANGED) {
            int groupId = stackEvent.valueInt1;
            int nodeStatus = stackEvent.valueInt2;

            Objects.requireNonNull(stackEvent.device,
                    "Device should never be null, event: " + stackEvent);

            switch (nodeStatus) {
                case LeAudioStackEvent.GROUP_NODE_ADDED:
                    handleGroupNodeAdded(device, groupId);
                    break;
                case LeAudioStackEvent.GROUP_NODE_REMOVED:
                    handleGroupNodeRemoved(device, groupId);
                    break;
                default:
                    break;
            }
        } else if (stackEvent.type
                == LeAudioStackEvent.EVENT_TYPE_AUDIO_LOCAL_CODEC_CONFIG_CAPA_CHANGED) {
            mInputLocalCodecCapabilities = stackEvent.valueCodecList1;
            mOutputLocalCodecCapabilities = stackEvent.valueCodecList2;
        } else if (stackEvent.type
                == LeAudioStackEvent.EVENT_TYPE_AUDIO_GROUP_CODEC_CONFIG_CHANGED) {
            int groupId = stackEvent.valueInt1;
            LeAudioGroupDescriptor descriptor = getGroupDescriptor(groupId);
            if (descriptor == null) {
                Log.e(TAG, " Group not found " + groupId);
                return;
            }

            BluetoothLeAudioCodecStatus status =
                    new BluetoothLeAudioCodecStatus(stackEvent.valueCodec1,
                            stackEvent.valueCodec2, mInputLocalCodecCapabilities,
                            mOutputLocalCodecCapabilities,
                            stackEvent.valueCodecList1,
                            stackEvent.valueCodecList2);

            if (DBG) {
                if (descriptor.mCodecStatus != null) {
                    Log.d(TAG, " Replacing codec status for group: " + groupId);
                } else {
                    Log.d(TAG, " New codec status for group: " + groupId);
                }
            }

            descriptor.mCodecStatus = status;
            notifyUnicastCodecConfigChanged(groupId, status);
        } else if (stackEvent.type == LeAudioStackEvent.EVENT_TYPE_AUDIO_CONF_CHANGED) {
            int direction = stackEvent.valueInt1;
            int groupId = stackEvent.valueInt2;
            int snk_audio_location = stackEvent.valueInt3;
            int src_audio_location = stackEvent.valueInt4;
            int available_contexts = stackEvent.valueInt5;

            LeAudioGroupDescriptor descriptor = getGroupDescriptor(groupId);
            if (descriptor != null) {
                if (descriptor.mIsActive) {
                    descriptor.mIsActive =
                            updateActiveDevices(groupId, descriptor.mActiveContexts,
                                    available_contexts, descriptor.mIsActive);
                    if (!descriptor.mIsActive) {
                        notifyGroupStatusChanged(groupId, BluetoothLeAudio.GROUP_STATUS_INACTIVE);
                    }
                }
                descriptor.mActiveContexts = available_contexts;
            } else {
                Log.e(TAG, "no descriptors for group: " + groupId);
            }
        } else if (stackEvent.type == LeAudioStackEvent.EVENT_TYPE_SINK_AUDIO_LOCATION_AVAILABLE) {
            Objects.requireNonNull(stackEvent.device,
                    "Device should never be null, event: " + stackEvent);

            int sink_audio_location = stackEvent.valueInt1;
            mDeviceAudioLocationMap.put(device, sink_audio_location);

            if (DBG) {
                Log.i(TAG, "EVENT_TYPE_SINK_AUDIO_LOCATION_AVAILABLE:" + device
                        + " audio location:" + sink_audio_location);
            }
        } else if (stackEvent.type == LeAudioStackEvent.EVENT_TYPE_GROUP_STATUS_CHANGED) {
            int groupId = stackEvent.valueInt1;
            int groupStatus = stackEvent.valueInt2;
            boolean notifyGroupStatus = false;

            switch (groupStatus) {
                case LeAudioStackEvent.GROUP_STATUS_ACTIVE: {
                    LeAudioGroupDescriptor descriptor = getGroupDescriptor(groupId);
                    if (descriptor != null) {
                        if (!descriptor.mIsActive) {
                            descriptor.mIsActive = updateActiveDevices(groupId,
                                    ACTIVE_CONTEXTS_NONE, descriptor.mActiveContexts, true);
                            notifyGroupStatus = descriptor.mIsActive;
                        }
                    } else {
                        Log.e(TAG, "no descriptors for group: " + groupId);
                    }
                    break;
                }
                case LeAudioStackEvent.GROUP_STATUS_INACTIVE: {
                    LeAudioGroupDescriptor descriptor = getGroupDescriptor(groupId);
                    if (descriptor != null) {
                        if (descriptor.mIsActive) {
                            descriptor.mIsActive = false;
                            updateActiveDevices(groupId, descriptor.mActiveContexts,
                                    ACTIVE_CONTEXTS_NONE, descriptor.mIsActive);
                            notifyGroupStatus = true;
                            /* Clear lost devices */
                            if (DBG) Log.d(TAG, "Clear for group: " + groupId);
                            clearLostDevicesWhileStreaming(descriptor);
                        }
                    } else {
                        Log.e(TAG, "no descriptors for group: " + groupId);
                    }
                    break;
                }
                default:
                    break;
            }

            if (notifyGroupStatus) {
                notifyGroupStatusChanged(groupId, groupStatus);
            }

        } else if (stackEvent.type == LeAudioStackEvent.EVENT_TYPE_BROADCAST_CREATED) {
            int broadcastId = stackEvent.valueInt1;
            boolean success = stackEvent.valueBool1;
            if (success) {
                Log.d(TAG, "Broadcast broadcastId: " + broadcastId + " created.");
                notifyBroadcastStarted(broadcastId, BluetoothStatusCodes.REASON_LOCAL_APP_REQUEST);

                // Start sending the actual stream
                startBroadcast(broadcastId);
            } else {
                // TODO: Improve reason reporting or extend the native stack event with reason code
                notifyBroadcastStartFailed(broadcastId, BluetoothStatusCodes.ERROR_UNKNOWN);
            }

        } else if (stackEvent.type == LeAudioStackEvent.EVENT_TYPE_BROADCAST_DESTROYED) {
            Integer broadcastId = stackEvent.valueInt1;

            // TODO: Improve reason reporting or extend the native stack event with reason code
            notifyOnBroadcastStopped(broadcastId, BluetoothStatusCodes.REASON_LOCAL_APP_REQUEST);

            mBroadcastsPlaybackMap.remove(broadcastId);
            mBroadcastStateMap.remove(broadcastId);
            mBroadcastMetadataList.remove(broadcastId);

        } else if (stackEvent.type == LeAudioStackEvent.EVENT_TYPE_BROADCAST_STATE) {
            int broadcastId = stackEvent.valueInt1;
            int state = stackEvent.valueInt2;

            /* Request broadcast details if not known yet */
            if (!mBroadcastStateMap.containsKey(broadcastId)) {
                mLeAudioBroadcasterNativeInterface.getBroadcastMetadata(broadcastId);
            }
            mBroadcastStateMap.put(broadcastId, state);

            if (state == LeAudioStackEvent.BROADCAST_STATE_STOPPED) {
                if (DBG) Log.d(TAG, "Broadcast broadcastId: " + broadcastId + " stopped.");

                // Playback stopped
                mBroadcastsPlaybackMap.put(broadcastId, false);
                notifyPlaybackStopped(broadcastId, BluetoothStatusCodes.REASON_LOCAL_APP_REQUEST);

                // Notify audio manager
                if (Collections.frequency(mBroadcastsPlaybackMap.values(), true) == 0) {
                    if (Objects.equals(device, mActiveAudioOutDevice)) {
                        BluetoothDevice previousDevice = mActiveAudioOutDevice;
                        mActiveAudioOutDevice = null;
                        mAudioManager.handleBluetoothActiveDeviceChanged(mActiveAudioOutDevice,
                                previousDevice,
                                getBroadcastProfile(true));
                    }
                }

                destroyBroadcast(broadcastId);

            } else if (state == LeAudioStackEvent.BROADCAST_STATE_CONFIGURING) {
                if (DBG) Log.d(TAG, "Broadcast broadcastId: " + broadcastId + " configuring.");

            } else if (state == LeAudioStackEvent.BROADCAST_STATE_PAUSED) {
                if (DBG) Log.d(TAG, "Broadcast broadcastId: " + broadcastId + " paused.");

                // Playback paused
                mBroadcastsPlaybackMap.put(broadcastId, false);
                notifyPlaybackStopped(broadcastId, BluetoothStatusCodes.REASON_LOCAL_STACK_REQUEST);

            } else if (state == LeAudioStackEvent.BROADCAST_STATE_STOPPING) {
                if (DBG) Log.d(TAG, "Broadcast broadcastId: " + broadcastId + " stopping.");

            } else if (state == LeAudioStackEvent.BROADCAST_STATE_STREAMING) {
                if (DBG) Log.d(TAG, "Broadcast broadcastId: " + broadcastId + " streaming.");

                // Stream resumed
                mBroadcastsPlaybackMap.put(broadcastId, true);
                notifyPlaybackStarted(broadcastId, BluetoothStatusCodes.REASON_LOCAL_STACK_REQUEST);

                // Notify audio manager
                if (Collections.frequency(mBroadcastsPlaybackMap.values(), true) == 1) {
                    if (!Objects.equals(device, mActiveAudioOutDevice)) {
                        BluetoothDevice previousDevice = mActiveAudioOutDevice;
                        mActiveAudioOutDevice = device;
                        mAudioManager.handleBluetoothActiveDeviceChanged(mActiveAudioOutDevice,
                                previousDevice,
                                getBroadcastProfile(false));
                    }
                }
            }
        } else if (stackEvent.type == LeAudioStackEvent.EVENT_TYPE_BROADCAST_METADATA_CHANGED) {
            int broadcastId = stackEvent.valueInt1;
            if (stackEvent.broadcastMetadata == null) {
                Log.e(TAG, "Missing Broadcast metadata for broadcastId: " + broadcastId);
            } else {
                mBroadcastMetadataList.put(broadcastId, stackEvent.broadcastMetadata);
                notifyBroadcastMetadataChanged(broadcastId, stackEvent.broadcastMetadata);
            }
        } else if (stackEvent.type == LeAudioStackEvent.EVENT_TYPE_NATIVE_INITIALIZED) {
            mLeAudioNativeIsInitialized = true;
            for (Map.Entry<ParcelUuid, Pair<Integer, Integer>> entry :
                    ContentControlIdKeeper.getUserCcidMap().entrySet()) {
                ParcelUuid userUuid = entry.getKey();
                Pair<Integer, Integer> ccidInformation = entry.getValue();
                setCcidInformation(userUuid, ccidInformation.first, ccidInformation.second);
            }
        }

        if (intent != null) {
            sendBroadcast(intent, BLUETOOTH_CONNECT);
        }
    }

    private LeAudioStateMachine getOrCreateStateMachine(BluetoothDevice device) {
        if (device == null) {
            Log.e(TAG, "getOrCreateStateMachine failed: device cannot be null");
            return null;
        }
        synchronized (mStateMachines) {
            LeAudioStateMachine sm = mStateMachines.get(device);
            if (sm != null) {
                return sm;
            }
            // Limit the maximum number of state machines to avoid DoS attack
            if (mStateMachines.size() >= MAX_LE_AUDIO_STATE_MACHINES) {
                Log.e(TAG, "Maximum number of LeAudio state machines reached: "
                        + MAX_LE_AUDIO_STATE_MACHINES);
                return null;
            }
            if (DBG) {
                Log.d(TAG, "Creating a new state machine for " + device);
            }
            sm = LeAudioStateMachine.make(device, this,
                    mLeAudioNativeInterface, mStateMachinesThread.getLooper());
            mStateMachines.put(device, sm);
            return sm;
        }
    }

    // Remove state machine if the bonding for a device is removed
    private class BondStateChangedReceiver extends BroadcastReceiver {
        @Override
        public void onReceive(Context context, Intent intent) {
            if (!BluetoothDevice.ACTION_BOND_STATE_CHANGED.equals(intent.getAction())) {
                return;
            }
            int state = intent.getIntExtra(BluetoothDevice.EXTRA_BOND_STATE,
                    BluetoothDevice.ERROR);
            BluetoothDevice device = intent.getParcelableExtra(BluetoothDevice.EXTRA_DEVICE);
            Objects.requireNonNull(device, "ACTION_BOND_STATE_CHANGED with no EXTRA_DEVICE");
            bondStateChanged(device, state);
        }
    }

    /**
     * Process a change in the bonding state for a device.
     *
     * @param device the device whose bonding state has changed
     * @param bondState the new bond state for the device. Possible values are:
     * {@link BluetoothDevice#BOND_NONE},
     * {@link BluetoothDevice#BOND_BONDING},
     * {@link BluetoothDevice#BOND_BONDED}.
     */
    @VisibleForTesting
    void bondStateChanged(BluetoothDevice device, int bondState) {
        if (DBG) {
            Log.d(TAG, "Bond state changed for device: " + device + " state: " + bondState);
        }
        // Remove state machine if the bonding for a device is removed
        if (bondState != BluetoothDevice.BOND_NONE) {
            return;
        }

        int groupId = getGroupId(device);
        if (groupId != LE_AUDIO_GROUP_ID_INVALID) {
            /* In case device is still in the group, let's remove it */
            mLeAudioNativeInterface.groupRemoveNode(groupId, device);
        }

        mDeviceGroupIdMap.remove(device);
        mDeviceAudioLocationMap.remove(device);
        synchronized (mStateMachines) {
            LeAudioStateMachine sm = mStateMachines.get(device);
            if (sm == null) {
                return;
            }
            if (sm.getConnectionState() != BluetoothProfile.STATE_DISCONNECTED) {
                return;
            }
            removeStateMachine(device);
        }
    }

    private void removeStateMachine(BluetoothDevice device) {
        synchronized (mStateMachines) {
            LeAudioStateMachine sm = mStateMachines.get(device);
            if (sm == null) {
                Log.w(TAG, "removeStateMachine: device " + device
                        + " does not have a state machine");
                return;
            }
            Log.i(TAG, "removeStateMachine: removing state machine for device: " + device);
            sm.doQuit();
            sm.cleanup();
            mStateMachines.remove(device);
        }
    }

    private List<BluetoothDevice> getConnectedPeerDevices(int groupId) {
        List<BluetoothDevice> result = new ArrayList<>();
        for (BluetoothDevice peerDevice : getConnectedDevices()) {
            if (getGroupId(peerDevice) == groupId) {
                result.add(peerDevice);
            }
        }
        return result;
    }

    @VisibleForTesting
    synchronized void connectionStateChanged(BluetoothDevice device, int fromState, int toState) {
        if ((device == null) || (fromState == toState)) {
            Log.e(TAG, "connectionStateChanged: unexpected invocation. device=" + device
                    + " fromState=" + fromState + " toState=" + toState);
            return;
        }
        if (toState == BluetoothProfile.STATE_CONNECTED) {
            int myGroupId = getGroupId(device);
            if (myGroupId == LE_AUDIO_GROUP_ID_INVALID
                    || getConnectedPeerDevices(myGroupId).size() == 1) {
                // Log LE Audio connection event if we are the first device in a set
                // Or when the GroupId has not been found
                // MetricsLogger.logProfileConnectionEvent(
                //         BluetoothMetricsProto.ProfileId.LE_AUDIO);
            }

            LeAudioGroupDescriptor descriptor = getGroupDescriptor(myGroupId);
            if (descriptor != null) {
                descriptor.mIsConnected = true;
                /* HearingAid activates device after connection
                 * A2dp makes active device via activedevicemanager - connection intent
                 */
                setActiveDevice(device);
            } else {
                Log.e(TAG, "no descriptors for group: " + myGroupId);
            }

            McpService mcpService = mServiceFactory.getMcpService();
            if (mcpService != null) {
                mcpService.setDeviceAuthorized(device, true);
            }
        }
        // Check if the device is disconnected - if unbond, remove the state machine
        if (toState == BluetoothProfile.STATE_DISCONNECTED) {
            int bondState = mAdapterService.getBondState(device);
            if (bondState == BluetoothDevice.BOND_NONE) {
                if (DBG) {
                    Log.d(TAG, device + " is unbond. Remove state machine");
                }
                removeStateMachine(device);
            }

            McpService mcpService = mServiceFactory.getMcpService();
            if (mcpService != null) {
                mcpService.setDeviceAuthorized(device, false);
            }

            int myGroupId = getGroupId(device);
            LeAudioGroupDescriptor descriptor = getGroupDescriptor(myGroupId);
            if (descriptor == null) {
                Log.e(TAG, "no descriptors for group: " + myGroupId);
                return;
            }

            List<BluetoothDevice> connectedDevices = getConnectedPeerDevices(myGroupId);
            /* Let's check if the last connected device is really connected */
            if (connectedDevices.size() == 1 && Objects.equals(
                    connectedDevices.get(0), descriptor.mLostLeadDeviceWhileStreaming)) {
                clearLostDevicesWhileStreaming(descriptor);
                return;
            }

            if (getConnectedPeerDevices(myGroupId).isEmpty()){
                descriptor.mIsConnected = false;
                if (descriptor.mIsActive) {
                    /* Notify Native layer */
                    setActiveDevice(null);
                    descriptor.mIsActive = false;
                    /* Update audio framework */
                    updateActiveDevices(myGroupId,
                            descriptor.mActiveContexts,
                            descriptor.mActiveContexts,
                            descriptor.mIsActive);
                    return;
                }
            }

            if (descriptor.mIsActive) {
                updateActiveDevices(myGroupId,
                        descriptor.mActiveContexts,
                        descriptor.mActiveContexts,
                        descriptor.mIsActive);
            }
        }
    }

    private class ConnectionStateChangedReceiver extends BroadcastReceiver {
        @Override
        public void onReceive(Context context, Intent intent) {
            if (!BluetoothLeAudio.ACTION_LE_AUDIO_CONNECTION_STATE_CHANGED.equals(intent.getAction())) {
                return;
            }
            BluetoothDevice device = intent.getParcelableExtra(BluetoothDevice.EXTRA_DEVICE);
            int toState = intent.getIntExtra(BluetoothProfile.EXTRA_STATE, -1);
            int fromState = intent.getIntExtra(BluetoothProfile.EXTRA_PREVIOUS_STATE, -1);
            connectionStateChanged(device, fromState, toState);
        }
    }

    private synchronized boolean isSilentModeEnabled() {
        return mStoredRingerMode != AudioManager.RINGER_MODE_NORMAL;
    }

    private class MuteStateChangedReceiver extends BroadcastReceiver {
        @Override
        public void onReceive(Context context, Intent intent) {
            if (!AudioManager.RINGER_MODE_CHANGED_ACTION.equals(intent.getAction())) {
                return;
            }

            final String action = intent.getAction();
            if (action.equals(AudioManager.RINGER_MODE_CHANGED_ACTION)) {
                int ringerMode = intent.getIntExtra(AudioManager.EXTRA_RINGER_MODE, -1);

                if (ringerMode < 0 || ringerMode == mStoredRingerMode) return;

                mStoredRingerMode = ringerMode;
                int activeGroupId = getActiveGroupId();
                if (activeGroupId == LE_AUDIO_GROUP_ID_INVALID) return;

                VolumeControlService service = mServiceFactory.getVolumeControlService();
                if (service == null) return;

                if (isSilentModeEnabled()) {
                    service.muteGroup(activeGroupId);
                } else {
                    service.unmuteGroup(activeGroupId);
                }
            }
        }
    }

    /**
     * Check whether can connect to a peer device.
     * The check considers a number of factors during the evaluation.
     *
     * @param device the peer device to connect to
     * @return true if connection is allowed, otherwise false
     */
    public boolean okToConnect(BluetoothDevice device) {
        // Check if this is an incoming connection in Quiet mode.
        if (mAdapterService.isQuietModeEnabled()) {
            Log.e(TAG, "okToConnect: cannot connect to " + device + " : quiet mode enabled");
            return false;
        }
        // Check connectionPolicy and accept or reject the connection.
        int connectionPolicy = getConnectionPolicy(device);
        int bondState = mAdapterService.getBondState(device);
        // Allow this connection only if the device is bonded. Any attempt to connect while
        // bonding would potentially lead to an unauthorized connection.
        if (bondState != BluetoothDevice.BOND_BONDED) {
            Log.w(TAG, "okToConnect: return false, bondState=" + bondState);
            return false;
        } else if (connectionPolicy != BluetoothProfile.CONNECTION_POLICY_UNKNOWN
                && connectionPolicy != BluetoothProfile.CONNECTION_POLICY_ALLOWED) {
            // Otherwise, reject the connection if connectionPolicy is not valid.
            Log.w(TAG, "okToConnect: return false, connectionPolicy=" + connectionPolicy);
            return false;
        }
        return true;
    }

    /**
     * Get device audio location.
     * @param device LE Audio capable device
     * @return the sink audioi location that this device currently exposed
     */
    public int getAudioLocation(BluetoothDevice device) {
        if (device == null) {
            return BluetoothLeAudio.AUDIO_LOCATION_INVALID;
        }
        return mDeviceAudioLocationMap.getOrDefault(device,
                BluetoothLeAudio.AUDIO_LOCATION_INVALID);
    }

    /**
     * Set connection policy of the profile and connects it if connectionPolicy is
     * {@link BluetoothProfile#CONNECTION_POLICY_ALLOWED} or disconnects if connectionPolicy is
     * {@link BluetoothProfile#CONNECTION_POLICY_FORBIDDEN}
     *
     * <p> The device should already be paired.
     * Connection policy can be one of:
     * {@link BluetoothProfile#CONNECTION_POLICY_ALLOWED},
     * {@link BluetoothProfile#CONNECTION_POLICY_FORBIDDEN},
     * {@link BluetoothProfile#CONNECTION_POLICY_UNKNOWN}
     *
     * @param device the remote device
     * @param connectionPolicy is the connection policy to set to for this profile
     * @return true on success, otherwise false
     */
    @RequiresPermission(android.Manifest.permission.BLUETOOTH_PRIVILEGED)
    public boolean setConnectionPolicy(BluetoothDevice device, int connectionPolicy) {
        enforceCallingOrSelfPermission(BLUETOOTH_PRIVILEGED,
                "Need BLUETOOTH_PRIVILEGED permission");
        if (DBG) {
            Log.d(TAG, "Saved connectionPolicy " + device + " = " + connectionPolicy);
        }

        if (!mDatabaseManager.setProfileConnectionPolicy(device, BluetoothProfile.LE_AUDIO,
                connectionPolicy)) {
            return false;
        }
        if (connectionPolicy == BluetoothProfile.CONNECTION_POLICY_ALLOWED) {
            connect(device);
        } else if (connectionPolicy == BluetoothProfile.CONNECTION_POLICY_FORBIDDEN) {
            disconnect(device);
        }
        return true;
    }

    /**
     * Get the connection policy of the profile.
     *
     * <p> The connection policy can be any of:
     * {@link BluetoothProfile#CONNECTION_POLICY_ALLOWED},
     * {@link BluetoothProfile#CONNECTION_POLICY_FORBIDDEN},
     * {@link BluetoothProfile#CONNECTION_POLICY_UNKNOWN}
     *
     * @param device Bluetooth device
     * @return connection policy of the device
     * @hide
     */
    public int getConnectionPolicy(BluetoothDevice device) {
        return mDatabaseManager
                .getProfileConnectionPolicy(device, BluetoothProfile.LE_AUDIO);
    }

    /**
     * Get device group id. Devices with same group id belong to same group (i.e left and right
     * earbud)
     * @param device LE Audio capable device
     * @return group id that this device currently belongs to
     */
    public int getGroupId(BluetoothDevice device) {
        if (device == null) {
            return LE_AUDIO_GROUP_ID_INVALID;
        }
        synchronized (mGroupLock) {
            return mDeviceGroupIdMap.getOrDefault(device, LE_AUDIO_GROUP_ID_INVALID);
        }
    }

    /**
     * Set the user application ccid along with used context type
     * @param userUuid user uuid
     * @param ccid content control id
     * @param contextType context type
     */
    public void setCcidInformation(ParcelUuid userUuid, int ccid, int contextType) {
        /* for the moment we care only for GMCS and GTBS */
        if (userUuid != BluetoothUuid.GENERIC_MEDIA_CONTROL
                && userUuid.getUuid() != TbsGatt.UUID_GTBS) {
            return;
        }
        if (!mLeAudioNativeIsInitialized) {
            Log.e(TAG, "Le Audio not initialized properly.");
            return;
        }
        mLeAudioNativeInterface.setCcidInformation(ccid, contextType);
    }

    /**
     * Set volume for streaming devices
     * @param volume volume to set
     */
    public void setVolume(int volume) {
        if (DBG) {
            Log.d(TAG, "SetVolume " + volume);
        }

        int currentlyActiveGroupId = getActiveGroupId();
        if (currentlyActiveGroupId == LE_AUDIO_GROUP_ID_INVALID) {
            Log.e(TAG, "There is no active group ");
            return;
        }

        VolumeControlService service = mServiceFactory.getVolumeControlService();
        if (service != null) {
            service.setVolumeGroup(currentlyActiveGroupId, volume);
        }
    }

    private LeAudioGroupDescriptor getGroupDescriptor(int groupId) {
        synchronized (mGroupLock) {
            return mGroupDescriptors.get(groupId);
        }
    }

    private void handleGroupNodeAdded(BluetoothDevice device, int groupId) {
        synchronized (mGroupLock) {
            mDeviceGroupIdMap.put(device, groupId);
            LeAudioGroupDescriptor descriptor = mGroupDescriptors.get(groupId);
            if (descriptor == null) {
                mGroupDescriptors.put(groupId, new LeAudioGroupDescriptor());
            }
            notifyGroupNodeAdded(device, groupId);
        }
    }

    private void notifyGroupNodeAdded(BluetoothDevice device, int groupId) {
        if (mLeAudioCallbacks != null) {
            int n = mLeAudioCallbacks.beginBroadcast();
            for (int i = 0; i < n; i++) {
                try {
                    mLeAudioCallbacks.getBroadcastItem(i).onGroupNodeAdded(device, groupId);
                } catch (RemoteException e) {
                    continue;
                }
            }
            mLeAudioCallbacks.finishBroadcast();
        }
    }

    private void handleGroupNodeRemoved(BluetoothDevice device, int groupId) {
        synchronized (mGroupLock) {
            mDeviceGroupIdMap.remove(device);
            if (!mDeviceGroupIdMap.containsValue(groupId)) {
                mGroupDescriptors.remove(groupId);
            }
            notifyGroupNodeRemoved(device, groupId);
        }
    }

    private void notifyGroupNodeRemoved(BluetoothDevice device, int groupId) {
        if (mLeAudioCallbacks != null) {
            int n = mLeAudioCallbacks.beginBroadcast();
            for (int i = 0; i < n; i++) {
                try {
                    mLeAudioCallbacks.getBroadcastItem(i).onGroupNodeRemoved(device, groupId);
                } catch (RemoteException e) {
                    continue;
                }
            }
            mLeAudioCallbacks.finishBroadcast();
        }
    }

    private void notifyGroupStatusChanged(int groupId, int status) {
        if (mLeAudioCallbacks != null) {
            int n = mLeAudioCallbacks.beginBroadcast();
            for (int i = 0; i < n; i++) {
                try {
                    mLeAudioCallbacks.getBroadcastItem(i).onGroupStatusChanged(groupId, status);
                } catch (RemoteException e) {
                    continue;
                }
            }
            mLeAudioCallbacks.finishBroadcast();
        }
    }

    private void notifyUnicastCodecConfigChanged(int groupId, BluetoothLeAudioCodecStatus status) {
        if (mLeAudioCallbacks != null) {
            int n = mLeAudioCallbacks.beginBroadcast();
            for (int i = 0; i < n; i++) {
                try {
                    mLeAudioCallbacks.getBroadcastItem(i).onCodecConfigChanged(groupId, status);
                } catch (RemoteException e) {
                    continue;
                }
            }
            mLeAudioCallbacks.finishBroadcast();
        }
    }

    private void notifyBroadcastStarted(Integer broadcastId, int reason) {
        if (mBroadcastCallbacks != null) {
            int n = mBroadcastCallbacks.beginBroadcast();
            for (int i = 0; i < n; i++) {
                try {
                    mBroadcastCallbacks.getBroadcastItem(i).onBroadcastStarted(reason, broadcastId);
                } catch (RemoteException e) {
                    continue;
                }
            }
            mBroadcastCallbacks.finishBroadcast();
        }
    }

    private void notifyBroadcastStartFailed(Integer broadcastId, int reason) {
        if (mBroadcastCallbacks != null) {
            int n = mBroadcastCallbacks.beginBroadcast();
            for (int i = 0; i < n; i++) {
                try {
                    mBroadcastCallbacks.getBroadcastItem(i).onBroadcastStartFailed(reason);
                } catch (RemoteException e) {
                    continue;
                }
            }
            mBroadcastCallbacks.finishBroadcast();
        }
    }

    private void notifyOnBroadcastStopped(Integer broadcastId, int reason) {
        if (mBroadcastCallbacks != null) {
            int n = mBroadcastCallbacks.beginBroadcast();
            for (int i = 0; i < n; i++) {
                try {
                    mBroadcastCallbacks.getBroadcastItem(i).onBroadcastStopped(reason, broadcastId);
                } catch (RemoteException e) {
                    continue;
                }
            }
            mBroadcastCallbacks.finishBroadcast();
        }
    }

    private void notifyOnBroadcastStopFailed(int reason) {
        if (mBroadcastCallbacks != null) {
            int n = mBroadcastCallbacks.beginBroadcast();
            for (int i = 0; i < n; i++) {
                try {
                    mBroadcastCallbacks.getBroadcastItem(i).onBroadcastStopFailed(reason);
                } catch (RemoteException e) {
                    continue;
                }
            }
            mBroadcastCallbacks.finishBroadcast();
        }
    }

    private void notifyPlaybackStarted(Integer broadcastId, int reason) {
        if (mBroadcastCallbacks != null) {
            int n = mBroadcastCallbacks.beginBroadcast();
            for (int i = 0; i < n; i++) {
                try {
                    mBroadcastCallbacks.getBroadcastItem(i).onPlaybackStarted(reason, broadcastId);
                } catch (RemoteException e) {
                    continue;
                }
            }
            mBroadcastCallbacks.finishBroadcast();
        }
    }

    private void notifyPlaybackStopped(Integer broadcastId, int reason) {
        if (mBroadcastCallbacks != null) {
            int n = mBroadcastCallbacks.beginBroadcast();
            for (int i = 0; i < n; i++) {
                try {
                    mBroadcastCallbacks.getBroadcastItem(i).onPlaybackStopped(reason, broadcastId);
                } catch (RemoteException e) {
                    continue;
                }
            }
            mBroadcastCallbacks.finishBroadcast();
        }
    }

    private void notifyBroadcastUpdated(int broadcastId, int reason) {
        if (mBroadcastCallbacks != null) {
            int n = mBroadcastCallbacks.beginBroadcast();
            for (int i = 0; i < n; i++) {
                try {
                    mBroadcastCallbacks.getBroadcastItem(i).onBroadcastUpdated(reason, broadcastId);
                } catch (RemoteException e) {
                    continue;
                }
            }
            mBroadcastCallbacks.finishBroadcast();
        }
    }

    private void notifyBroadcastUpdateFailed(int broadcastId, int reason) {
        if (mBroadcastCallbacks != null) {
            int n = mBroadcastCallbacks.beginBroadcast();
            for (int i = 0; i < n; i++) {
                try {
                    mBroadcastCallbacks.getBroadcastItem(i)
                            .onBroadcastUpdateFailed(reason, broadcastId);
                } catch (RemoteException e) {
                    continue;
                }
            }
            mBroadcastCallbacks.finishBroadcast();
        }
    }

    private void notifyBroadcastMetadataChanged(int broadcastId,
            BluetoothLeBroadcastMetadata metadata) {
        if (mBroadcastCallbacks != null) {
            int n = mBroadcastCallbacks.beginBroadcast();
            for (int i = 0; i < n; i++) {
                try {
                    mBroadcastCallbacks.getBroadcastItem(i)
                            .onBroadcastMetadataChanged(broadcastId, metadata);
                } catch (RemoteException e) {
                    continue;
                }
            }
            mBroadcastCallbacks.finishBroadcast();
        }
    }

    /**
     * Gets the current codec status (configuration and capability).
     *
     * @param groupId the group id
     * @return the current codec status
     * @hide
     */
    public BluetoothLeAudioCodecStatus getCodecStatus(int groupId) {
        if (DBG) {
            Log.d(TAG, "getCodecStatus(" + groupId + ")");
        }
        LeAudioGroupDescriptor descriptor = getGroupDescriptor(groupId);
        if (descriptor != null) {
            return descriptor.mCodecStatus;
        }
        return null;
    }

    /**
     * Sets the codec configuration preference.
     *
     * @param groupId the group id
     * @param inputCodecConfig the input codec configuration preference
     * @param outputCodecConfig the output codec configuration preference
     * @hide
     */
    public void setCodecConfigPreference(int groupId,
            BluetoothLeAudioCodecConfig inputCodecConfig,
            BluetoothLeAudioCodecConfig outputCodecConfig) {
        if (DBG) {
            Log.d(TAG, "setCodecConfigPreference(" + groupId + "): "
                    + Objects.toString(inputCodecConfig)
                    + Objects.toString(outputCodecConfig));
        }
        LeAudioGroupDescriptor descriptor = getGroupDescriptor(groupId);
        if (descriptor == null) {
            Log.e(TAG, "setCodecConfigPreference: Invalid groupId, " + groupId);
            return;
        }

        if (inputCodecConfig == null || outputCodecConfig == null) {
            Log.e(TAG, "setCodecConfigPreference: Codec config can't be null");
            return;
        }

        /* We support different configuration for input and output but codec type
         * shall be same */
        if (inputCodecConfig.getCodecType() != outputCodecConfig.getCodecType()) {
            Log.e(TAG, "setCodecConfigPreference: Input codec type: "
                    + inputCodecConfig.getCodecType()
                    + "does not match output codec type: " + outputCodecConfig.getCodecType());
            return;
        }

        if (descriptor.mCodecStatus == null) {
            Log.e(TAG, "setCodecConfigPreference: Codec status is null");
            return;
        }

        if (!mLeAudioNativeIsInitialized) {
            Log.e(TAG, "Le Audio not initialized properly.");
            return;
        }

        mLeAudioNativeInterface.setCodecConfigPreference(
                groupId, inputCodecConfig, outputCodecConfig);
    }

    /**
     * Binder object: must be a static class or memory leak may occur
     */
    @VisibleForTesting
    static class BluetoothLeAudioBinder extends IBluetoothLeAudio.Stub
            implements IProfileServiceBinder {
        private LeAudioService mService;

        @RequiresPermission(android.Manifest.permission.BLUETOOTH_CONNECT)
        private LeAudioService getService(AttributionSource source) {
            if (!Utils.checkCallerIsSystemOrActiveUser(TAG)
                    || !Utils.checkServiceAvailable(mService, TAG)
                    || !Utils.checkConnectPermissionForDataDelivery(mService, source, TAG)) {
                return null;
            }
            return mService;
        }

        BluetoothLeAudioBinder(LeAudioService svc) {
            mService = svc;
        }

        @Override
        public void cleanup() {
            mService = null;
        }

        @Override
        public void connect(BluetoothDevice device, AttributionSource source,
                SynchronousResultReceiver receiver) {
            try {
                Objects.requireNonNull(device, "device cannot be null");
                Objects.requireNonNull(source, "source cannot be null");
                Objects.requireNonNull(receiver, "receiver cannot be null");

                LeAudioService service = getService(source);
                boolean result = false;
                if (service != null) {
                    result = service.connect(device);
                }
                receiver.send(result);
            } catch (RuntimeException e) {
                receiver.propagateException(e);
            }
        }

        @Override
        public void disconnect(BluetoothDevice device, AttributionSource source,
                SynchronousResultReceiver receiver) {
            try {
                Objects.requireNonNull(device, "device cannot be null");
                Objects.requireNonNull(source, "source cannot be null");
                Objects.requireNonNull(receiver, "receiver cannot be null");

                LeAudioService service = getService(source);
                boolean result = false;
                if (service != null) {
                    result = service.disconnect(device);
                }
                receiver.send(result);
            } catch (RuntimeException e) {
                receiver.propagateException(e);
            }
        }

        @Override
        public void getConnectedDevices(AttributionSource source,
                SynchronousResultReceiver receiver) {
            try {
                Objects.requireNonNull(source, "source cannot be null");
                Objects.requireNonNull(receiver, "receiver cannot be null");

                LeAudioService service = getService(source);
                List<BluetoothDevice> result = new ArrayList<>(0);
                if (service != null) {
                    result = service.getConnectedDevices();
                }
                receiver.send(result);
            } catch (RuntimeException e) {
                receiver.propagateException(e);
            }
        }

        @Override
        public void getConnectedGroupLeadDevice(int groupId, AttributionSource source,
                SynchronousResultReceiver receiver) {
            try {
                Objects.requireNonNull(source, "source cannot be null");
                Objects.requireNonNull(receiver, "receiver cannot be null");

                LeAudioService service = getService(source);
                BluetoothDevice result = null;
                if (service != null) {
                    result = service.getConnectedGroupLeadDevice(groupId);
                }
                receiver.send(result);
            } catch (RuntimeException e) {
                receiver.propagateException(e);
            }
        }

        @Override
        public void getDevicesMatchingConnectionStates(int[] states,
                AttributionSource source, SynchronousResultReceiver receiver) {
            try {
                Objects.requireNonNull(source, "source cannot be null");
                Objects.requireNonNull(receiver, "receiver cannot be null");

                LeAudioService service = getService(source);
                List<BluetoothDevice> result = new ArrayList<>(0);
                if (service != null) {
                    result = service.getDevicesMatchingConnectionStates(states);
                }
                receiver.send(result);
            } catch (RuntimeException e) {
                receiver.propagateException(e);
            }
        }

        @Override
        public void getConnectionState(BluetoothDevice device, AttributionSource source,
                SynchronousResultReceiver receiver) {
            try {
                Objects.requireNonNull(device, "device cannot be null");
                Objects.requireNonNull(source, "source cannot be null");
                Objects.requireNonNull(receiver, "receiver cannot be null");

                LeAudioService service = getService(source);
                int result = BluetoothProfile.STATE_DISCONNECTED;
                if (service != null) {
                    result = service.getConnectionState(device);
                }
                receiver.send(result);
            } catch (RuntimeException e) {
                receiver.propagateException(e);
            }
        }

        @Override
        public void setActiveDevice(BluetoothDevice device, AttributionSource source,
                SynchronousResultReceiver receiver) {
            try {
                Objects.requireNonNull(device, "device cannot be null");
                Objects.requireNonNull(source, "source cannot be null");
                Objects.requireNonNull(receiver, "receiver cannot be null");

                LeAudioService service = getService(source);
                boolean result = false;
                if (service != null) {
                    result = service.setActiveDevice(device);
                }
                receiver.send(result);
            } catch (RuntimeException e) {
                receiver.propagateException(e);
            }
        }

        @Override
        public void getActiveDevices(AttributionSource source, SynchronousResultReceiver receiver) {
            try {
                Objects.requireNonNull(source, "source cannot be null");
                Objects.requireNonNull(receiver, "receiver cannot be null");

                LeAudioService service = getService(source);
                List<BluetoothDevice> result = new ArrayList<>();
                if (service != null) {
                    result = service.getActiveDevices();
                }
                receiver.send(result);
            } catch (RuntimeException e) {
                receiver.propagateException(e);
            }
        }

        @Override
        public void getAudioLocation(BluetoothDevice device, AttributionSource source,
                SynchronousResultReceiver receiver) {
            try {
                Objects.requireNonNull(device, "device cannot be null");
                Objects.requireNonNull(source, "source cannot be null");
                Objects.requireNonNull(receiver, "receiver cannot be null");

                LeAudioService service = getService(source);
                int result = BluetoothLeAudio.AUDIO_LOCATION_INVALID;
                if (service != null) {
                    enforceBluetoothPrivilegedPermission(service);
                    result = service.getAudioLocation(device);
                }
                receiver.send(result);
            } catch (RuntimeException e) {
                receiver.propagateException(e);
            }
        }

        @Override
        public void setConnectionPolicy(BluetoothDevice device, int connectionPolicy,
                AttributionSource source, SynchronousResultReceiver receiver) {
            Objects.requireNonNull(device, "device cannot be null");
            Objects.requireNonNull(source, "source cannot be null");
            Objects.requireNonNull(receiver, "receiver cannot be null");

            try {
                LeAudioService service = getService(source);
                boolean result = false;
                if (service != null) {
                    enforceBluetoothPrivilegedPermission(service);
                    result = service.setConnectionPolicy(device, connectionPolicy);
                }
                receiver.send(result);
            } catch (RuntimeException e) {
                receiver.propagateException(e);
            }
        }

        @Override
        public void getConnectionPolicy(BluetoothDevice device, AttributionSource source,
                SynchronousResultReceiver receiver) {
            try {
                Objects.requireNonNull(device, "device cannot be null");
                Objects.requireNonNull(source, "source cannot be null");
                Objects.requireNonNull(receiver, "receiver cannot be null");

                LeAudioService service = getService(source);
                int result = BluetoothProfile.CONNECTION_POLICY_UNKNOWN;
                if (service == null) {
                    throw new IllegalStateException("service is null");
                }
                enforceBluetoothPrivilegedPermission(service);
                result = service.getConnectionPolicy(device);
                receiver.send(result);
            } catch (RuntimeException e) {
                receiver.propagateException(e);
            }
        }

        @Override
        public void setCcidInformation(ParcelUuid userUuid, int ccid, int contextType,
                AttributionSource source,
                SynchronousResultReceiver receiver) {
            try {
                Objects.requireNonNull(userUuid, "userUuid cannot be null");
                Objects.requireNonNull(source, "source cannot be null");
                Objects.requireNonNull(receiver, "receiver cannot be null");

                LeAudioService service = getService(source);
                if (service == null) {
                    throw new IllegalStateException("service is null");
                }
                enforceBluetoothPrivilegedPermission(service);
                service.setCcidInformation(userUuid, ccid, contextType);
                receiver.send(null);
            } catch (RuntimeException e) {
                receiver.propagateException(e);
            }
        }

        @Override
        public void getGroupId(BluetoothDevice device, AttributionSource source,
                SynchronousResultReceiver receiver) {
            try {
                Objects.requireNonNull(device, "device cannot be null");
                Objects.requireNonNull(source, "source cannot be null");
                Objects.requireNonNull(receiver, "receiver cannot be null");

                LeAudioService service = getService(source);
                int result = LE_AUDIO_GROUP_ID_INVALID;
                if (service == null) {
                    throw new IllegalStateException("service is null");
                }
                result = service.getGroupId(device);
                receiver.send(result);
            } catch (RuntimeException e) {
                receiver.propagateException(e);
            }
        }

        @Override
        public void groupAddNode(int group_id, BluetoothDevice device,
                AttributionSource source, SynchronousResultReceiver receiver) {
            try {
                Objects.requireNonNull(device, "device cannot be null");
                Objects.requireNonNull(source, "source cannot be null");
                Objects.requireNonNull(receiver, "receiver cannot be null");

                LeAudioService service = getService(source);
                boolean result = false;
                if (service == null) {
                    throw new IllegalStateException("service is null");
                }
                enforceBluetoothPrivilegedPermission(service);
                result = service.groupAddNode(group_id, device);
                receiver.send(result);
            } catch (RuntimeException e) {
                receiver.propagateException(e);
            }
        }

        @Override
        public void groupRemoveNode(int groupId, BluetoothDevice device,
                AttributionSource source, SynchronousResultReceiver receiver) {
            try {
                Objects.requireNonNull(device, "device cannot be null");
                Objects.requireNonNull(source, "source cannot be null");
                Objects.requireNonNull(receiver, "receiver cannot be null");

                LeAudioService service = getService(source);
                boolean result = false;
                if (service == null) {
                    throw new IllegalStateException("service is null");
                }
                enforceBluetoothPrivilegedPermission(service);
                result = service.groupRemoveNode(groupId, device);
                receiver.send(result);
            } catch (RuntimeException e) {
                receiver.propagateException(e);
            }
        }

        @Override
        public void setVolume(int volume, AttributionSource source,
                SynchronousResultReceiver receiver) {
            try {
                Objects.requireNonNull(source, "source cannot be null");
                Objects.requireNonNull(receiver, "receiver cannot be null");

                LeAudioService service = getService(source);
                if (service == null) {
                    throw new IllegalStateException("service is null");
                }
                enforceBluetoothPrivilegedPermission(service);
                service.setVolume(volume);
                receiver.send(null);
            } catch (RuntimeException e) {
                receiver.propagateException(e);
            }
        }

        @Override
        public void registerCallback(IBluetoothLeAudioCallback callback,
                AttributionSource source, SynchronousResultReceiver receiver) {
            try {
                Objects.requireNonNull(callback, "callback cannot be null");
                Objects.requireNonNull(source, "source cannot be null");
                Objects.requireNonNull(receiver, "receiver cannot be null");

                LeAudioService service = getService(source);
                if ((service == null) || (service.mLeAudioCallbacks == null)) {
                    throw new IllegalStateException("Service is unavailable: " + service);
                }

                enforceBluetoothPrivilegedPermission(service);
                service.mLeAudioCallbacks.register(callback);
                receiver.send(null);
            } catch (RuntimeException e) {
                receiver.propagateException(e);
            }
        }

        @Override
        public void unregisterCallback(IBluetoothLeAudioCallback callback,
                AttributionSource source, SynchronousResultReceiver receiver) {
            try {
                Objects.requireNonNull(callback, "callback cannot be null");
                Objects.requireNonNull(source, "source cannot be null");
                Objects.requireNonNull(receiver, "receiver cannot be null");

                LeAudioService service = getService(source);
                if ((service == null) || (service.mLeAudioCallbacks == null)) {
                    throw new IllegalStateException("Service is unavailable");
                }

                enforceBluetoothPrivilegedPermission(service);

                service.mLeAudioCallbacks.unregister(callback);
                receiver.send(null);
            } catch (RuntimeException e) {
                receiver.propagateException(e);
            }
        }

        @Override
        public void registerLeBroadcastCallback(IBluetoothLeBroadcastCallback callback,
                AttributionSource source, SynchronousResultReceiver receiver) {
            try {
                Objects.requireNonNull(callback, "callback cannot be null");
                Objects.requireNonNull(source, "source cannot be null");
                Objects.requireNonNull(receiver, "receiver cannot be null");

                LeAudioService service = getService(source);
                if ((service == null) || (service.mBroadcastCallbacks == null)) {
                    throw new IllegalStateException("Service is unavailable");
                }

                enforceBluetoothPrivilegedPermission(service);

                service.mBroadcastCallbacks.register(callback);
                receiver.send(null);
            } catch (RuntimeException e) {
                receiver.propagateException(e);
            }
        }

        @Override
        public void unregisterLeBroadcastCallback(IBluetoothLeBroadcastCallback callback,
                AttributionSource source, SynchronousResultReceiver receiver) {
            try {
                LeAudioService service = getService(source);
                if ((service == null) || (service.mBroadcastCallbacks == null)) {
                    throw new IllegalStateException("Service is unavailable");
                }

                enforceBluetoothPrivilegedPermission(service);
                Objects.requireNonNull(callback, "callback cannot be null");
                Objects.requireNonNull(source, "source cannot be null");
                Objects.requireNonNull(receiver, "receiver cannot be null");

                service.mBroadcastCallbacks.unregister(callback);
                receiver.send(null);
            } catch (RuntimeException e) {
                receiver.propagateException(e);
            }
        }

        @Override
        public void startBroadcast(BluetoothLeAudioContentMetadata contentMetadata,
                byte[] broadcastCode, AttributionSource source) {
            LeAudioService service = getService(source);
            if (service != null) {
                enforceBluetoothPrivilegedPermission(service);
                service.createBroadcast(contentMetadata, broadcastCode);
            }
        }

        @Override
        public void stopBroadcast(int broadcastId, AttributionSource source) {
            LeAudioService service = getService(source);
            if (service != null) {
                enforceBluetoothPrivilegedPermission(service);
                service.stopBroadcast(broadcastId);
            }
        }

        @Override
        public void updateBroadcast(int broadcastId,
                BluetoothLeAudioContentMetadata contentMetadata, AttributionSource source) {
            LeAudioService service = getService(source);
            if (service != null) {
                enforceBluetoothPrivilegedPermission(service);
                service.updateBroadcast(broadcastId, contentMetadata);
            }
        }

        @Override
        public void isPlaying(int broadcastId, AttributionSource source,
                SynchronousResultReceiver receiver) {
            try {
                boolean result = false;
                LeAudioService service = getService(source);
                if (service != null) {
                    enforceBluetoothPrivilegedPermission(service);
                    result = service.isPlaying(broadcastId);
                }
                receiver.send(result);
            } catch (RuntimeException e) {
                receiver.propagateException(e);
            }
        }

        @Override
        public void getAllBroadcastMetadata(AttributionSource source,
                SynchronousResultReceiver receiver) {
            try {
                List<BluetoothLeBroadcastMetadata> result = new ArrayList<>();
                LeAudioService service = getService(source);
                if (service != null) {
                    enforceBluetoothPrivilegedPermission(service);
                    result = service.getAllBroadcastMetadata();
                }
                receiver.send(result);
            } catch (RuntimeException e) {
                receiver.propagateException(e);
            }
        }

        @Override
        public void getMaximumNumberOfBroadcasts(AttributionSource source,
                SynchronousResultReceiver receiver) {
            try {
                int result = 0;
                LeAudioService service = getService(source);
                if (service != null) {
                    enforceBluetoothPrivilegedPermission(service);
                    result = service.getMaximumNumberOfBroadcasts();
                }
                receiver.send(result);
            } catch (RuntimeException e) {
                receiver.propagateException(e);
            }
        }

        @Override
        public void getCodecStatus(int groupId,
                AttributionSource source, SynchronousResultReceiver receiver) {
            try {
                LeAudioService service = getService(source);
                BluetoothLeAudioCodecStatus codecStatus = null;
                if (service != null) {
                    enforceBluetoothPrivilegedPermission(service);
                    codecStatus = service.getCodecStatus(groupId);
                }
                receiver.send(codecStatus);
            } catch (RuntimeException e) {
                receiver.propagateException(e);
            }
        }

        @Override
        public void setCodecConfigPreference(int groupId,
                BluetoothLeAudioCodecConfig inputCodecConfig,
                BluetoothLeAudioCodecConfig outputCodecConfig,
                AttributionSource source) {
            LeAudioService service = getService(source);
            if (service == null) {
                return;
            }

            enforceBluetoothPrivilegedPermission(service);
            service.setCodecConfigPreference(groupId, inputCodecConfig, outputCodecConfig);
        }
    }

    @Override
    public void dump(StringBuilder sb) {
        super.dump(sb);
        ProfileService.println(sb, "State machines: ");
        for (LeAudioStateMachine sm : mStateMachines.values()) {
            sm.dump(sb);
        }
        ProfileService.println(sb, "Active Groups information: ");
        ProfileService.println(sb, "  currentlyActiveGroupId: " + getActiveGroupId());
        ProfileService.println(sb, "  mActiveAudioOutDevice: " + mActiveAudioOutDevice);
        ProfileService.println(sb, "  mActiveAudioInDevice: " + mActiveAudioInDevice);

        for (Map.Entry<Integer, LeAudioGroupDescriptor> entry : mGroupDescriptors.entrySet()) {
            LeAudioGroupDescriptor descriptor = entry.getValue();
            Integer groupId = entry.getKey();
            ProfileService.println(sb, "  Group: " + groupId);
            ProfileService.println(sb, "    isActive: " + descriptor.mIsActive);
            ProfileService.println(sb, "    isConnected: " + descriptor.mIsConnected);
            ProfileService.println(sb, "    mActiveContexts: " + descriptor.mActiveContexts);
            ProfileService.println(sb, "    group lead: " + getConnectedGroupLeadDevice(groupId));
            ProfileService.println(sb, "    first device: " + getFirstDeviceFromGroup(groupId));
            ProfileService.println(sb, "    lost lead device: "
                    + descriptor.mLostLeadDeviceWhileStreaming);
        }
    }
}<|MERGE_RESOLUTION|>--- conflicted
+++ resolved
@@ -1053,14 +1053,10 @@
         parcel.writeBoolean(true /* mIsLeOutput */);
         parcel.setDataPosition(0);
 
-<<<<<<< HEAD
-        return BluetoothProfileConnectionInfo.CREATOR.createFromParcel(parcel);
-=======
         BluetoothProfileConnectionInfo profileInfo =
                 BluetoothProfileConnectionInfo.CREATOR.createFromParcel(parcel);
         parcel.recycle();
         return profileInfo;
->>>>>>> 9a699a72
     }
 
     private void clearLostDevicesWhileStreaming(LeAudioGroupDescriptor descriptor) {
