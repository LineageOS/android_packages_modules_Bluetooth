/*
 * Copyright (C) 2012 The Android Open Source Project
 * Copyright (C) 2016-2017 The Linux Foundation
 *
 * Licensed under the Apache License, Version 2.0 (the "License");
 * you may not use this file except in compliance with the License.
 * You may obtain a copy of the License at
 *
 *      http://www.apache.org/licenses/LICENSE-2.0
 *
 * Unless required by applicable law or agreed to in writing, software
 * distributed under the License is distributed on an "AS IS" BASIS,
 * WITHOUT WARRANTIES OR CONDITIONS OF ANY KIND, either express or implied.
 * See the License for the specific language governing permissions and
 * limitations under the License.
 */

package com.android.bluetooth.btservice;

import static android.bluetooth.BluetoothDevice.TRANSPORT_AUTO;
import static android.bluetooth.IBluetoothLeAudio.LE_AUDIO_GROUP_ID_INVALID;
import static android.text.format.DateUtils.MINUTE_IN_MILLIS;
import static android.text.format.DateUtils.SECOND_IN_MILLIS;

import static com.android.bluetooth.ChangeIds.ENFORCE_CONNECT;
import static com.android.bluetooth.Utils.callerIsSystem;
import static com.android.bluetooth.Utils.callerIsSystemOrActiveOrManagedUser;
import static com.android.bluetooth.Utils.enforceBluetoothPrivilegedPermission;
import static com.android.bluetooth.Utils.enforceCdmAssociation;
import static com.android.bluetooth.Utils.enforceDumpPermission;
import static com.android.bluetooth.Utils.enforceLocalMacAddressPermission;
import static com.android.bluetooth.Utils.getBytesFromAddress;
import static com.android.bluetooth.Utils.hasBluetoothPrivilegedPermission;
import static com.android.bluetooth.Utils.isDualModeAudioEnabled;
import static com.android.bluetooth.Utils.isPackageNameAccurate;

import android.annotation.NonNull;
import android.annotation.Nullable;
import android.annotation.RequiresPermission;
import android.annotation.SuppressLint;
import android.app.AlarmManager;
import android.app.AppOpsManager;
import android.app.PendingIntent;
import android.app.Service;
import android.app.admin.DevicePolicyManager;
import android.app.compat.CompatChanges;
import android.bluetooth.BluetoothA2dp;
import android.bluetooth.BluetoothActivityEnergyInfo;
import android.bluetooth.BluetoothAdapter;
import android.bluetooth.BluetoothAdapter.ActiveDeviceProfile;
import android.bluetooth.BluetoothAdapter.ActiveDeviceUse;
import android.bluetooth.BluetoothDevice;
import android.bluetooth.BluetoothFrameworkInitializer;
import android.bluetooth.BluetoothMap;
import android.bluetooth.BluetoothProfile;
import android.bluetooth.BluetoothProtoEnums;
import android.bluetooth.BluetoothQualityReport;
import android.bluetooth.BluetoothSap;
import android.bluetooth.BluetoothServerSocket;
import android.bluetooth.BluetoothSinkAudioPolicy;
import android.bluetooth.BluetoothSocket;
import android.bluetooth.BluetoothStatusCodes;
import android.bluetooth.BluetoothUuid;
import android.bluetooth.BufferConstraints;
import android.bluetooth.IBluetooth;
import android.bluetooth.IBluetoothActivityEnergyInfoListener;
import android.bluetooth.IBluetoothCallback;
import android.bluetooth.IBluetoothConnectionCallback;
import android.bluetooth.IBluetoothMetadataListener;
import android.bluetooth.IBluetoothOobDataCallback;
import android.bluetooth.IBluetoothPreferredAudioProfilesCallback;
import android.bluetooth.IBluetoothQualityReportReadyCallback;
import android.bluetooth.IBluetoothSocketManager;
import android.bluetooth.IncomingRfcommSocketInfo;
import android.bluetooth.OobData;
import android.bluetooth.UidTraffic;
import android.companion.CompanionDeviceManager;
import android.content.AttributionSource;
import android.content.BroadcastReceiver;
import android.content.Context;
import android.content.Intent;
import android.content.IntentFilter;
import android.content.SharedPreferences;
import android.content.pm.PackageManager;
import android.os.AsyncTask;
import android.os.BatteryStatsManager;
import android.os.Binder;
import android.os.Build;
import android.os.Bundle;
import android.os.Handler;
import android.os.IBinder;
import android.os.Looper;
import android.os.Message;
import android.os.ParcelUuid;
import android.os.PowerManager;
import android.os.RemoteCallbackList;
import android.os.RemoteException;
import android.os.SystemClock;
import android.os.SystemProperties;
import android.os.UserHandle;
import android.os.UserManager;
import android.provider.DeviceConfig;
import android.provider.Settings;
import android.sysprop.BluetoothProperties;
import android.text.TextUtils;
import android.util.Base64;
import android.util.Log;
import android.util.SparseArray;

import com.android.bluetooth.BluetoothMetricsProto;
import com.android.bluetooth.BluetoothStatsLog;
import com.android.bluetooth.R;
import com.android.bluetooth.Utils;
import com.android.bluetooth.a2dp.A2dpService;
import com.android.bluetooth.a2dpsink.A2dpSinkService;
import com.android.bluetooth.bas.BatteryService;
import com.android.bluetooth.bass_client.BassClientService;
import com.android.bluetooth.btservice.InteropUtil.InteropFeature;
import com.android.bluetooth.btservice.RemoteDevices.DeviceProperties;
import com.android.bluetooth.btservice.activityattribution.ActivityAttributionService;
import com.android.bluetooth.btservice.bluetoothkeystore.BluetoothKeystoreService;
import com.android.bluetooth.btservice.storage.DatabaseManager;
import com.android.bluetooth.btservice.storage.MetadataDatabase;
import com.android.bluetooth.csip.CsipSetCoordinatorService;
import com.android.bluetooth.gatt.GattService;
import com.android.bluetooth.gatt.ScanManager;
import com.android.bluetooth.hap.HapClientService;
import com.android.bluetooth.hearingaid.HearingAidService;
import com.android.bluetooth.hfp.HeadsetService;
import com.android.bluetooth.hfpclient.HeadsetClientService;
import com.android.bluetooth.hid.HidDeviceService;
import com.android.bluetooth.hid.HidHostService;
import com.android.bluetooth.le_audio.LeAudioService;
import com.android.bluetooth.map.BluetoothMapService;
import com.android.bluetooth.mapclient.MapClientService;
import com.android.bluetooth.pan.PanService;
import com.android.bluetooth.pbap.BluetoothPbapService;
import com.android.bluetooth.pbapclient.PbapClientService;
import com.android.bluetooth.sap.SapService;
import com.android.bluetooth.sdp.SdpManager;
import com.android.bluetooth.telephony.BluetoothInCallService;
import com.android.bluetooth.vc.VolumeControlService;
import com.android.internal.annotations.GuardedBy;
import com.android.internal.annotations.VisibleForTesting;
import com.android.modules.utils.BackgroundThread;
import com.android.modules.utils.BytesMatcher;
import com.android.modules.utils.SynchronousResultReceiver;

import com.google.protobuf.InvalidProtocolBufferException;

import libcore.util.SneakyThrow;

import java.io.FileDescriptor;
import java.io.FileOutputStream;
import java.io.IOException;
import java.io.PrintWriter;
import java.time.Duration;
import java.util.ArrayDeque;
import java.util.ArrayList;
import java.util.Arrays;
import java.util.HashMap;
import java.util.HashSet;
import java.util.Iterator;
import java.util.List;
import java.util.Map;
import java.util.Objects;
import java.util.Set;
import java.util.UUID;
import java.util.concurrent.ConcurrentHashMap;
import java.util.concurrent.ConcurrentLinkedQueue;
import java.util.concurrent.Executor;
import java.util.function.Predicate;
import java.util.regex.Pattern;

public class AdapterService extends Service {
    private static final String TAG = "BluetoothAdapterService";
    private static final boolean DBG = true;
    private static final boolean VERBOSE = false;
    private static final int MIN_ADVT_INSTANCES_FOR_MA = 5;
    private static final int MIN_OFFLOADED_FILTERS = 10;
    private static final int MIN_OFFLOADED_SCAN_STORAGE_BYTES = 1024;
    private static final Duration PENDING_SOCKET_HANDOFF_TIMEOUT = Duration.ofMinutes(1);
    private static final Duration GENERATE_LOCAL_OOB_DATA_TIMEOUT = Duration.ofSeconds(2);
    private static final Duration PREFERRED_AUDIO_PROFILE_CHANGE_TIMEOUT = Duration.ofSeconds(10);

    private final Object mEnergyInfoLock = new Object();
    private int mStackReportedState;
    private long mTxTimeTotalMs;
    private long mRxTimeTotalMs;
    private long mIdleTimeTotalMs;
    private long mEnergyUsedTotalVoltAmpSecMicro;
    private final SparseArray<UidTraffic> mUidTraffic = new SparseArray<>();

    private final ArrayList<String> mStartedProfiles = new ArrayList<>();
    private final ArrayList<ProfileService> mRegisteredProfiles = new ArrayList<>();
    private final ArrayList<ProfileService> mRunningProfiles = new ArrayList<>();
    private HashSet<String> mLeAudioAllowDevices = new HashSet<>();
    private boolean mLeAudioAllowListEnabled = false;

    public static final String ACTION_LOAD_ADAPTER_PROPERTIES =
            "com.android.bluetooth.btservice.action.LOAD_ADAPTER_PROPERTIES";
    public static final String ACTION_SERVICE_STATE_CHANGED =
            "com.android.bluetooth.btservice.action.STATE_CHANGED";
    public static final String EXTRA_ACTION = "action";
    public static final int PROFILE_CONN_REJECTED = 2;

    private static final String ACTION_ALARM_WAKEUP =
            "com.android.bluetooth.btservice.action.ALARM_WAKEUP";

    private static BluetoothProperties.snoop_log_mode_values sSnoopLogSettingAtEnable =
            BluetoothProperties.snoop_log_mode_values.EMPTY;
    private static String sDefaultSnoopLogSettingAtEnable = "empty";
    private static Boolean sSnoopLogFilterHeadersSettingAtEnable = false;
    private static Boolean sSnoopLogFilterProfileA2dpSettingAtEnable = false;
    private static Boolean sSnoopLogFilterProfileRfcommSettingAtEnable = false;
    private static BluetoothProperties.snoop_log_filter_profile_pbap_values
            sSnoopLogFilterProfilePbapModeSettingAtEnable =
                    BluetoothProperties.snoop_log_filter_profile_pbap_values.EMPTY;
    private static BluetoothProperties.snoop_log_filter_profile_map_values
            sSnoopLogFilterProfileMapModeSettingAtEnable =
                    BluetoothProperties.snoop_log_filter_profile_map_values.EMPTY;

    public static final String BLUETOOTH_PRIVILEGED =
            android.Manifest.permission.BLUETOOTH_PRIVILEGED;
    static final String BLUETOOTH_PERM = android.Manifest.permission.BLUETOOTH;
    static final String LOCAL_MAC_ADDRESS_PERM = android.Manifest.permission.LOCAL_MAC_ADDRESS;
    static final String RECEIVE_MAP_PERM = android.Manifest.permission.RECEIVE_BLUETOOTH_MAP;
    static final String BLUETOOTH_LE_AUDIO_ALLOW_LIST = "persist.bluetooth.leaudio.allow_list";
    static final String BLUETOOTH_ENABLE_LE_AUDIO_ALLOW_LIST =
            "persist.bluetooth.leaudio.enable_allow_list";

    static final String PHONEBOOK_ACCESS_PERMISSION_PREFERENCE_FILE =
            "phonebook_access_permission";
    static final String MESSAGE_ACCESS_PERMISSION_PREFERENCE_FILE =
            "message_access_permission";
    static final String SIM_ACCESS_PERMISSION_PREFERENCE_FILE = "sim_access_permission";

    private static final int CONTROLLER_ENERGY_UPDATE_TIMEOUT_MILLIS = 30;

    public static final String ACTIVITY_ATTRIBUTION_NO_ACTIVE_DEVICE_ADDRESS =
            "no_active_device_address";

    // Report ID definition
    public enum BqrQualityReportId {
        QUALITY_REPORT_ID_MONITOR_MODE(0x01),
        QUALITY_REPORT_ID_APPROACH_LSTO(0x02),
        QUALITY_REPORT_ID_A2DP_AUDIO_CHOPPY(0x03),
        QUALITY_REPORT_ID_SCO_VOICE_CHOPPY(0x04),
        QUALITY_REPORT_ID_ROOT_INFLAMMATION(0x05),
        QUALITY_REPORT_ID_CONNECT_FAIL(0x08),
        QUALITY_REPORT_ID_LMP_LL_MESSAGE_TRACE(0x11),
        QUALITY_REPORT_ID_BT_SCHEDULING_TRACE(0x12),
        QUALITY_REPORT_ID_CONTROLLER_DBG_INFO(0x13);

        private final int value;
        private BqrQualityReportId(int value) {
            this.value = value;
        }
        public int getValue() {
            return value;
        }
    };

    private final ArrayList<DiscoveringPackage> mDiscoveringPackages = new ArrayList<>();

    static {
        classInitNative();
    }

    private static AdapterService sAdapterService;

    public static synchronized AdapterService getAdapterService() {
        return sAdapterService;
    }

    private static synchronized void setAdapterService(AdapterService instance) {
        Log.d(TAG, "setAdapterService() - trying to set service to " + instance);
        if (instance == null) {
            return;
        }
        sAdapterService = instance;
    }

    private static synchronized void clearAdapterService(AdapterService current) {
        if (sAdapterService == current) {
            sAdapterService = null;
        }
    }

    private BluetoothAdapter mAdapter;
    @VisibleForTesting
    AdapterProperties mAdapterProperties;
    private AdapterState mAdapterStateMachine;
    private BondStateMachine mBondStateMachine;
    private JniCallbacks mJniCallbacks;
    private RemoteDevices mRemoteDevices;

    /* TODO: Consider to remove the search API from this class, if changed to use call-back */
    private SdpManager mSdpManager = null;

    private boolean mNativeAvailable;
    private boolean mCleaningUp;
    private final HashMap<BluetoothDevice, ArrayList<IBluetoothMetadataListener>>
            mMetadataListeners = new HashMap<>();
    private final HashMap<String, Integer> mProfileServicesState = new HashMap<String, Integer>();
    private Set<IBluetoothConnectionCallback> mBluetoothConnectionCallbacks = new HashSet<>();
    private RemoteCallbackList<IBluetoothPreferredAudioProfilesCallback>
            mPreferredAudioProfilesCallbacks;
    private RemoteCallbackList<IBluetoothQualityReportReadyCallback>
            mBluetoothQualityReportReadyCallbacks;
    // Map<groupId, PendingAudioProfilePreferenceRequest>
    private final Map<Integer, PendingAudioProfilePreferenceRequest>
            mCsipGroupsPendingAudioProfileChanges = new HashMap<>();
    //Only BluetoothManagerService should be registered
    private RemoteCallbackList<IBluetoothCallback> mCallbacks;
    private int mCurrentRequestId;
    private boolean mQuietmode = false;
    private HashMap<String, CallerInfo> mBondAttemptCallerInfo = new HashMap<>();

    private final Map<UUID, RfcommListenerData> mBluetoothServerSockets = new ConcurrentHashMap<>();
    private final Executor mSocketServersExecutor = r -> new Thread(r).start();

    private AlarmManager mAlarmManager;
    private PendingIntent mPendingAlarm;
    private BatteryStatsManager mBatteryStatsManager;
    private PowerManager mPowerManager;
    private PowerManager.WakeLock mWakeLock;
    private String mWakeLockName;
    private UserManager mUserManager;
    private CompanionDeviceManager mCompanionDeviceManager;

    private PhonePolicy mPhonePolicy;
    private ActiveDeviceManager mActiveDeviceManager;
    private DatabaseManager mDatabaseManager;
    private SilenceDeviceManager mSilenceDeviceManager;
    private CompanionManager mBtCompanionManager;
    private AppOpsManager mAppOps;

    private BluetoothSocketManagerBinder mBluetoothSocketManagerBinder;

    private BluetoothKeystoreService mBluetoothKeystoreService;
    private A2dpService mA2dpService;
    private A2dpSinkService mA2dpSinkService;
    private ActivityAttributionService mActivityAttributionService;
    private HeadsetService mHeadsetService;
    private HeadsetClientService mHeadsetClientService;
    private BluetoothMapService mMapService;
    private MapClientService mMapClientService;
    private HidDeviceService mHidDeviceService;
    private HidHostService mHidHostService;
    private PanService mPanService;
    private BluetoothPbapService mPbapService;
    private PbapClientService mPbapClientService;
    private HearingAidService mHearingAidService;
    private HapClientService mHapClientService;
    private SapService mSapService;
    private VolumeControlService mVolumeControlService;
    private CsipSetCoordinatorService mCsipSetCoordinatorService;
    private LeAudioService mLeAudioService;
    private BassClientService mBassClientService;
    private BatteryService mBatteryService;
    private BluetoothQualityReportNativeInterface mBluetoothQualityReportNativeInterface;

    private volatile boolean mTestModeEnabled = false;

    private MetricsLogger mMetricsLogger;

    /**
     * Register a {@link ProfileService} with AdapterService.
     *
     * @param profile the service being added.
     */
    public void addProfile(ProfileService profile) {
        mHandler.obtainMessage(MESSAGE_PROFILE_SERVICE_REGISTERED, profile).sendToTarget();
    }

    /**
     * Unregister a ProfileService with AdapterService.
     *
     * @param profile the service being removed.
     */
    public void removeProfile(ProfileService profile) {
        mHandler.obtainMessage(MESSAGE_PROFILE_SERVICE_UNREGISTERED, profile).sendToTarget();
    }

    /**
     * Notify AdapterService that a ProfileService has started or stopped.
     *
     * @param profile the service being removed.
     * @param state {@link BluetoothAdapter#STATE_ON} or {@link BluetoothAdapter#STATE_OFF}
     */
    public void onProfileServiceStateChanged(ProfileService profile, int state) {
        if (state != BluetoothAdapter.STATE_ON && state != BluetoothAdapter.STATE_OFF) {
            throw new IllegalArgumentException(BluetoothAdapter.nameForState(state));
        }
        Message m = mHandler.obtainMessage(MESSAGE_PROFILE_SERVICE_STATE_CHANGED);
        m.obj = profile;
        m.arg1 = state;
        mHandler.sendMessage(m);
    }

    /**
     * Confirm whether the ProfileService is started expectedly.
     *
     * @param serviceSampleName the service simple name.
     * @return true if the service is started expectedly, false otherwise.
     */
    public boolean isStartedProfile(String serviceSampleName) {
        return mStartedProfiles.contains(serviceSampleName);
    }

    private static final int MESSAGE_PROFILE_SERVICE_STATE_CHANGED = 1;
    private static final int MESSAGE_PROFILE_SERVICE_REGISTERED = 2;
    private static final int MESSAGE_PROFILE_SERVICE_UNREGISTERED = 3;
    private static final int MESSAGE_PREFERRED_AUDIO_PROFILES_AUDIO_FRAMEWORK_TIMEOUT = 4;

    class AdapterServiceHandler extends Handler {
        @Override
        public void handleMessage(Message msg) {
            verboseLog("handleMessage() - Message: " + msg.what);

            switch (msg.what) {
                case MESSAGE_PROFILE_SERVICE_STATE_CHANGED:
                    verboseLog("handleMessage() - MESSAGE_PROFILE_SERVICE_STATE_CHANGED");
                    processProfileServiceStateChanged((ProfileService) msg.obj, msg.arg1);
                    break;
                case MESSAGE_PROFILE_SERVICE_REGISTERED:
                    verboseLog("handleMessage() - MESSAGE_PROFILE_SERVICE_REGISTERED");
                    registerProfileService((ProfileService) msg.obj);
                    break;
                case MESSAGE_PROFILE_SERVICE_UNREGISTERED:
                    verboseLog("handleMessage() - MESSAGE_PROFILE_SERVICE_UNREGISTERED");
                    unregisterProfileService((ProfileService) msg.obj);
                    break;
                case MESSAGE_PREFERRED_AUDIO_PROFILES_AUDIO_FRAMEWORK_TIMEOUT:
                    errorLog("handleMessage() - "
                            + "MESSAGE_PREFERRED_PROFILE_CHANGE_AUDIO_FRAMEWORK_TIMEOUT");
                    int groupId = (int) msg.obj;

                    synchronized (mCsipGroupsPendingAudioProfileChanges) {
                        removeFromPendingAudioProfileChanges(groupId);
                        PendingAudioProfilePreferenceRequest request =
                                mCsipGroupsPendingAudioProfileChanges.remove(groupId);
                        Log.e(TAG, "Preferred audio profiles change audio framework timeout for "
                                + "device " + request.mDeviceRequested);
                        sendPreferredAudioProfilesCallbackToApps(request.mDeviceRequested,
                                request.mRequestedPreferences, BluetoothStatusCodes.ERROR_TIMEOUT);
                    }
                    break;
            }
        }

        private void registerProfileService(ProfileService profile) {
            if (mRegisteredProfiles.contains(profile)) {
                Log.e(TAG, profile.getName() + " already registered.");
                return;
            }
            mRegisteredProfiles.add(profile);
        }

        private void unregisterProfileService(ProfileService profile) {
            if (!mRegisteredProfiles.contains(profile)) {
                Log.e(TAG, profile.getName() + " not registered (UNREGISTER).");
                return;
            }
            mRegisteredProfiles.remove(profile);
        }

        private void processProfileServiceStateChanged(ProfileService profile, int state) {
            switch (state) {
                case BluetoothAdapter.STATE_ON:
                    if (!mRegisteredProfiles.contains(profile)) {
                        Log.e(TAG, profile.getName() + " not registered (STATE_ON).");
                        return;
                    }
                    if (mRunningProfiles.contains(profile)) {
                        Log.e(TAG, profile.getName() + " already running.");
                        return;
                    }
                    mRunningProfiles.add(profile);
                    // TODO(b/228875190): GATT is assumed supported. GATT starting triggers hardware
                    // initializtion. Configuring a device without GATT causes start up failures.
                    if (GattService.class.getSimpleName().equals(profile.getName())) {
                        enableNative();
                    } else if (mRegisteredProfiles.size() == Config.getSupportedProfiles().length
                            && mRegisteredProfiles.size() == mRunningProfiles.size()) {
                        mAdapterProperties.onBluetoothReady();
                        updateUuids();
                        initProfileServices();
                        getAdapterPropertyNative(AbstractionLayer.BT_PROPERTY_LOCAL_IO_CAPS);
                        getAdapterPropertyNative(AbstractionLayer.BT_PROPERTY_DYNAMIC_AUDIO_BUFFER);
                        mAdapterStateMachine.sendMessage(AdapterState.BREDR_STARTED);
                        mBtCompanionManager.loadCompanionInfo();
                    }
                    break;
                case BluetoothAdapter.STATE_OFF:
                    if (!mRegisteredProfiles.contains(profile)) {
                        Log.e(TAG, profile.getName() + " not registered (STATE_OFF).");
                        return;
                    }
                    if (!mRunningProfiles.contains(profile)) {
                        Log.e(TAG, profile.getName() + " not running.");
                        return;
                    }
                    mRunningProfiles.remove(profile);
                    // TODO(b/228875190): GATT is assumed supported. GATT is expected to be the only
                    // profile available in the "BLE ON" state. If only GATT is left, send
                    // BREDR_STOPPED. If GATT is stopped, deinitialize the hardware.
                    if ((mRunningProfiles.size() == 1 && (GattService.class.getSimpleName()
                            .equals(mRunningProfiles.get(0).getName())))) {
                        mAdapterStateMachine.sendMessage(AdapterState.BREDR_STOPPED);
                    } else if (mRunningProfiles.size() == 0) {
                        disableNative();
                    }
                    break;
                default:
                    Log.e(TAG, "Unhandled profile state: " + state);
            }
        }
    }

    private final AdapterServiceHandler mHandler = new AdapterServiceHandler();

    /**
     * Stores information about requests made to the audio framework arising from calls to
     * {@link BluetoothAdapter#setPreferredAudioProfiles(BluetoothDevice, Bundle)}.
     */
    private static class PendingAudioProfilePreferenceRequest {
        // The newly requested preferences
        final Bundle mRequestedPreferences;
        // Reference counter for how many calls are pending completion in the audio framework
        int mRemainingRequestsToAudioFramework;
        // The device with which the request was made. Used for sending the callback.
        final BluetoothDevice mDeviceRequested;

        /**
         * Constructs an entity to store information about pending preferred audio profile changes.
         *
         * @param preferences newly requested preferences
         * @param numRequestsToAudioFramework how many active device changed requests are sent to
         *                                    the audio framework
         * @param device the device with which the request was made
         */
        PendingAudioProfilePreferenceRequest(Bundle preferences,
                int numRequestsToAudioFramework, BluetoothDevice device) {
            mRequestedPreferences = preferences;
            mRemainingRequestsToAudioFramework = numRequestsToAudioFramework;
            mDeviceRequested = device;
        }
    }

    @Override
    @RequiresPermission(
            allOf = {
                android.Manifest.permission.INTERACT_ACROSS_USERS_FULL,
                android.Manifest.permission.READ_DEVICE_CONFIG,
            },
            anyOf = {
                android.Manifest.permission.INTERACT_ACROSS_USERS_FULL,
                android.Manifest.permission.INTERACT_ACROSS_USERS,
                android.Manifest.permission.CREATE_USERS,
                android.Manifest.permission.MANAGE_USERS,
    })
    public void onCreate() {
        super.onCreate();
        initMetricsLogger();
        debugLog("onCreate()");
        mDeviceConfigListener.start();
        mRemoteDevices = new RemoteDevices(this, Looper.getMainLooper());
        mRemoteDevices.init();
        clearDiscoveringPackages();
        mBinder = new AdapterServiceBinder(this);
        mAdapter = BluetoothAdapter.getDefaultAdapter();
        mAdapterProperties = new AdapterProperties(this);
        mAdapterStateMachine = AdapterState.make(this);
        mJniCallbacks = new JniCallbacks(this, mAdapterProperties);
        mBluetoothKeystoreService = new BluetoothKeystoreService(isCommonCriteriaMode());
        mBluetoothKeystoreService.start();
        int configCompareResult = mBluetoothKeystoreService.getCompareResult();

        // Start tracking Binder latency for the bluetooth process.
        BluetoothFrameworkInitializer.initializeBinderCallsStats(getApplicationContext());

        // Android TV doesn't show consent dialogs for just works and encryption only le pairing
        boolean isAtvDevice = getApplicationContext().getPackageManager().hasSystemFeature(
                PackageManager.FEATURE_LEANBACK_ONLY);
        mUserManager = getSystemService(UserManager.class);
        initNative(mUserManager.isGuestUser(), isCommonCriteriaMode(), configCompareResult,
                getInitFlags(), isAtvDevice, getApplicationInfo().dataDir);
        mNativeAvailable = true;
        mPreferredAudioProfilesCallbacks =
                new RemoteCallbackList<IBluetoothPreferredAudioProfilesCallback>();
        mBluetoothQualityReportReadyCallbacks =
                new RemoteCallbackList<IBluetoothQualityReportReadyCallback>();
        mCallbacks = new RemoteCallbackList<IBluetoothCallback>();
        mAppOps = getSystemService(AppOpsManager.class);
        //Load the name and address
        getAdapterPropertyNative(AbstractionLayer.BT_PROPERTY_BDADDR);
        getAdapterPropertyNative(AbstractionLayer.BT_PROPERTY_BDNAME);
        getAdapterPropertyNative(AbstractionLayer.BT_PROPERTY_CLASS_OF_DEVICE);
        mAlarmManager = getSystemService(AlarmManager.class);
        mPowerManager = getSystemService(PowerManager.class);
        mBatteryStatsManager = getSystemService(BatteryStatsManager.class);
        mCompanionDeviceManager = getSystemService(CompanionDeviceManager.class);

        mBluetoothKeystoreService.initJni();

        mBluetoothQualityReportNativeInterface =
                Objects.requireNonNull(
                        BluetoothQualityReportNativeInterface.getInstance(),
                        "BluetoothQualityReportNativeInterface cannot be null when BQR starts");
        mBluetoothQualityReportNativeInterface.init();

        mSdpManager = SdpManager.init(this);
        IntentFilter filter = new IntentFilter(ACTION_ALARM_WAKEUP);
        filter.setPriority(IntentFilter.SYSTEM_HIGH_PRIORITY);
        registerReceiver(mAlarmBroadcastReceiver, filter);
        loadLeAudioAllowDevices();

        mDatabaseManager = new DatabaseManager(this);
        mDatabaseManager.start(MetadataDatabase.createDatabase(this));

        boolean isAutomotiveDevice = getApplicationContext().getPackageManager().hasSystemFeature(
                PackageManager.FEATURE_AUTOMOTIVE);

        /*
         * Phone policy is specific to phone implementations and hence if a device wants to exclude
         * it out then it can be disabled by using the flag below. Phone policy is never used on
         * Android Automotive OS builds, in favor of a policy currently located in
         * CarBluetoothService.
         */
        if (!isAutomotiveDevice && getResources().getBoolean(R.bool.enable_phone_policy)) {
            Log.i(TAG, "Phone policy enabled");
            mPhonePolicy = new PhonePolicy(this, new ServiceFactory());
            mPhonePolicy.start();
        } else {
            Log.i(TAG, "Phone policy disabled");
        }

        mActiveDeviceManager = new ActiveDeviceManager(this, new ServiceFactory());
        mActiveDeviceManager.start();

        mSilenceDeviceManager = new SilenceDeviceManager(this, new ServiceFactory(),
                Looper.getMainLooper());
        mSilenceDeviceManager.start();

        mBtCompanionManager = new CompanionManager(this, new ServiceFactory());

        mBluetoothSocketManagerBinder = new BluetoothSocketManagerBinder(this);

        mActivityAttributionService = new ActivityAttributionService();
        mActivityAttributionService.start();

        setAdapterService(this);

        invalidateBluetoothCaches();

        // First call to getSharedPreferences will result in a file read into
        // memory cache. Call it here asynchronously to avoid potential ANR
        // in the future
        new AsyncTask<Void, Void, Void>() {
            @Override
            protected Void doInBackground(Void... params) {
                getSharedPreferences(PHONEBOOK_ACCESS_PERMISSION_PREFERENCE_FILE,
                        Context.MODE_PRIVATE);
                getSharedPreferences(MESSAGE_ACCESS_PERMISSION_PREFERENCE_FILE,
                        Context.MODE_PRIVATE);
                getSharedPreferences(SIM_ACCESS_PERMISSION_PREFERENCE_FILE, Context.MODE_PRIVATE);
                return null;
            }
        }.execute();

        try {
            int systemUiUid = getApplicationContext()
                    .createContextAsUser(UserHandle.SYSTEM, /* flags= */ 0)
                    .getPackageManager()
                    .getPackageUid("com.android.systemui", PackageManager.MATCH_SYSTEM_ONLY);

            Utils.setSystemUiUid(systemUiUid);
        } catch (PackageManager.NameNotFoundException e) {
            // Some platforms, such as wearables do not have a system ui.
            Log.w(TAG, "Unable to resolve SystemUI's UID.", e);
        }
    }

    @Override
    public IBinder onBind(Intent intent) {
        debugLog("onBind()");
        return mBinder;
    }

    @Override
    @RequiresPermission(android.Manifest.permission.BLUETOOTH_CONNECT)
    public boolean onUnbind(Intent intent) {
        debugLog("onUnbind() - calling cleanup");
        cleanup();
        return super.onUnbind(intent);
    }

    @Override
    public void onDestroy() {
        debugLog("onDestroy()");
        if (!isMock()) {
            // TODO(b/27859763)
            Log.i(TAG, "Force exit to cleanup internal state in Bluetooth stack");
            System.exit(0);
        }
    }

    private boolean initMetricsLogger() {
        if (mMetricsLogger != null) {
            return false;
        }
        mMetricsLogger = MetricsLogger.getInstance();
        return mMetricsLogger.init(this);
    }

    private boolean closeMetricsLogger() {
        if (mMetricsLogger == null) {
            return false;
        }
        boolean result = mMetricsLogger.close();
        mMetricsLogger = null;
        return result;
    }

    /**
     *  Log L2CAP CoC Server Connection Metrics
     *
     *  @param port port of socket
     *  @param isSecured if secured API is called
     *  @param result transaction result of the connection
     *  @param connectionLatencyMillis latency of the connection
     *  @param timeoutMillis timeout set by the app
     */
    public void logL2capcocServerConnection(
            BluetoothDevice device,
            int port,
            boolean isSecured,
            int result,
            long socketCreationTimeMillis,
            long socketCreationLatencyMillis,
            long socketConnectionTimeMillis,
            long timeoutMillis,
            int appUid) {

        int metricId = 0;
        if (device != null) {
            metricId = getMetricId(device);
        }
        long currentTime = System.currentTimeMillis();
        long endToEndLatencyMillis = currentTime - socketCreationTimeMillis;
        long socketAcceptanceLatencyMillis = currentTime - socketConnectionTimeMillis;
        Log.i(TAG, "Statslog L2capcoc server connection. metricId "
                + metricId + " port " + port + " isSecured " + isSecured
                + " result " + result + " endToEndLatencyMillis " + endToEndLatencyMillis
                + " socketCreationLatencyMillis " + socketCreationLatencyMillis
                + " socketAcceptanceLatencyMillis " + socketAcceptanceLatencyMillis
                + " timeout set by app " + timeoutMillis + " appUid " + appUid);
        BluetoothStatsLog.write(
                BluetoothStatsLog.BLUETOOTH_L2CAP_COC_SERVER_CONNECTION,
                metricId, port, isSecured, result, endToEndLatencyMillis, timeoutMillis, appUid,
                socketCreationLatencyMillis, socketAcceptanceLatencyMillis);
    }

    public void setMetricsLogger(MetricsLogger metricsLogger) {
        mMetricsLogger = metricsLogger;
    }


    /**
     *  Log L2CAP CoC Client Connection Metrics
     *
     *  @param device Bluetooth device
     *  @param port port of socket
     *  @param isSecured if secured API is called
     *  @param result transaction result of the connection
     *  @param connectionLatencyMillis latency of the connection
     */
    public void logL2capcocClientConnection(
            BluetoothDevice device,
            int port,
            boolean isSecured,
            int result,
            long socketCreationTimeMillis,
            long socketCreationLatencyMillis,
            long socketConnectionTimeMillis,
            int appUid) {

        int metricId = getMetricId(device);
        long currentTime = System.currentTimeMillis();
        long endToEndLatencyMillis = currentTime - socketCreationTimeMillis;
        long socketConnectionLatencyMillis = currentTime - socketConnectionTimeMillis;
        Log.i(TAG, "Statslog L2capcoc client connection. metricId "
                + metricId + " port " + port + " isSecured " + isSecured
                + " result " + result + " endToEndLatencyMillis " + endToEndLatencyMillis
                + " socketCreationLatencyMillis " + socketCreationLatencyMillis
                + " socketConnectionLatencyMillis " + socketConnectionLatencyMillis
                + " appUid " + appUid);
        BluetoothStatsLog.write(
                BluetoothStatsLog.BLUETOOTH_L2CAP_COC_CLIENT_CONNECTION,
                metricId, port, isSecured, result, endToEndLatencyMillis,
                appUid, socketCreationLatencyMillis, socketConnectionLatencyMillis);
    }

    @RequiresPermission(allOf = {
            android.Manifest.permission.BLUETOOTH_CONNECT,
            android.Manifest.permission.UPDATE_DEVICE_STATS,
    })
    void bringUpBle() {
        debugLog("bleOnProcessStart()");

        if (getResources().getBoolean(
                R.bool.config_bluetooth_reload_supported_profiles_when_enabled)) {
            Config.init(getApplicationContext());
        }

        // Reset |mRemoteDevices| whenever BLE is turned off then on
        // This is to replace the fact that |mRemoteDevices| was
        // reinitialized in previous code.
        //
        // TODO(apanicke): The reason is unclear but
        // I believe it is to clear the variable every time BLE was
        // turned off then on. The same effect can be achieved by
        // calling cleanup but this may not be necessary at all
        // We should figure out why this is needed later
        mRemoteDevices.reset();
        mAdapterProperties.init(mRemoteDevices);

        debugLog("bleOnProcessStart() - Make Bond State Machine");
        mBondStateMachine = BondStateMachine.make(this, mAdapterProperties, mRemoteDevices);

        mJniCallbacks.init(mBondStateMachine, mRemoteDevices);

        mBatteryStatsManager.reportBleScanReset();
        BluetoothStatsLog.write_non_chained(BluetoothStatsLog.BLE_SCAN_STATE_CHANGED, -1, null,
                BluetoothStatsLog.BLE_SCAN_STATE_CHANGED__STATE__RESET, false, false, false);

        // TODO(b/228875190): GATT is assumed supported. As a result, we don't respect the
        // configuration sysprop. Configuring a device without GATT, although rare, will cause stack
        // start up errors yielding init loops.
        if (!GattService.isEnabled()) {
            Log.w(TAG,
                    "GATT is configured off but the stack assumes it to be enabled. Start anyway.");
        }
        setProfileServiceState(GattService.class, BluetoothAdapter.STATE_ON);
    }

    void bringDownBle() {
        stopGattProfileService();
    }

    void stateChangeCallback(int status) {
        if (status == AbstractionLayer.BT_STATE_OFF) {
            debugLog("stateChangeCallback: disableNative() completed");
            mAdapterStateMachine.sendMessage(AdapterState.BLE_STOPPED);
        } else if (status == AbstractionLayer.BT_STATE_ON) {
            mAdapterStateMachine.sendMessage(AdapterState.BLE_STARTED);
        } else {
            Log.e(TAG, "Incorrect status " + status + " in stateChangeCallback");
        }
    }

    void startProfileServices() {
        debugLog("startCoreServices()");
        Class[] supportedProfileServices = Config.getSupportedProfiles();
        // TODO(b/228875190): GATT is assumed supported. If we support no other profiles then just
        // move on to BREDR_STARTED. Note that configuring GATT to NOT supported will cause adapter
        // initialization failures
        if (supportedProfileServices.length == 1 && GattService.class.getSimpleName()
                .equals(supportedProfileServices[0].getSimpleName())) {
            mAdapterProperties.onBluetoothReady();
            updateUuids();
            mAdapterStateMachine.sendMessage(AdapterState.BREDR_STARTED);
        } else {
            setAllProfileServiceStates(supportedProfileServices, BluetoothAdapter.STATE_ON);
        }
    }

    void stopProfileServices() {
        // Make sure to stop classic background tasks now
        cancelDiscoveryNative();
        mAdapterProperties.setScanMode(BluetoothAdapter.SCAN_MODE_NONE);

        Class[] supportedProfileServices = Config.getSupportedProfiles();
        // TODO(b/228875190): GATT is assumed supported. If we support no profiles then just move on
        // to BREDR_STOPPED
        if (supportedProfileServices.length == 1 && (mRunningProfiles.size() == 1
                && GattService.class.getSimpleName().equals(mRunningProfiles.get(0).getName()))) {
            debugLog("stopProfileServices() - No profiles services to stop or already stopped.");
            mAdapterStateMachine.sendMessage(AdapterState.BREDR_STOPPED);
        } else {
            setAllProfileServiceStates(supportedProfileServices, BluetoothAdapter.STATE_OFF);
        }
    }

    private void stopGattProfileService() {
        mAdapterProperties.onBleDisable();
        if (mRunningProfiles.size() == 0) {
            debugLog("stopGattProfileService() - No profiles services to stop.");
            mAdapterStateMachine.sendMessage(AdapterState.BLE_STOPPED);
        }
        setProfileServiceState(GattService.class, BluetoothAdapter.STATE_OFF);
    }

    private void invalidateBluetoothGetStateCache() {
        BluetoothAdapter.invalidateBluetoothGetStateCache();
    }

    void updateLeAudioProfileServiceState() {
        HashSet<Class> nonSupportedProfiles = new HashSet<>();

        if (!isLeConnectedIsochronousStreamCentralSupported()) {
            nonSupportedProfiles.addAll(Config.getLeAudioUnicastProfiles());
        }

        if (!isLeAudioBroadcastAssistantSupported()) {
            nonSupportedProfiles.add(BassClientService.class);
        }

        if (!isLeAudioBroadcastSourceSupported()) {
            Config.updateSupportedProfileMask(
                    false, LeAudioService.class, BluetoothProfile.LE_AUDIO_BROADCAST);
        }

        if (!nonSupportedProfiles.isEmpty()) {
            // Remove non-supported profiles from the supported list
            // since the controller doesn't support
            Config.removeProfileFromSupportedList(nonSupportedProfiles);

            // Disable the non-supported profiles service
            for (Class profileService : nonSupportedProfiles) {
                if (isStartedProfile(profileService.getSimpleName())) {
                    setProfileServiceState(profileService, BluetoothAdapter.STATE_OFF);
                }
            }
        }
    }

    void updateAdapterState(int prevState, int newState) {
        mAdapterProperties.setState(newState);
        invalidateBluetoothGetStateCache();
        if (mCallbacks != null) {
            int n = mCallbacks.beginBroadcast();
            debugLog("updateAdapterState() - Broadcasting state " + BluetoothAdapter.nameForState(
                    newState) + " to " + n + " receivers.");
            for (int i = 0; i < n; i++) {
                try {
                    mCallbacks.getBroadcastItem(i).onBluetoothStateChange(prevState, newState);
                } catch (RemoteException e) {
                    debugLog("updateAdapterState() - Callback #" + i + " failed (" + e + ")");
                }
            }
            mCallbacks.finishBroadcast();
        }

        // Turn the Adapter all the way off if we are disabling and the snoop log setting changed.
        if (newState == BluetoothAdapter.STATE_BLE_TURNING_ON) {
            sSnoopLogSettingAtEnable = BluetoothProperties.snoop_log_mode()
                    .orElse(BluetoothProperties.snoop_log_mode_values.EMPTY);
            sDefaultSnoopLogSettingAtEnable =
                    Settings.Global.getString(getContentResolver(),
                            Settings.Global.BLUETOOTH_BTSNOOP_DEFAULT_MODE);

            sSnoopLogFilterHeadersSettingAtEnable =
                    BluetoothProperties.snoop_log_filter_snoop_headers_enabled().orElse(false);
            sSnoopLogFilterProfileA2dpSettingAtEnable =
                    BluetoothProperties.snoop_log_filter_profile_a2dp_enabled().orElse(false);
            sSnoopLogFilterProfileRfcommSettingAtEnable =
                    BluetoothProperties.snoop_log_filter_profile_rfcomm_enabled().orElse(false);
            sSnoopLogFilterProfilePbapModeSettingAtEnable =
                    BluetoothProperties.snoop_log_filter_profile_pbap()
                    .orElse(BluetoothProperties.snoop_log_filter_profile_pbap_values.EMPTY);
            sSnoopLogFilterProfileMapModeSettingAtEnable =
                    BluetoothProperties.snoop_log_filter_profile_map()
                    .orElse(BluetoothProperties.snoop_log_filter_profile_map_values.EMPTY);

            BluetoothProperties.snoop_default_mode(
                    BluetoothProperties.snoop_default_mode_values.DISABLED);
            for (BluetoothProperties.snoop_default_mode_values value :
                    BluetoothProperties.snoop_default_mode_values.values()) {
                if (value.getPropValue().equals(sDefaultSnoopLogSettingAtEnable)) {
                    BluetoothProperties.snoop_default_mode(value);
                }
            }
        } else if (newState == BluetoothAdapter.STATE_BLE_ON
                   && prevState != BluetoothAdapter.STATE_OFF) {
            var snoopLogSetting = BluetoothProperties.snoop_log_mode()
                    .orElse(BluetoothProperties.snoop_log_mode_values.EMPTY);
            var snoopDefaultModeSetting =
                    Settings.Global.getString(getContentResolver(),
                            Settings.Global.BLUETOOTH_BTSNOOP_DEFAULT_MODE);

            var snoopLogFilterHeadersSettingAtEnable =
                    BluetoothProperties.snoop_log_filter_snoop_headers_enabled().orElse(false);
            var snoopLogFilterProfileA2dpSettingAtEnable =
                    BluetoothProperties.snoop_log_filter_profile_a2dp_enabled().orElse(false);
            var snoopLogFilterProfileRfcommSettingAtEnable =
                    BluetoothProperties.snoop_log_filter_profile_rfcomm_enabled().orElse(false);

            var snoopLogFilterProfilePbapModeSetting =
                    BluetoothProperties.snoop_log_filter_profile_pbap()
                    .orElse(BluetoothProperties.snoop_log_filter_profile_pbap_values.EMPTY);
            var snoopLogFilterProfileMapModeSetting =
                    BluetoothProperties.snoop_log_filter_profile_map()
                    .orElse(BluetoothProperties.snoop_log_filter_profile_map_values.EMPTY);

            if (!(sSnoopLogSettingAtEnable == snoopLogSetting)
                    || !(sDefaultSnoopLogSettingAtEnable == snoopDefaultModeSetting)
                    || !(sSnoopLogFilterHeadersSettingAtEnable
                            == snoopLogFilterHeadersSettingAtEnable)
                    || !(sSnoopLogFilterProfileA2dpSettingAtEnable
                            == snoopLogFilterProfileA2dpSettingAtEnable)
                    || !(sSnoopLogFilterProfileRfcommSettingAtEnable
                            == snoopLogFilterProfileRfcommSettingAtEnable)
                    || !(sSnoopLogFilterProfilePbapModeSettingAtEnable
                            == snoopLogFilterProfilePbapModeSetting)
                    || !(sSnoopLogFilterProfileMapModeSettingAtEnable
                            == snoopLogFilterProfileMapModeSetting)) {
                mAdapterStateMachine.sendMessage(AdapterState.BLE_TURN_OFF);
            }
        }
    }

    void linkQualityReportCallback(
            long timestamp,
            int reportId,
            int rssi,
            int snr,
            int retransmissionCount,
            int packetsNotReceiveCount,
            int negativeAcknowledgementCount) {
        BluetoothInCallService bluetoothInCallService = BluetoothInCallService.getInstance();

        if (reportId == BqrQualityReportId.QUALITY_REPORT_ID_SCO_VOICE_CHOPPY.getValue()) {
            if (bluetoothInCallService == null) {
                Log.w(TAG, "No BluetoothInCallService while trying to send BQR."
                        + " timestamp: " + timestamp + " reportId: " + reportId
                        + " rssi: " + rssi + " snr: " + snr
                        + " retransmissionCount: " + retransmissionCount
                        + " packetsNotReceiveCount: " + packetsNotReceiveCount
                        + " negativeAcknowledgementCount: " + negativeAcknowledgementCount);
                return;
            }
            bluetoothInCallService.sendBluetoothCallQualityReport(
                    timestamp, rssi, snr, retransmissionCount,
                    packetsNotReceiveCount, negativeAcknowledgementCount);
        }
    }

    /**
     * Callback from Bluetooth Quality Report Native Interface to inform the listeners about
     * Bluetooth Quality.
     *
     * @param device is the BluetoothDevice which connection quality is being reported
     * @param bluetoothQualityReport a Parcel that contains information about Bluetooth Quality
     * @return whether the Bluetooth stack acknowledged the change successfully
     */
    public int bluetoothQualityReportReadyCallback(BluetoothDevice device,
            BluetoothQualityReport bluetoothQualityReport) {
        synchronized (mBluetoothQualityReportReadyCallbacks) {
            if (mBluetoothQualityReportReadyCallbacks != null) {
                int n = mBluetoothQualityReportReadyCallbacks.beginBroadcast();
                debugLog("bluetoothQualityReportReadyCallback() - "
                        + "Broadcasting Bluetooth Quality Report to " + n + " receivers.");
                for (int i = 0; i < n; i++) {
                    try {
                        mBluetoothQualityReportReadyCallbacks.getBroadcastItem(i)
                                .onBluetoothQualityReportReady(device,
                                        bluetoothQualityReport,
                                        BluetoothStatusCodes.SUCCESS);
                    } catch (RemoteException e) {
                        debugLog("bluetoothQualityReportReadyCallback() - Callback #" + i
                                + " failed (" + e + ")");
                    }
                }
                mBluetoothQualityReportReadyCallbacks.finishBroadcast();
            }
        }

        return BluetoothStatusCodes.SUCCESS;
    }

    void switchBufferSizeCallback(boolean isLowLatencyBufferSize) {
        List<BluetoothDevice> activeDevices = getActiveDevices(BluetoothProfile.A2DP);
        if (activeDevices.size() != 1) {
            errorLog(
                    "Cannot switch buffer size. The number of A2DP active devices is "
                            + activeDevices.size());
        }

        // Send intent to fastpair
        Intent switchBufferSizeIntent = new Intent(BluetoothDevice.ACTION_SWITCH_BUFFER_SIZE);
        switchBufferSizeIntent.setClassName(
                getString(com.android.bluetooth.R.string.peripheral_link_package),
                getString(com.android.bluetooth.R.string.peripheral_link_package)
                        + getString(com.android.bluetooth.R.string.peripheral_link_service));
        switchBufferSizeIntent.putExtra(BluetoothDevice.EXTRA_DEVICE, activeDevices.get(0));
        switchBufferSizeIntent.putExtra(
                BluetoothDevice.EXTRA_LOW_LATENCY_BUFFER_SIZE, isLowLatencyBufferSize);
        sendBroadcastMultiplePermissions(switchBufferSizeIntent, new String[] {
                android.Manifest.permission.BLUETOOTH_CONNECT,
                android.Manifest.permission.BLUETOOTH_PRIVILEGED
        }, null);
    }

    void switchCodecCallback(boolean isLowLatencyBufferSize) {
        List<BluetoothDevice> activeDevices = getActiveDevices(BluetoothProfile.A2DP);
        if (activeDevices.size() != 1) {
            errorLog(
                    "Cannot switch buffer size. The number of A2DP active devices is "
                            + activeDevices.size());
            return;
        }
        mA2dpService.switchCodecByBufferSize(activeDevices.get(0), isLowLatencyBufferSize);
    }

    @RequiresPermission(android.Manifest.permission.BLUETOOTH_CONNECT)
    void cleanup() {
        debugLog("cleanup()");
        if (mCleaningUp) {
            errorLog("cleanup() - Service already starting to cleanup, ignoring request...");
            return;
        }

        closeMetricsLogger();

        clearAdapterService(this);

        mCleaningUp = true;
        invalidateBluetoothCaches();

        unregisterReceiver(mAlarmBroadcastReceiver);

        stopRfcommServerSockets();

        if (mPendingAlarm != null) {
            mAlarmManager.cancel(mPendingAlarm);
            mPendingAlarm = null;
        }

        // This wake lock release may also be called concurrently by
        // {@link #releaseWakeLock(String lockName)}, so a synchronization is needed here.
        synchronized (this) {
            if (mWakeLock != null) {
                if (mWakeLock.isHeld()) {
                    mWakeLock.release();
                }
                mWakeLock = null;
            }
        }

        if (mDatabaseManager != null) {
            mDatabaseManager.cleanup();
        }

        if (mAdapterStateMachine != null) {
            mAdapterStateMachine.doQuit();
        }

        if (mBondStateMachine != null) {
            mBondStateMachine.doQuit();
        }

        if (mRemoteDevices != null) {
            mRemoteDevices.cleanup();
        }

        if (mSdpManager != null) {
            mSdpManager.cleanup();
            mSdpManager = null;
        }

        if (mActivityAttributionService != null) {
            mActivityAttributionService.cleanup();
        }

        if (mNativeAvailable) {
            debugLog("cleanup() - Cleaning up adapter native");
            cleanupNative();
            mNativeAvailable = false;
        }

        if (mAdapterProperties != null) {
            mAdapterProperties.cleanup();
        }

        if (mJniCallbacks != null) {
            mJniCallbacks.cleanup();
        }

        if (mBluetoothKeystoreService != null) {
            debugLog("cleanup(): mBluetoothKeystoreService.cleanup()");
            mBluetoothKeystoreService.cleanup();
        }

        if (mPhonePolicy != null) {
            mPhonePolicy.cleanup();
        }

        if (mSilenceDeviceManager != null) {
            mSilenceDeviceManager.cleanup();
        }

        if (mActiveDeviceManager != null) {
            mActiveDeviceManager.cleanup();
        }

        if (mProfileServicesState != null) {
            mProfileServicesState.clear();
        }

        if (mBluetoothSocketManagerBinder != null) {
            mBluetoothSocketManagerBinder.cleanUp();
            mBluetoothSocketManagerBinder = null;
        }

        if (mBinder != null) {
            mBinder.cleanup();
            mBinder = null;  //Do not remove. Otherwise Binder leak!
        }

        if (mPreferredAudioProfilesCallbacks != null) {
            mPreferredAudioProfilesCallbacks.kill();
        }

        if (mBluetoothQualityReportReadyCallbacks != null) {
            mBluetoothQualityReportReadyCallbacks.kill();
        }

        if (mCallbacks != null) {
            mCallbacks.kill();
        }
    }

    private void invalidateBluetoothCaches() {
        BluetoothAdapter.invalidateGetProfileConnectionStateCache();
        BluetoothAdapter.invalidateIsOffloadedFilteringSupportedCache();
        BluetoothDevice.invalidateBluetoothGetBondStateCache();
        BluetoothAdapter.invalidateBluetoothGetStateCache();
        BluetoothAdapter.invalidateGetAdapterConnectionStateCache();
        BluetoothMap.invalidateBluetoothGetConnectionStateCache();
        BluetoothSap.invalidateBluetoothGetConnectionStateCache();
    }

    private void setProfileServiceState(Class service, int state) {
        if (state == BluetoothAdapter.STATE_ON) {
            mStartedProfiles.add(service.getSimpleName());
        } else if (state == BluetoothAdapter.STATE_OFF) {
            mStartedProfiles.remove(service.getSimpleName());
        }
        Intent intent = new Intent(this, service);
        intent.putExtra(EXTRA_ACTION, ACTION_SERVICE_STATE_CHANGED);
        intent.putExtra(BluetoothAdapter.EXTRA_STATE, state);
        startService(intent);
    }

    private void setAllProfileServiceStates(Class[] services, int state) {
        for (Class service : services) {
            // TODO(b/228875190): GATT is assumed supported and treated differently as part of the
            // "BLE ON" state, despite GATT not being BLE specific.
            if (GattService.class.getSimpleName().equals(service.getSimpleName())) {
                continue;
            }
            setProfileServiceState(service, state);
        }
    }

    /**
     * Checks whether the remote device is a dual mode audio sink device (supports both classic and
     * LE Audio sink roles.
     *
     * @param device the remote device
     * @return {@code true} if it's a dual mode audio device, {@code false} otherwise
     */
    public boolean isDualModeAudioSinkDevice(BluetoothDevice device) {
        if (mLeAudioService == null
                || mLeAudioService.getGroupId(device) == LE_AUDIO_GROUP_ID_INVALID) {
            return false;
        }

        // Check if any device in the CSIP group is a dual mode audio sink device
        for (BluetoothDevice groupDevice: mLeAudioService.getGroupDevices(
                mLeAudioService.getGroupId(device))) {
            if (isProfileSupported(groupDevice, BluetoothProfile.LE_AUDIO)
                    && (isProfileSupported(groupDevice, BluetoothProfile.HEADSET)
                    || isProfileSupported(groupDevice, BluetoothProfile.A2DP))) {
                return true;
            }
        }
        return false;
    }

    /**
     * Checks whether the local and remote device support a connection for duplex audio (input and
     * output) over HFP or LE Audio.
     *
     * @param groupDevices the devices in the CSIP group
     * @return {@code true} if duplex is supported on the remote device, {@code false} otherwise
     */
    private boolean isDuplexAudioSupported(List<BluetoothDevice> groupDevices) {
        for (BluetoothDevice device: groupDevices) {
            if (isProfileSupported(device, BluetoothProfile.HEADSET)
                    || (isProfileSupported(device, BluetoothProfile.LE_AUDIO)
                    && mLeAudioService != null
                    && mLeAudioService.isLeAudioDuplexSupported(device))) {
                return true;
            }
        }
        return false;
    }

    /**
     * Checks whether the local and remote device support a connection for output only audio over
     * A2DP or LE Audio.
     *
     * @param groupDevices the devices in the CSIP group
     * @return {@code true} if output only is supported, {@code false} otherwise
     */
    private boolean isOutputOnlyAudioSupported(List<BluetoothDevice> groupDevices) {
        for (BluetoothDevice device: groupDevices) {
            if (isProfileSupported(device, BluetoothProfile.A2DP)
                    || (isProfileSupported(device, BluetoothProfile.LE_AUDIO)
                    && mLeAudioService != null
                    && mLeAudioService.isLeAudioOutputSupported(device))) {
                return true;
            }
        }
        return false;
    }

    /**
     * Verifies whether the profile is supported by the local bluetooth adapter by checking a
     * bitmask of its supported profiles
     *
     * @param device            is the remote device we wish to connect to
     * @param profile           is the profile we are checking for support
     * @return true if the profile is supported by both the local and remote device, false otherwise
     */
    @VisibleForTesting
    @RequiresPermission(android.Manifest.permission.BLUETOOTH_PRIVILEGED)
    boolean isProfileSupported(BluetoothDevice device, int profile) {
        ParcelUuid[] remoteDeviceUuids = getRemoteUuids(device);
        ParcelUuid[] localDeviceUuids = mAdapterProperties.getUuids();
        if (remoteDeviceUuids == null || remoteDeviceUuids.length == 0) {
            Log.e(TAG, "isSupported: Remote Device Uuids Empty");
        }

        if (profile == BluetoothProfile.HEADSET) {
            return (Utils.arrayContains(localDeviceUuids, BluetoothUuid.HSP_AG)
                    && Utils.arrayContains(remoteDeviceUuids, BluetoothUuid.HSP))
                    || (Utils.arrayContains(localDeviceUuids, BluetoothUuid.HFP_AG)
                    && Utils.arrayContains(remoteDeviceUuids, BluetoothUuid.HFP));
        }
        if (profile == BluetoothProfile.HEADSET_CLIENT) {
            return Utils.arrayContains(remoteDeviceUuids, BluetoothUuid.HFP_AG)
                    && Utils.arrayContains(localDeviceUuids, BluetoothUuid.HFP);
        }
        if (profile == BluetoothProfile.A2DP) {
            return Utils.arrayContains(remoteDeviceUuids, BluetoothUuid.ADV_AUDIO_DIST)
                    || Utils.arrayContains(remoteDeviceUuids, BluetoothUuid.A2DP_SINK);
        }
        if (profile == BluetoothProfile.A2DP_SINK) {
            return Utils.arrayContains(remoteDeviceUuids, BluetoothUuid.ADV_AUDIO_DIST)
                    || Utils.arrayContains(remoteDeviceUuids, BluetoothUuid.A2DP_SOURCE);
        }
        if (profile == BluetoothProfile.OPP) {
            return Utils.arrayContains(remoteDeviceUuids, BluetoothUuid.OBEX_OBJECT_PUSH);
        }
        if (profile == BluetoothProfile.HID_HOST) {
            return Utils.arrayContains(remoteDeviceUuids, BluetoothUuid.HID)
                    || Utils.arrayContains(remoteDeviceUuids, BluetoothUuid.HOGP);
        }
        if (profile == BluetoothProfile.HID_DEVICE) {
            return mHidDeviceService.getConnectionState(device)
                    == BluetoothProfile.STATE_DISCONNECTED;
        }
        if (profile == BluetoothProfile.PAN) {
            return Utils.arrayContains(remoteDeviceUuids, BluetoothUuid.NAP);
        }
        if (profile == BluetoothProfile.MAP) {
            return mMapService.getConnectionState(device) == BluetoothProfile.STATE_CONNECTED;
        }
        if (profile == BluetoothProfile.PBAP) {
            return mPbapService.getConnectionState(device) == BluetoothProfile.STATE_CONNECTED;
        }
        if (profile == BluetoothProfile.MAP_CLIENT) {
            return true;
        }
        if (profile == BluetoothProfile.PBAP_CLIENT) {
            return Utils.arrayContains(localDeviceUuids, BluetoothUuid.PBAP_PCE)
                    && Utils.arrayContains(remoteDeviceUuids, BluetoothUuid.PBAP_PSE);
        }
        if (profile == BluetoothProfile.HEARING_AID) {
            return Utils.arrayContains(remoteDeviceUuids, BluetoothUuid.HEARING_AID);
        }
        if (profile == BluetoothProfile.SAP) {
            return Utils.arrayContains(remoteDeviceUuids, BluetoothUuid.SAP);
        }
        if (profile == BluetoothProfile.VOLUME_CONTROL) {
            return Utils.arrayContains(remoteDeviceUuids, BluetoothUuid.VOLUME_CONTROL);
        }
        if (profile == BluetoothProfile.CSIP_SET_COORDINATOR) {
            return Utils.arrayContains(remoteDeviceUuids, BluetoothUuid.COORDINATED_SET);
        }
        if (profile == BluetoothProfile.LE_AUDIO) {
            return Utils.arrayContains(remoteDeviceUuids, BluetoothUuid.LE_AUDIO)
                    && isLeAudioAllowed(device);
        }
        if (profile == BluetoothProfile.HAP_CLIENT) {
            return Utils.arrayContains(remoteDeviceUuids, BluetoothUuid.HAS);
        }
        if (profile == BluetoothProfile.LE_AUDIO_BROADCAST_ASSISTANT) {
            return Utils.arrayContains(remoteDeviceUuids, BluetoothUuid.BASS);
        }
        if (profile == BluetoothProfile.BATTERY) {
            return Utils.arrayContains(remoteDeviceUuids, BluetoothUuid.BATTERY);
        }

        Log.e(TAG, "isSupported: Unexpected profile passed in to function: " + profile);
        return false;
    }

    /**
     * Checks if the connectino policy of all profiles are unknown for the given device
     *
     * @param device is the device for which we are checking if the connection policy of
     * all profiles are unknown
     * @return false if one of profile is enabled or disabled, true otherwise
     */
    @RequiresPermission(android.Manifest.permission.BLUETOOTH_PRIVILEGED)
    boolean isAllProfilesUnknown(BluetoothDevice device) {
        if (mA2dpService != null && mA2dpService.getConnectionPolicy(device)
                != BluetoothProfile.CONNECTION_POLICY_UNKNOWN) {
            return false;
        }
        if (mA2dpSinkService != null && mA2dpSinkService.getConnectionPolicy(device)
                != BluetoothProfile.CONNECTION_POLICY_UNKNOWN) {
            return false;
        }
        if (mHeadsetService != null && mHeadsetService.getConnectionPolicy(device)
                != BluetoothProfile.CONNECTION_POLICY_UNKNOWN) {
            return false;
        }
        if (mHeadsetClientService != null && mHeadsetClientService.getConnectionPolicy(device)
                != BluetoothProfile.CONNECTION_POLICY_UNKNOWN) {
            return false;
        }
        if (mMapClientService != null && mMapClientService.getConnectionPolicy(device)
                != BluetoothProfile.CONNECTION_POLICY_UNKNOWN) {
            return false;
        }
        if (mHidHostService != null && mHidHostService.getConnectionPolicy(device)
                != BluetoothProfile.CONNECTION_POLICY_UNKNOWN) {
            return false;
        }
        if (mPanService != null && mPanService.getConnectionPolicy(device)
                != BluetoothProfile.CONNECTION_POLICY_UNKNOWN) {
            return false;
        }
        if (mPbapClientService != null && mPbapClientService.getConnectionPolicy(device)
                != BluetoothProfile.CONNECTION_POLICY_UNKNOWN) {
            return false;
        }
        if (mHearingAidService != null && mHearingAidService.getConnectionPolicy(device)
                != BluetoothProfile.CONNECTION_POLICY_UNKNOWN) {
            return false;
        }
        if (mHapClientService != null && mHapClientService.getConnectionPolicy(device)
                != BluetoothProfile.CONNECTION_POLICY_UNKNOWN) {
            return false;
        }
        if (mVolumeControlService != null && mVolumeControlService.getConnectionPolicy(device)
                != BluetoothProfile.CONNECTION_POLICY_UNKNOWN) {
            return false;
        }
        if (mCsipSetCoordinatorService != null
                && mCsipSetCoordinatorService.getConnectionPolicy(device)
                        != BluetoothProfile.CONNECTION_POLICY_UNKNOWN) {
            return false;
        }
        if (mLeAudioService != null && mLeAudioService.getConnectionPolicy(device)
                != BluetoothProfile.CONNECTION_POLICY_UNKNOWN) {
            return false;
        }
        if (mBassClientService != null && mBassClientService.getConnectionPolicy(device)
                 != BluetoothProfile.CONNECTION_POLICY_UNKNOWN) {
            return false;
        }
        return true;
    }

    /**
     * Connects only available profiles
     * (those with {@link BluetoothProfile#CONNECTION_POLICY_ALLOWED})
     *
     * @param device is the device with which we are connecting the profiles
     * @return {@link BluetoothStatusCodes#SUCCESS}
     */
    @RequiresPermission(allOf = {
            android.Manifest.permission.BLUETOOTH_PRIVILEGED,
            android.Manifest.permission.MODIFY_PHONE_STATE,
    })
    private int connectEnabledProfiles(BluetoothDevice device) {
        if (mCsipSetCoordinatorService != null
                && isProfileSupported(device, BluetoothProfile.CSIP_SET_COORDINATOR)
                && mCsipSetCoordinatorService.getConnectionPolicy(device)
                        > BluetoothProfile.CONNECTION_POLICY_FORBIDDEN) {
            Log.i(TAG, "connectEnabledProfiles: Connecting Coordinated Set Profile");
            mCsipSetCoordinatorService.connect(device);
        }
        if (mA2dpService != null && isProfileSupported(
                device, BluetoothProfile.A2DP) && mA2dpService.getConnectionPolicy(device)
                > BluetoothProfile.CONNECTION_POLICY_FORBIDDEN) {
            Log.i(TAG, "connectEnabledProfiles: Connecting A2dp");
            mA2dpService.connect(device);
        }
        if (mA2dpSinkService != null && isProfileSupported(
                device, BluetoothProfile.A2DP_SINK) && mA2dpSinkService.getConnectionPolicy(device)
                > BluetoothProfile.CONNECTION_POLICY_FORBIDDEN) {
            Log.i(TAG, "connectEnabledProfiles: Connecting A2dp Sink");
            mA2dpSinkService.connect(device);
        }
        if (mHeadsetService != null && isProfileSupported(
                device, BluetoothProfile.HEADSET) && mHeadsetService.getConnectionPolicy(device)
                > BluetoothProfile.CONNECTION_POLICY_FORBIDDEN) {
            Log.i(TAG, "connectEnabledProfiles: Connecting Headset Profile");
            mHeadsetService.connect(device);
        }
        if (mHeadsetClientService != null && isProfileSupported(
                device, BluetoothProfile.HEADSET_CLIENT)
                && mHeadsetClientService.getConnectionPolicy(device)
                > BluetoothProfile.CONNECTION_POLICY_FORBIDDEN) {
            Log.i(TAG, "connectEnabledProfiles: Connecting HFP");
            mHeadsetClientService.connect(device);
        }
        if (mMapClientService != null && isProfileSupported(
                device, BluetoothProfile.MAP_CLIENT)
                && mMapClientService.getConnectionPolicy(device)
                > BluetoothProfile.CONNECTION_POLICY_FORBIDDEN) {
            Log.i(TAG, "connectEnabledProfiles: Connecting MAP");
            mMapClientService.connect(device);
        }
        if (mHidHostService != null && isProfileSupported(
                device, BluetoothProfile.HID_HOST) && mHidHostService.getConnectionPolicy(device)
                > BluetoothProfile.CONNECTION_POLICY_FORBIDDEN) {
            Log.i(TAG, "connectEnabledProfiles: Connecting Hid Host Profile");
            mHidHostService.connect(device);
        }
        if (mPanService != null && isProfileSupported(
                device, BluetoothProfile.PAN) && mPanService.getConnectionPolicy(device)
                > BluetoothProfile.CONNECTION_POLICY_FORBIDDEN) {
            Log.i(TAG, "connectEnabledProfiles: Connecting Pan Profile");
            mPanService.connect(device);
        }
        if (mPbapClientService != null && isProfileSupported(
                device, BluetoothProfile.PBAP_CLIENT)
                && mPbapClientService.getConnectionPolicy(device)
                > BluetoothProfile.CONNECTION_POLICY_FORBIDDEN) {
            Log.i(TAG, "connectEnabledProfiles: Connecting Pbap");
            mPbapClientService.connect(device);
        }
        if (mHearingAidService != null && isProfileSupported(
                device, BluetoothProfile.HEARING_AID)
                && mHearingAidService.getConnectionPolicy(device)
                > BluetoothProfile.CONNECTION_POLICY_FORBIDDEN) {
            Log.i(TAG, "connectEnabledProfiles: Connecting Hearing Aid Profile");
            mHearingAidService.connect(device);
        }
        if (mHapClientService != null && isProfileSupported(
                device, BluetoothProfile.HAP_CLIENT)
                && mHapClientService.getConnectionPolicy(device)
                > BluetoothProfile.CONNECTION_POLICY_FORBIDDEN) {
            Log.i(TAG, "connectEnabledProfiles: Connecting HAS Profile");
            mHapClientService.connect(device);
        }
        if (mVolumeControlService != null && isProfileSupported(
                device, BluetoothProfile.VOLUME_CONTROL)
                && mVolumeControlService.getConnectionPolicy(device)
                > BluetoothProfile.CONNECTION_POLICY_FORBIDDEN) {
            Log.i(TAG, "connectEnabledProfiles: Connecting Volume Control Profile");
            mVolumeControlService.connect(device);
        }
        if (mLeAudioService != null && isProfileSupported(
                device, BluetoothProfile.LE_AUDIO)
                && mLeAudioService.getConnectionPolicy(device)
                        > BluetoothProfile.CONNECTION_POLICY_FORBIDDEN) {
            Log.i(TAG, "connectEnabledProfiles: Connecting LeAudio profile (BAP)");
            mLeAudioService.connect(device);
        }
        if (mBassClientService != null && isProfileSupported(
                device, BluetoothProfile.LE_AUDIO_BROADCAST_ASSISTANT)
                && mBassClientService.getConnectionPolicy(device)
                        > BluetoothProfile.CONNECTION_POLICY_FORBIDDEN) {
            Log.i(TAG, "connectEnabledProfiles: Connecting LE Broadcast Assistant Profile");
            mBassClientService.connect(device);
        }
        if (mBatteryService != null
                && isProfileSupported(
                device, BluetoothProfile.BATTERY)
                && mBatteryService.getConnectionPolicy(device)
                        > BluetoothProfile.CONNECTION_POLICY_FORBIDDEN) {
            Log.i(TAG, "connectEnabledProfiles: Connecting Battery Service");
            mBatteryService.connect(device);
        }
        return BluetoothStatusCodes.SUCCESS;
    }

    /**
     * Verifies that all bluetooth profile services are running
     *
     * @return true if all bluetooth profile services running, false otherwise
     */
    private boolean profileServicesRunning() {
        if (mRegisteredProfiles.size() == Config.getSupportedProfiles().length
                && mRegisteredProfiles.size() == mRunningProfiles.size()) {
            return true;
        }

        Log.e(TAG, "profileServicesRunning: One or more supported services not running");
        return false;
    }

    /**
     * Initializes all the profile services fields
     */
    private void initProfileServices() {
        Log.i(TAG, "initProfileServices: Initializing all bluetooth profile services");
        mA2dpService = A2dpService.getA2dpService();
        mA2dpSinkService = A2dpSinkService.getA2dpSinkService();
        mHeadsetService = HeadsetService.getHeadsetService();
        mHeadsetClientService = HeadsetClientService.getHeadsetClientService();
        mMapService = BluetoothMapService.getBluetoothMapService();
        mMapClientService = MapClientService.getMapClientService();
        mHidDeviceService = HidDeviceService.getHidDeviceService();
        mHidHostService = HidHostService.getHidHostService();
        mPanService = PanService.getPanService();
        mPbapService = BluetoothPbapService.getBluetoothPbapService();
        mPbapClientService = PbapClientService.getPbapClientService();
        mHearingAidService = HearingAidService.getHearingAidService();
        mHapClientService = HapClientService.getHapClientService();
        mSapService = SapService.getSapService();
        mVolumeControlService = VolumeControlService.getVolumeControlService();
        mCsipSetCoordinatorService = CsipSetCoordinatorService.getCsipSetCoordinatorService();
        mLeAudioService = LeAudioService.getLeAudioService();
        mBassClientService = BassClientService.getBassClientService();
        mBatteryService = BatteryService.getBatteryService();
    }

    @BluetoothAdapter.RfcommListenerResult
    @RequiresPermission(android.Manifest.permission.BLUETOOTH_CONNECT)
    private int startRfcommListener(
            String name,
            ParcelUuid uuid,
            PendingIntent pendingIntent,
            AttributionSource attributionSource) {
        if (mBluetoothServerSockets.containsKey(uuid.getUuid())) {
            Log.d(TAG, String.format(
                        "Cannot start RFCOMM listener: UUID %s already in use.", uuid.getUuid()));
            return BluetoothStatusCodes.RFCOMM_LISTENER_START_FAILED_UUID_IN_USE;
        }

        try {
            startRfcommListenerInternal(name, uuid.getUuid(), pendingIntent, attributionSource);
        } catch (IOException e) {
            return BluetoothStatusCodes.RFCOMM_LISTENER_FAILED_TO_CREATE_SERVER_SOCKET;
        }

        return BluetoothStatusCodes.SUCCESS;
    }

    @BluetoothAdapter.RfcommListenerResult
    @VisibleForTesting
    int stopRfcommListener(ParcelUuid uuid, AttributionSource attributionSource) {
        RfcommListenerData listenerData = mBluetoothServerSockets.get(uuid.getUuid());

        if (listenerData == null) {
            Log.d(TAG, String.format(
                        "Cannot stop RFCOMM listener: UUID %s is not registered.", uuid.getUuid()));
            return BluetoothStatusCodes.RFCOMM_LISTENER_OPERATION_FAILED_NO_MATCHING_SERVICE_RECORD;
        }

        if (attributionSource.getUid() != listenerData.mAttributionSource.getUid()) {
            return BluetoothStatusCodes.RFCOMM_LISTENER_OPERATION_FAILED_DIFFERENT_APP;
        }

        // Remove the entry so that it does not try and restart the server socket.
        mBluetoothServerSockets.remove(uuid.getUuid());

        return listenerData.closeServerAndPendingSockets(mHandler);
    }

    @VisibleForTesting
    IncomingRfcommSocketInfo retrievePendingSocketForServiceRecord(
            ParcelUuid uuid, AttributionSource attributionSource) {
        IncomingRfcommSocketInfo socketInfo = new IncomingRfcommSocketInfo();

        RfcommListenerData listenerData = mBluetoothServerSockets.get(uuid.getUuid());

        if (listenerData == null) {
            socketInfo.status =
                    BluetoothStatusCodes
                            .RFCOMM_LISTENER_OPERATION_FAILED_NO_MATCHING_SERVICE_RECORD;
            return socketInfo;
        }

        if (attributionSource.getUid() != listenerData.mAttributionSource.getUid()) {
            socketInfo.status = BluetoothStatusCodes.RFCOMM_LISTENER_OPERATION_FAILED_DIFFERENT_APP;
            return socketInfo;
        }

        BluetoothSocket socket = listenerData.mPendingSockets.poll();

        if (socket == null) {
            socketInfo.status = BluetoothStatusCodes.RFCOMM_LISTENER_NO_SOCKET_AVAILABLE;
            return socketInfo;
        }

        mHandler.removeCallbacksAndMessages(socket);

        socketInfo.bluetoothDevice = socket.getRemoteDevice();
        socketInfo.pfd = socket.getParcelFileDescriptor();
        socketInfo.status = BluetoothStatusCodes.SUCCESS;

        return socketInfo;
    }

    @RequiresPermission(android.Manifest.permission.BLUETOOTH_CONNECT)
    private void handleIncomingRfcommConnections(UUID uuid) {
        RfcommListenerData listenerData = mBluetoothServerSockets.get(uuid);
        for (;;) {
            BluetoothSocket socket;
            try {
                socket = listenerData.mServerSocket.accept();
            } catch (IOException e) {
                if (mBluetoothServerSockets.containsKey(uuid)) {
                    // The uuid still being in the map indicates that the accept failure is
                    // unexpected. Try and restart the listener.
                    Log.e(TAG, "Failed to accept socket on " + listenerData.mServerSocket, e);
                    restartRfcommListener(listenerData, uuid);
                }
                return;
            }

            listenerData.mPendingSockets.add(socket);
            try {
                listenerData.mPendingIntent.send();
            } catch (PendingIntent.CanceledException e) {
                Log.e(TAG, "PendingIntent for RFCOMM socket notifications cancelled.", e);
                // The pending intent was cancelled, close the server as there is no longer any way
                // to notify the app that registered the listener.
                listenerData.closeServerAndPendingSockets(mHandler);
                mBluetoothServerSockets.remove(uuid);
                return;
            }
            mHandler.postDelayed(
                    () -> pendingSocketTimeoutRunnable(listenerData, socket),
                    socket,
                    PENDING_SOCKET_HANDOFF_TIMEOUT.toMillis());
        }
    }

    // Tries to restart the rfcomm listener for the given UUID
    @RequiresPermission(android.Manifest.permission.BLUETOOTH_CONNECT)
    private void restartRfcommListener(RfcommListenerData listenerData, UUID uuid) {
        listenerData.closeServerAndPendingSockets(mHandler);
        try {
            startRfcommListenerInternal(
                    listenerData.mName,
                    uuid,
                    listenerData.mPendingIntent,
                    listenerData.mAttributionSource);
        } catch (IOException e) {
            Log.e(TAG, "Failed to recreate rfcomm server socket", e);

            mBluetoothServerSockets.remove(uuid);
        }
    }

    private void pendingSocketTimeoutRunnable(
            RfcommListenerData listenerData, BluetoothSocket socket) {
        boolean socketFound = listenerData.mPendingSockets.remove(socket);
        if (socketFound) {
            try {
                socket.close();
            } catch (IOException e) {
                Log.e(TAG, "Failed to close bt socket", e);
                // We don't care if closing the socket failed, just continue on.
            }
        }
    }

    @RequiresPermission(android.Manifest.permission.BLUETOOTH_CONNECT)
    private void startRfcommListenerInternal(
            String name, UUID uuid, PendingIntent intent, AttributionSource attributionSource)
            throws IOException {
        BluetoothServerSocket bluetoothServerSocket =
                mAdapter.listenUsingRfcommWithServiceRecord(name, uuid);

        RfcommListenerData listenerData =
                new RfcommListenerData(bluetoothServerSocket, name, intent, attributionSource);

        mBluetoothServerSockets.put(uuid, listenerData);

        mSocketServersExecutor.execute(() -> handleIncomingRfcommConnections(uuid));
    }

    private void stopRfcommServerSockets() {
        Iterator<Map.Entry<UUID, RfcommListenerData>> socketsIterator =
                mBluetoothServerSockets.entrySet().iterator();
        while (socketsIterator.hasNext()) {
            socketsIterator.next().getValue().closeServerAndPendingSockets(mHandler);
            socketsIterator.remove();
        }
    }

    private static class RfcommListenerData {
        final BluetoothServerSocket mServerSocket;
        // Service record name
        final String mName;
        // The Intent which contains the Service info to which the incoming socket connections are
        // handed off to.
        final PendingIntent mPendingIntent;
        // AttributionSource for the requester of the RFCOMM listener
        final AttributionSource mAttributionSource;
        // Contains the connected sockets which are pending transfer to the app which requested the
        // listener.
        final ConcurrentLinkedQueue<BluetoothSocket> mPendingSockets =
                new ConcurrentLinkedQueue<>();

        RfcommListenerData(
                BluetoothServerSocket serverSocket,
                String name,
                PendingIntent pendingIntent,
                AttributionSource attributionSource) {
            mServerSocket = serverSocket;
            mName = name;
            mPendingIntent = pendingIntent;
            mAttributionSource = attributionSource;
        }

        int closeServerAndPendingSockets(Handler handler) {
            int result = BluetoothStatusCodes.SUCCESS;
            try {
                mServerSocket.close();
            } catch (IOException e) {
                Log.e(TAG, "Failed to call close on rfcomm server socket", e);
                result = BluetoothStatusCodes.RFCOMM_LISTENER_FAILED_TO_CLOSE_SERVER_SOCKET;
            }
            mPendingSockets.forEach(
                    pendingSocket -> {
                        handler.removeCallbacksAndMessages(pendingSocket);
                        try {
                            pendingSocket.close();
                        } catch (IOException e) {
                            Log.e(TAG, "Failed to close socket", e);
                        }
                    });
            mPendingSockets.clear();

            return result;
        }
    }

    @VisibleForTesting
    boolean isAvailable() {
        return !mCleaningUp;
    }

    /**
     *  Get an metadata of given device and key
     *
     *  @param device Bluetooth device
     *  @param key Metadata key
     *  @param value Metadata value
     *  @return if metadata is set successfully
     */
    public boolean setMetadata(BluetoothDevice device, int key, byte[] value) {
        if (value == null || value.length > BluetoothDevice.METADATA_MAX_LENGTH) {
            return false;
        }
        return mDatabaseManager.setCustomMeta(device, key, value);
    }

    /**
     *  Get an metadata of given device and key
     *
     *  @param device Bluetooth device
     *  @param key Metadata key
     *  @return value of given device and key combination
     */
    public byte[] getMetadata(BluetoothDevice device, int key) {
        return mDatabaseManager.getCustomMeta(device, key);
    }

    /**
     * Handlers for incoming service calls
     */
    private AdapterServiceBinder mBinder;

    /**
     * The Binder implementation must be declared to be a static class, with
     * the AdapterService instance passed in the constructor. Furthermore,
     * when the AdapterService shuts down, the reference to the AdapterService
     * must be explicitly removed.
     *
     * Otherwise, a memory leak can occur from repeated starting/stopping the
     * service...Please refer to android.os.Binder for further details on
     * why an inner instance class should be avoided.
     *
     */
    @VisibleForTesting
    public static class AdapterServiceBinder extends IBluetooth.Stub {
        private AdapterService mService;

        AdapterServiceBinder(AdapterService svc) {
            mService = svc;
            mService.invalidateBluetoothGetStateCache();
            BluetoothAdapter.getDefaultAdapter().disableBluetoothGetStateCache();
        }

        public void cleanup() {
            mService = null;
        }

        public AdapterService getService() {
            if (mService != null && mService.isAvailable()) {
                return mService;
            }
            return null;
        }

        @Override
        public void getState(SynchronousResultReceiver receiver) {
            try {
                receiver.send(getState());
            } catch (RuntimeException e) {
                receiver.propagateException(e);
            }
        }
        private int getState() {
            // don't check caller, may be called from system UI
            AdapterService service = getService();
            if (service == null) {
                return BluetoothAdapter.STATE_OFF;
            }

            return service.getState();
        }

        @Override
        public void enable(boolean quietMode, AttributionSource source,
                SynchronousResultReceiver receiver) {
            try {
                receiver.send(enable(quietMode, source));
            } catch (RuntimeException e) {
                receiver.propagateException(e);
            }
        }
        @RequiresPermission(value = android.Manifest.permission.BLUETOOTH_CONNECT,
                anyOf = {
                    android.Manifest.permission.INTERACT_ACROSS_USERS,
                    android.Manifest.permission.MANAGE_USERS,
        })
        private boolean enable(boolean quietMode, AttributionSource attributionSource) {
            AdapterService service = getService();
            if (service == null || !callerIsSystemOrActiveOrManagedUser(service, TAG, "enable")
                    || !Utils.checkConnectPermissionForDataDelivery(
                            service, attributionSource, "AdapterService enable")) {
                return false;
            }

            return service.enable(quietMode);
        }

        @Override
        public void disable(AttributionSource source, SynchronousResultReceiver receiver) {
            try {
                receiver.send(disable(source));
            } catch (RuntimeException e) {
                receiver.propagateException(e);
            }
        }
        @RequiresPermission(android.Manifest.permission.BLUETOOTH_CONNECT)
        private boolean disable(AttributionSource attributionSource) {
            AdapterService service = getService();
            if (service == null || !callerIsSystemOrActiveOrManagedUser(service, TAG, "disable")
                    || !Utils.checkConnectPermissionForDataDelivery(
                            service, attributionSource, "AdapterService disable")) {
                return false;
            }

            return service.disable();
        }

        @Override
        public void getAddress(AttributionSource source,
                SynchronousResultReceiver receiver) {
            try {
                receiver.send(getAddress(source));
            } catch (RuntimeException e) {
                receiver.propagateException(e);
            }
        }
        @RequiresPermission(allOf = {
                android.Manifest.permission.BLUETOOTH_CONNECT,
                android.Manifest.permission.LOCAL_MAC_ADDRESS,
        })
        private String getAddress(AttributionSource attributionSource) {
            AdapterService service = getService();
            if (service == null || !callerIsSystemOrActiveOrManagedUser(service, TAG, "getAddress")
                    || !Utils.checkConnectPermissionForDataDelivery(
                            service, attributionSource, "AdapterService getAddress")) {
                return null;
            }

            enforceLocalMacAddressPermission(service);

            return Utils.getAddressStringFromByte(service.mAdapterProperties.getAddress());
        }

        @Override
        public boolean isLogRedactionEnabled() {
            AdapterService service = getService();
            if (service == null) {
                // by default return true
                return true;
            }
            return service.isLogRedactionEnabled();
        }

        @Override
        public void getUuids(AttributionSource source, SynchronousResultReceiver receiver) {
            try {
                receiver.send(getUuids(source));
            } catch (RuntimeException e) {
                receiver.propagateException(e);
            }
        }
        @RequiresPermission(android.Manifest.permission.BLUETOOTH_CONNECT)
        private List<ParcelUuid> getUuids(AttributionSource attributionSource) {
            AdapterService service = getService();
            if (service == null || !callerIsSystemOrActiveOrManagedUser(service, TAG, "getUuids")
                    || !Utils.checkConnectPermissionForDataDelivery(
                            service, attributionSource, "AdapterService getUuids")) {
                return new ArrayList<>();
            }

            ParcelUuid[] parcels = service.mAdapterProperties.getUuids();
            if (parcels == null) {
                parcels = new ParcelUuid[0];
            }
            return Arrays.asList(parcels);
        }

        @Override
        public void getIdentityAddress(String address, SynchronousResultReceiver receiver) {
            try {
                receiver.send(getIdentityAddress(address));
            } catch (RuntimeException e) {
                receiver.propagateException(e);
            }
        }
        public String getIdentityAddress(String address) {
            AdapterService service = getService();
            if (service == null
                    || !callerIsSystemOrActiveOrManagedUser(service, TAG, "getIdentityAddress")
                    || !Utils.checkConnectPermissionForDataDelivery(
                            service, Utils.getCallingAttributionSource(mService),
                                "AdapterService getIdentityAddress")) {
                return null;
            }
            enforceBluetoothPrivilegedPermission(service);
            return service.getIdentityAddress(address);
        }

        @Override
        public void getName(AttributionSource source, SynchronousResultReceiver receiver) {
            try {
                receiver.send(getName(source));
            } catch (RuntimeException e) {
                receiver.propagateException(e);
            }
        }
        @RequiresPermission(android.Manifest.permission.BLUETOOTH_CONNECT)
        private String getName(AttributionSource attributionSource) {
            AdapterService service = getService();
            if (service == null || !callerIsSystemOrActiveOrManagedUser(service, TAG, "getName")
                    || !Utils.checkConnectPermissionForDataDelivery(
                            service, attributionSource, "AdapterService getName")) {
                return null;
            }

            return service.getName();
        }

        @Override
        public void getNameLengthForAdvertise(AttributionSource source,
                SynchronousResultReceiver receiver) {
            try {
                receiver.send(getNameLengthForAdvertise(source));
            } catch (RuntimeException e) {
                receiver.propagateException(e);
            }
        }
        @RequiresPermission(android.Manifest.permission.BLUETOOTH_ADVERTISE)
        private int getNameLengthForAdvertise(AttributionSource attributionSource) {
            AdapterService service = getService();
            if (service == null
                    || !callerIsSystemOrActiveOrManagedUser(service,
                            TAG, "getNameLengthForAdvertise")
                    || !Utils.checkAdvertisePermissionForDataDelivery(
                            service, attributionSource, TAG)) {
                return -1;
            }

            return service.getNameLengthForAdvertise();
        }

        @Override
        public void setName(String name, AttributionSource source,
                SynchronousResultReceiver receiver) {
            try {
                receiver.send(setName(name, source));
            } catch (RuntimeException e) {
                receiver.propagateException(e);
            }
        }
        @RequiresPermission(android.Manifest.permission.BLUETOOTH_CONNECT)
        private boolean setName(String name, AttributionSource attributionSource) {
            AdapterService service = getService();
            if (service == null || !callerIsSystemOrActiveOrManagedUser(service, TAG, "setName")
                    || !Utils.checkConnectPermissionForDataDelivery(
                            service, attributionSource, "AdapterService setName")) {
                return false;
            }

            return service.mAdapterProperties.setName(name);
        }

        @Override
        public void getIoCapability(AttributionSource source, SynchronousResultReceiver receiver) {
            try {
                receiver.send(getIoCapability(source));
            } catch (RuntimeException e) {
                receiver.propagateException(e);
            }
        }
        @RequiresPermission(android.Manifest.permission.BLUETOOTH_CONNECT)
        private int getIoCapability(AttributionSource attributionSource) {
            AdapterService service = getService();
            if (service == null
                    || !callerIsSystemOrActiveOrManagedUser(service, TAG, "getIoCapability")
                    || !Utils.checkConnectPermissionForDataDelivery(
                            service, attributionSource, "AdapterService getIoCapability")) {
                return BluetoothAdapter.IO_CAPABILITY_UNKNOWN;
            }

            return service.mAdapterProperties.getIoCapability();
        }

        @Override
        public void setIoCapability(int capability, AttributionSource source,
                SynchronousResultReceiver receiver) {
            try {
                receiver.send(setIoCapability(capability, source));
            } catch (RuntimeException e) {
                receiver.propagateException(e);
            }
        }
        @RequiresPermission(allOf = {
                android.Manifest.permission.BLUETOOTH_CONNECT,
                android.Manifest.permission.BLUETOOTH_PRIVILEGED,
        })
        private boolean setIoCapability(int capability, AttributionSource source) {
            AdapterService service = getService();
            if (service == null
                    || !callerIsSystemOrActiveOrManagedUser(service, TAG, "setIoCapability")
                    || !Utils.checkConnectPermissionForDataDelivery(service, source, TAG)) {
                return false;
            }

            enforceBluetoothPrivilegedPermission(service);

            if (!isValidIoCapability(capability)) {
              return false;
            }

            return service.mAdapterProperties.setIoCapability(capability);
        }

        @Override
        public void getScanMode(AttributionSource source, SynchronousResultReceiver receiver) {
            try {
                receiver.send(getScanMode(source));
            } catch (RuntimeException e) {
                receiver.propagateException(e);
            }
        }
        @VisibleForTesting
        @RequiresPermission(android.Manifest.permission.BLUETOOTH_SCAN)
        int getScanMode(AttributionSource attributionSource) {
            AdapterService service = getService();
            if (service == null || !callerIsSystemOrActiveOrManagedUser(service, TAG, "getScanMode")
                    || !Utils.checkScanPermissionForDataDelivery(
                            service, attributionSource, "AdapterService getScanMode")) {
                return BluetoothAdapter.SCAN_MODE_NONE;
            }

            return service.mAdapterProperties.getScanMode();
        }

        @Override
        public void setScanMode(int mode, AttributionSource source,
                SynchronousResultReceiver receiver) {
            try {
                receiver.send(setScanMode(mode, source));
            } catch (RuntimeException e) {
                receiver.propagateException(e);
            }
        }
        @RequiresPermission(android.Manifest.permission.BLUETOOTH_SCAN)
        private int setScanMode(int mode, AttributionSource attributionSource) {
            AdapterService service = getService();
            if (service == null
                    || !callerIsSystemOrActiveOrManagedUser(service, TAG, "setScanMode")
                    || !Utils.checkScanPermissionForDataDelivery(
                            service, attributionSource, "AdapterService setScanMode")) {
                return BluetoothStatusCodes.ERROR_MISSING_BLUETOOTH_SCAN_PERMISSION;
            }
            enforceBluetoothPrivilegedPermission(service);

            return service.mAdapterProperties.setScanMode(mode)
                    ? BluetoothStatusCodes.SUCCESS : BluetoothStatusCodes.ERROR_UNKNOWN;
        }

        @Override
        public void getDiscoverableTimeout(AttributionSource source,
                SynchronousResultReceiver receiver) {
            try {
                receiver.send(getDiscoverableTimeout(source));
            } catch (RuntimeException e) {
                receiver.propagateException(e);
            }
        }
        @RequiresPermission(android.Manifest.permission.BLUETOOTH_SCAN)
        private long getDiscoverableTimeout(AttributionSource attributionSource) {
            AdapterService service = getService();
            if (service == null
                    || !callerIsSystemOrActiveOrManagedUser(service, TAG, "getDiscoverableTimeout")
                    || !Utils.checkScanPermissionForDataDelivery(
                            service, attributionSource, "AdapterService getDiscoverableTimeout")) {
                return -1;
            }

            return service.mAdapterProperties.getDiscoverableTimeout();
        }

        @Override
        public void setDiscoverableTimeout(long timeout, AttributionSource source,
                SynchronousResultReceiver receiver) {
            try {
                receiver.send(setDiscoverableTimeout(timeout, source));
            } catch (RuntimeException e) {
                receiver.propagateException(e);
            }
        }
        @RequiresPermission(android.Manifest.permission.BLUETOOTH_SCAN)
        private int setDiscoverableTimeout(long timeout, AttributionSource attributionSource) {
            AdapterService service = getService();
            if (service == null
                    || !callerIsSystemOrActiveOrManagedUser(service, TAG, "setDiscoverableTimeout")
                    || !Utils.checkScanPermissionForDataDelivery(
                            service, attributionSource, "AdapterService setDiscoverableTimeout")) {
                return BluetoothStatusCodes.ERROR_MISSING_BLUETOOTH_SCAN_PERMISSION;
            }
            enforceBluetoothPrivilegedPermission(service);

            return service.mAdapterProperties.setDiscoverableTimeout((int) timeout)
                    ? BluetoothStatusCodes.SUCCESS : BluetoothStatusCodes.ERROR_UNKNOWN;
        }

        @Override
        public void startDiscovery(AttributionSource source, SynchronousResultReceiver receiver) {
            try {
                receiver.send(startDiscovery(source));
            } catch (RuntimeException e) {
                receiver.propagateException(e);
            }
        }
        @RequiresPermission(android.Manifest.permission.BLUETOOTH_SCAN)
        private boolean startDiscovery(AttributionSource attributionSource) {
            AdapterService service = getService();
            if (service == null
                    || !callerIsSystemOrActiveOrManagedUser(service, TAG, "startDiscovery")) {
                return false;
            }

            if (!Utils.checkScanPermissionForDataDelivery(
                    service, attributionSource, "Starting discovery.")) {
                return false;
            }

            return service.startDiscovery(attributionSource);
        }

        @Override
        public void cancelDiscovery(AttributionSource source, SynchronousResultReceiver receiver) {
            try {
                receiver.send(cancelDiscovery(source));
            } catch (RuntimeException e) {
                receiver.propagateException(e);
            }
        }
        @RequiresPermission(android.Manifest.permission.BLUETOOTH_SCAN)
        private boolean cancelDiscovery(AttributionSource attributionSource) {
            AdapterService service = getService();
            if (service == null
                    || !callerIsSystemOrActiveOrManagedUser(service, TAG, "cancelDiscovery")
                    || !Utils.checkScanPermissionForDataDelivery(
                            service, attributionSource, "AdapterService cancelDiscovery")) {
                return false;
            }

            service.debugLog("cancelDiscovery");
            return service.cancelDiscoveryNative();
        }

        @Override
        public void isDiscovering(AttributionSource source, SynchronousResultReceiver receiver) {
            try {
                receiver.send(isDiscovering(source));
            } catch (RuntimeException e) {
                receiver.propagateException(e);
            }
        }
        @RequiresPermission(android.Manifest.permission.BLUETOOTH_SCAN)
        private boolean isDiscovering(AttributionSource attributionSource) {
            AdapterService service = getService();
            if (service == null
                    || !callerIsSystemOrActiveOrManagedUser(service, TAG, "isDiscovering")
                    || !Utils.checkScanPermissionForDataDelivery(
                            service, attributionSource, "AdapterService isDiscovering")) {
                return false;
            }

            return service.mAdapterProperties.isDiscovering();
        }

        @Override
        public void getDiscoveryEndMillis(AttributionSource source,
                SynchronousResultReceiver receiver) {
            try {
                receiver.send(getDiscoveryEndMillis(source));
            } catch (RuntimeException e) {
                receiver.propagateException(e);
            }
        }
        @RequiresPermission(allOf = {
                android.Manifest.permission.BLUETOOTH_CONNECT,
                android.Manifest.permission.BLUETOOTH_PRIVILEGED,
        })
        private long getDiscoveryEndMillis(AttributionSource source) {
            AdapterService service = getService();
            if (service == null
                    || !callerIsSystemOrActiveOrManagedUser(service, TAG, "getDiscoveryEndMillis")
                    || !Utils.checkConnectPermissionForDataDelivery(service, source, TAG)) {
                return -1;
            }

            enforceBluetoothPrivilegedPermission(service);

            return service.mAdapterProperties.discoveryEndMillis();
        }

        @Override
        public void getMostRecentlyConnectedDevices(AttributionSource source,
                SynchronousResultReceiver receiver) {
            try {
                receiver.send(getMostRecentlyConnectedDevices(source));
            } catch (RuntimeException e) {
                receiver.propagateException(e);
            }
        }
        @RequiresPermission(allOf = {
                android.Manifest.permission.BLUETOOTH_CONNECT,
                android.Manifest.permission.BLUETOOTH_PRIVILEGED,
        })
        private List<BluetoothDevice> getMostRecentlyConnectedDevices(
                AttributionSource attributionSource) {
            // don't check caller, may be called from system UI
            AdapterService service = getService();
            if (service == null || !Utils.checkConnectPermissionForDataDelivery(
                    service, attributionSource, "AdapterService getMostRecentlyConnectedDevices")) {
                return new ArrayList<>();
            }

            enforceBluetoothPrivilegedPermission(service);

            return service.mDatabaseManager.getMostRecentlyConnectedDevices();
        }

        @Override
        public void getBondedDevices(AttributionSource source, SynchronousResultReceiver receiver) {
            try {
                receiver.send(getBondedDevices(source));
            } catch (RuntimeException e) {
                receiver.propagateException(e);
            }
        }
        @RequiresPermission(android.Manifest.permission.BLUETOOTH_CONNECT)
        private List<BluetoothDevice> getBondedDevices(AttributionSource attributionSource) {
            // don't check caller, may be called from system UI
            AdapterService service = getService();
            if (service == null || !Utils.checkConnectPermissionForDataDelivery(
                    service, attributionSource, "AdapterService getBondedDevices")) {
                return new ArrayList<>();
            }

            return Arrays.asList(service.getBondedDevices());
        }

        @Override
        public void getAdapterConnectionState(SynchronousResultReceiver receiver) {
            try {
                receiver.send(getAdapterConnectionState());
            } catch (RuntimeException e) {
                receiver.propagateException(e);
            }
        }
        private int getAdapterConnectionState() {
            // don't check caller, may be called from system UI
            AdapterService service = getService();
            if (service == null) {
                return BluetoothAdapter.STATE_DISCONNECTED;
            }

            return service.mAdapterProperties.getConnectionState();
        }

        /**
         * This method has an associated binder cache.  The invalidation
         * methods must be changed if the logic behind this method changes.
         */
        @Override
        public void getProfileConnectionState(int profile, AttributionSource source,
                SynchronousResultReceiver receiver) {
            try {
                receiver.send(getProfileConnectionState(profile, source));
            } catch (RuntimeException e) {
                receiver.propagateException(e);
            }
        }
        @RequiresPermission(android.Manifest.permission.BLUETOOTH_CONNECT)
        private int getProfileConnectionState(int profile, AttributionSource source) {
            AdapterService service = getService();
            boolean checkConnect = false;
            final int callingUid = Binder.getCallingUid();
            final long token = Binder.clearCallingIdentity();
            try {
                checkConnect =
                        CompatChanges.isChangeEnabled(ENFORCE_CONNECT, callingUid);
            } finally {
                Binder.restoreCallingIdentity(token);
            }
            if (service == null
                    || !callerIsSystemOrActiveOrManagedUser(
                            service, TAG, "getProfileConnectionState")
                    || (checkConnect && !Utils.checkConnectPermissionForDataDelivery(
                            service, source, "AdapterService getProfileConnectionState"))) {
                return BluetoothProfile.STATE_DISCONNECTED;
            }

            return service.mAdapterProperties.getProfileConnectionState(profile);
        }

        @Override
        public void createBond(BluetoothDevice device, int transport, OobData remoteP192Data,
                OobData remoteP256Data, AttributionSource source,
                SynchronousResultReceiver receiver) {
            try {
                receiver.send(createBond(device, transport, remoteP192Data, remoteP256Data,
                            source));
            } catch (RuntimeException e) {
                receiver.propagateException(e);
            }
        }
        @RequiresPermission(android.Manifest.permission.BLUETOOTH_CONNECT)
        private boolean createBond(BluetoothDevice device, int transport, OobData remoteP192Data,
                OobData remoteP256Data, AttributionSource attributionSource) {
            AdapterService service = getService();
            if (service == null || !callerIsSystemOrActiveOrManagedUser(service, TAG, "createBond")
                    || !Utils.checkConnectPermissionForDataDelivery(
                            service, attributionSource, "AdapterService createBond")) {
                return false;
            }

            // This conditional is required to satisfy permission dependencies
            // since createBond calls createBondOutOfBand with null value passed as data.
            // BluetoothDevice#createBond requires BLUETOOTH_ADMIN only.
            service.enforceBluetoothPrivilegedPermissionIfNeeded(remoteP192Data, remoteP256Data);

            return service.createBond(device, transport, remoteP192Data, remoteP256Data,
                    attributionSource.getPackageName());
        }

        @Override
        public void cancelBondProcess(BluetoothDevice device, AttributionSource source,
                SynchronousResultReceiver receiver) {
            try {
                receiver.send(cancelBondProcess(device, source));
            } catch (RuntimeException e) {
                receiver.propagateException(e);
            }
        }
        @RequiresPermission(allOf = {
                android.Manifest.permission.BLUETOOTH_CONNECT,
                android.Manifest.permission.BLUETOOTH_PRIVILEGED,
        })
        private boolean cancelBondProcess(
                BluetoothDevice device, AttributionSource attributionSource) {
            AdapterService service = getService();
            if (service == null
                    || !callerIsSystemOrActiveOrManagedUser(service, TAG, "cancelBondProcess")
                    || !Utils.checkConnectPermissionForDataDelivery(
                            service, attributionSource, "AdapterService cancelBondProcess")) {
                return false;
            }

            enforceBluetoothPrivilegedPermission(service);

            DeviceProperties deviceProp = service.mRemoteDevices.getDeviceProperties(device);
            if (deviceProp != null) {
                deviceProp.setBondingInitiatedLocally(false);
            }

            return service.cancelBondNative(getBytesFromAddress(device.getAddress()));
        }

        @Override
        public void removeBond(BluetoothDevice device, AttributionSource source,
                SynchronousResultReceiver receiver) {
            try {
                receiver.send(removeBond(device, source));
            } catch (RuntimeException e) {
                receiver.propagateException(e);
            }
        }
        @RequiresPermission(android.Manifest.permission.BLUETOOTH_CONNECT)
        private boolean removeBond(BluetoothDevice device, AttributionSource attributionSource) {
            AdapterService service = getService();
            if (service == null
                    || !callerIsSystemOrActiveOrManagedUser(service, TAG, "removeBond")
                    || !Utils.checkConnectPermissionForDataDelivery(
                            service, attributionSource, "AdapterService removeBond")) {
                return false;
            }

            DeviceProperties deviceProp = service.mRemoteDevices.getDeviceProperties(device);
            if (deviceProp == null || deviceProp.getBondState() != BluetoothDevice.BOND_BONDED) {
                return false;
            }
            service.mBondAttemptCallerInfo.remove(device.getAddress());
            deviceProp.setBondingInitiatedLocally(false);

            Message msg = service.mBondStateMachine.obtainMessage(BondStateMachine.REMOVE_BOND);
            msg.obj = device;
            service.mBondStateMachine.sendMessage(msg);
            return true;
        }

        @Override
        public void getBondState(BluetoothDevice device, AttributionSource source,
                SynchronousResultReceiver receiver) {
            try {
                receiver.send(getBondState(device, source));
            } catch (RuntimeException e) {
                receiver.propagateException(e);
            }
        }
        @RequiresPermission(android.Manifest.permission.BLUETOOTH_CONNECT)
        private int getBondState(BluetoothDevice device, AttributionSource attributionSource) {
            // don't check caller, may be called from system UI
            AdapterService service = getService();
            if (service == null || !Utils.checkConnectPermissionForDataDelivery(
                    service, attributionSource, "AdapterService getBondState")) {
                return BluetoothDevice.BOND_NONE;
            }

            return service.getBondState(device);
        }

        @Override
        public void isBondingInitiatedLocally(BluetoothDevice device, AttributionSource source,
                SynchronousResultReceiver receiver) {
            try {
                receiver.send(isBondingInitiatedLocally(device, source));
            } catch (RuntimeException e) {
                receiver.propagateException(e);
            }
        }
        @RequiresPermission(android.Manifest.permission.BLUETOOTH_CONNECT)
        private boolean isBondingInitiatedLocally(
                BluetoothDevice device, AttributionSource attributionSource) {
            // don't check caller, may be called from system UI
            AdapterService service = getService();
            if (service == null || !Utils.checkConnectPermissionForDataDelivery(
                    service, attributionSource, "AdapterService isBondingInitiatedLocally")) {
                return false;
            }

            DeviceProperties deviceProp = service.mRemoteDevices.getDeviceProperties(device);
            return deviceProp != null && deviceProp.isBondingInitiatedLocally();
        }

        @Override
        public void generateLocalOobData(int transport, IBluetoothOobDataCallback callback,
                AttributionSource source, SynchronousResultReceiver receiver) {
            try {
                generateLocalOobData(transport, callback, source);
                receiver.send(null);
            } catch (RuntimeException e) {
                receiver.propagateException(e);
            }
        }
        @RequiresPermission(allOf = {
                android.Manifest.permission.BLUETOOTH_CONNECT,
                android.Manifest.permission.BLUETOOTH_PRIVILEGED,
        })
        private void generateLocalOobData(int transport, IBluetoothOobDataCallback callback,
                AttributionSource source) {
            AdapterService service = getService();
            if (service == null
                    || !callerIsSystemOrActiveOrManagedUser(service, TAG, "generateLocalOobData")
                    || !Utils.checkConnectPermissionForDataDelivery(service, source, TAG)) {
                return;
            }
            enforceBluetoothPrivilegedPermission(service);
            service.generateLocalOobData(transport, callback);
        }

        @Override
        public void getSupportedProfiles(AttributionSource source,
                SynchronousResultReceiver receiver) {
            try {
                receiver.send(getSupportedProfiles(source));
            } catch (RuntimeException e) {
                receiver.propagateException(e);
            }
        }
        @RequiresPermission(allOf = {
                android.Manifest.permission.BLUETOOTH_CONNECT,
                android.Manifest.permission.BLUETOOTH_PRIVILEGED,
        })
        private long getSupportedProfiles(AttributionSource source) {
            AdapterService service = getService();
            if (service == null
                    || !Utils.checkConnectPermissionForDataDelivery(service, source, TAG)) {
                return 0;
            }
            enforceBluetoothPrivilegedPermission(service);

            return Config.getSupportedProfilesBitMask();
        }

        @Override
        public void getConnectionState(BluetoothDevice device,
                AttributionSource source, SynchronousResultReceiver receiver) {
            try {
                receiver.send(getConnectionState(device, source));
            } catch (RuntimeException e) {
                receiver.propagateException(e);
            }
        }
        @RequiresPermission(android.Manifest.permission.BLUETOOTH_CONNECT)
        private int getConnectionState(
                BluetoothDevice device, AttributionSource attributionSource) {
            AdapterService service = getService();
            if (service == null || !Utils.checkConnectPermissionForDataDelivery(
                    service, attributionSource, "AdapterService getConnectionState")) {
                return BluetoothProfile.STATE_DISCONNECTED;
            }

            return service.getConnectionState(device);
        }

        @Override
        public void getConnectionHandle(BluetoothDevice device, int transport,
                AttributionSource source, SynchronousResultReceiver receiver) {
            try {
                receiver.send(getConnectionHandle(device, transport, source));
            } catch (RuntimeException e) {
                receiver.propagateException(e);
            }
        }
        @RequiresPermission(allOf = {
                android.Manifest.permission.BLUETOOTH_CONNECT,
                android.Manifest.permission.BLUETOOTH_PRIVILEGED,
        })
        private int getConnectionHandle(
                BluetoothDevice device, int transport, AttributionSource attributionSource) {
            AdapterService service = getService();
            if (service == null
                    || !callerIsSystemOrActiveOrManagedUser(service, TAG, "getConnectionHandle")
                    || !Utils.checkConnectPermissionForDataDelivery(
                        service, attributionSource, TAG)) {
                return BluetoothDevice.ERROR;
            }

            enforceBluetoothPrivilegedPermission(service);

            return service.getConnectionHandle(device, transport);
        }

        @Override
        public void canBondWithoutDialog(BluetoothDevice device, AttributionSource source,
                SynchronousResultReceiver receiver) {
            try {
                receiver.send(canBondWithoutDialog(device, source));
            } catch (RuntimeException e) {
                receiver.propagateException(e);
            }
        }
        @RequiresPermission(allOf = {
                android.Manifest.permission.BLUETOOTH_CONNECT,
                android.Manifest.permission.BLUETOOTH_PRIVILEGED,
        })
        private boolean canBondWithoutDialog(BluetoothDevice device, AttributionSource source) {
            AdapterService service = getService();
            if (service == null
                    || !Utils.checkConnectPermissionForDataDelivery(service, source, TAG)) {
                return false;
            }

            enforceBluetoothPrivilegedPermission(service);

            return service.canBondWithoutDialog(device);
        }

        @Override
        public void getPackageNameOfBondingApplication(BluetoothDevice device,
                SynchronousResultReceiver receiver) {
            try {
                receiver.send(getPackageNameOfBondingApplication(device));
            } catch (RuntimeException e) {
                receiver.propagateException(e);
            }
        }

        @RequiresPermission(allOf = {
                android.Manifest.permission.BLUETOOTH_CONNECT,
                android.Manifest.permission.BLUETOOTH_PRIVILEGED,
        })
        private String getPackageNameOfBondingApplication(BluetoothDevice device)  {
            AdapterService service = getService();

            if (service == null) {
                return null;
            }

            enforceBluetoothPrivilegedPermission(service);

            return service.getPackageNameOfBondingApplication(device);
        }

        @Override
        public void removeActiveDevice(@ActiveDeviceUse int profiles,
                AttributionSource source, SynchronousResultReceiver receiver) {
            try {
                receiver.send(removeActiveDevice(profiles, source));
            } catch (RuntimeException e) {
                receiver.propagateException(e);
            }
        }
        @RequiresPermission(allOf = {
                android.Manifest.permission.BLUETOOTH_CONNECT,
                android.Manifest.permission.BLUETOOTH_PRIVILEGED,
                android.Manifest.permission.MODIFY_PHONE_STATE,
        })
        private boolean removeActiveDevice(@ActiveDeviceUse int profiles,
                AttributionSource source) {
            AdapterService service = getService();
            if (service == null
                    || !callerIsSystemOrActiveOrManagedUser(service, TAG, "removeActiveDevice")
                    || !Utils.checkConnectPermissionForDataDelivery(service, source, TAG)) {
                return false;
            }
            return service.setActiveDevice(null, profiles);
        }

        @Override
        public void setActiveDevice(BluetoothDevice device, @ActiveDeviceUse int profiles,
                AttributionSource source, SynchronousResultReceiver receiver) {
            try {
                receiver.send(setActiveDevice(device, profiles, source));
            } catch (RuntimeException e) {
                receiver.propagateException(e);
            }
        }
        @RequiresPermission(allOf = {
                android.Manifest.permission.BLUETOOTH_CONNECT,
                android.Manifest.permission.BLUETOOTH_PRIVILEGED,
                android.Manifest.permission.MODIFY_PHONE_STATE,
        })
        private boolean setActiveDevice(BluetoothDevice device, @ActiveDeviceUse int profiles,
                AttributionSource source) {
            AdapterService service = getService();
            if (service == null
                    || !callerIsSystemOrActiveOrManagedUser(service, TAG, "setActiveDevice")
                    || !Utils.checkConnectPermissionForDataDelivery(service, source, TAG)) {
                return false;
            }

            enforceBluetoothPrivilegedPermission(service);

            return service.setActiveDevice(device, profiles);
        }

        @Override
        public void getActiveDevices(@ActiveDeviceProfile int profile,
                AttributionSource source, SynchronousResultReceiver receiver) {
            try {
                receiver.send(getActiveDevices(profile, source));
            } catch (RuntimeException e) {
                receiver.propagateException(e);
            }
        }
        @RequiresPermission(allOf = {
                android.Manifest.permission.BLUETOOTH_CONNECT,
                android.Manifest.permission.BLUETOOTH_PRIVILEGED,
        })
        private List<BluetoothDevice> getActiveDevices(@ActiveDeviceProfile int profile,
                AttributionSource source) {
            AdapterService service = getService();
            if (service == null
                    || !callerIsSystemOrActiveOrManagedUser(service, TAG, "getActiveDevices")
                    || !Utils.checkConnectPermissionForDataDelivery(service, source, TAG)) {
                return new ArrayList<>();
            }

            enforceBluetoothPrivilegedPermission(service);

            return service.getActiveDevices(profile);
        }

        @Override
        public void connectAllEnabledProfiles(BluetoothDevice device,
                AttributionSource source, SynchronousResultReceiver receiver) {
            try {
                receiver.send(connectAllEnabledProfiles(device, source));
            } catch (RuntimeException e) {
                receiver.propagateException(e);
            }
        }
        @RequiresPermission(allOf = {
                android.Manifest.permission.BLUETOOTH_CONNECT,
                android.Manifest.permission.BLUETOOTH_PRIVILEGED,
                android.Manifest.permission.MODIFY_PHONE_STATE,
        })
        private int connectAllEnabledProfiles(BluetoothDevice device,
                AttributionSource source) {
            AdapterService service = getService();
            if (service == null) {
                return BluetoothStatusCodes.ERROR_BLUETOOTH_NOT_ENABLED;
            }
            if (!callerIsSystemOrActiveOrManagedUser(service, TAG, "connectAllEnabledProfiles")) {
                return BluetoothStatusCodes.ERROR_BLUETOOTH_NOT_ALLOWED;
            }
            if (device == null) {
                throw new IllegalArgumentException("device cannot be null");
            }
            if (!BluetoothAdapter.checkBluetoothAddress(device.getAddress())) {
                throw new IllegalArgumentException("device cannot have an invalid address");
            }
            if (!Utils.checkConnectPermissionForDataDelivery(service, source, TAG)) {
                return BluetoothStatusCodes.ERROR_MISSING_BLUETOOTH_CONNECT_PERMISSION;
            }

            enforceBluetoothPrivilegedPermission(service);

            try {
                return service.connectAllEnabledProfiles(device);
            } catch (Exception e) {
                Log.v(TAG, "connectAllEnabledProfiles() failed", e);
                SneakyThrow.sneakyThrow(e);
                throw new RuntimeException(e);
            }
        }

        @Override
        public void disconnectAllEnabledProfiles(BluetoothDevice device,
                AttributionSource source, SynchronousResultReceiver receiver) {
            try {
                receiver.send(disconnectAllEnabledProfiles(device, source));
            } catch (RuntimeException e) {
                receiver.propagateException(e);
            }
        }
        @RequiresPermission(allOf = {
                android.Manifest.permission.BLUETOOTH_CONNECT,
                android.Manifest.permission.BLUETOOTH_PRIVILEGED,
        })
        private int disconnectAllEnabledProfiles(BluetoothDevice device,
                AttributionSource source) {
            AdapterService service = getService();
            if (service == null) {
                return BluetoothStatusCodes.ERROR_BLUETOOTH_NOT_ENABLED;
            }
            if (!callerIsSystemOrActiveOrManagedUser(service,
                    TAG, "disconnectAllEnabledProfiles")) {
                return BluetoothStatusCodes.ERROR_BLUETOOTH_NOT_ALLOWED;
            }
            if (device == null) {
                throw new IllegalArgumentException("device cannot be null");
            }
            if (!BluetoothAdapter.checkBluetoothAddress(device.getAddress())) {
                throw new IllegalArgumentException("device cannot have an invalid address");
            }
            if (!Utils.checkConnectPermissionForDataDelivery(service, source, TAG)) {
                return BluetoothStatusCodes.ERROR_MISSING_BLUETOOTH_CONNECT_PERMISSION;
            }

            enforceBluetoothPrivilegedPermission(service);

            try {
                return service.disconnectAllEnabledProfiles(device);
            } catch (Exception e) {
                Log.v(TAG, "disconnectAllEnabledProfiles() failed", e);
                SneakyThrow.sneakyThrow(e);
                throw new RuntimeException(e);
            }
        }

        @Override
        public void getRemoteName(BluetoothDevice device, AttributionSource source,
                SynchronousResultReceiver receiver) {
            try {
                receiver.send(getRemoteName(device, source));
            } catch (RuntimeException e) {
                receiver.propagateException(e);
            }
        }
        @RequiresPermission(android.Manifest.permission.BLUETOOTH_CONNECT)
        private String getRemoteName(BluetoothDevice device, AttributionSource attributionSource) {
            AdapterService service = getService();
            if (service == null
                    || !callerIsSystemOrActiveOrManagedUser(service, TAG, "getRemoteName")
                    || !Utils.checkConnectPermissionForDataDelivery(
                            service, attributionSource, "AdapterService getRemoteName")) {
                return null;
            }

            return service.getRemoteName(device);
        }

        @Override
        public void getRemoteType(BluetoothDevice device, AttributionSource source,
                SynchronousResultReceiver receiver) {
            try {
                receiver.send(getRemoteType(device, source));
            } catch (RuntimeException e) {
                receiver.propagateException(e);
            }
        }
        @RequiresPermission(android.Manifest.permission.BLUETOOTH_CONNECT)
        private int getRemoteType(BluetoothDevice device, AttributionSource attributionSource) {
            AdapterService service = getService();
            if (service == null
                    || !callerIsSystemOrActiveOrManagedUser(service, TAG, "getRemoteType")
                    || !Utils.checkConnectPermissionForDataDelivery(
                            service, attributionSource, "AdapterService getRemoteType")) {
                return BluetoothDevice.DEVICE_TYPE_UNKNOWN;
            }

            DeviceProperties deviceProp = service.mRemoteDevices.getDeviceProperties(device);
            return deviceProp != null
                    ? deviceProp.getDeviceType() : BluetoothDevice.DEVICE_TYPE_UNKNOWN;
        }

        @Override
        public void getRemoteAlias(BluetoothDevice device, AttributionSource source,
                SynchronousResultReceiver receiver) {
            try {
                receiver.send(getRemoteAlias(device, source));
            } catch (RuntimeException e) {
                receiver.propagateException(e);
            }
        }
        @RequiresPermission(android.Manifest.permission.BLUETOOTH_CONNECT)
        private String getRemoteAlias(
                BluetoothDevice device, AttributionSource attributionSource) {
            AdapterService service = getService();
            if (service == null
                    || !callerIsSystemOrActiveOrManagedUser(service, TAG, "getRemoteAlias")
                    || !Utils.checkConnectPermissionForDataDelivery(
                            service, attributionSource, "AdapterService getRemoteAlias")) {
                return null;
            }

            DeviceProperties deviceProp = service.mRemoteDevices.getDeviceProperties(device);
            return deviceProp != null ? deviceProp.getAlias() : null;
        }

        @Override
        public void setRemoteAlias(BluetoothDevice device, String name, AttributionSource source,
                SynchronousResultReceiver receiver) {
            try {
                receiver.send(setRemoteAlias(device, name, source));
            } catch (RuntimeException e) {
                receiver.propagateException(e);
            }
        }
        @RequiresPermission(android.Manifest.permission.BLUETOOTH_CONNECT)
        private int setRemoteAlias(BluetoothDevice device, String name,
                AttributionSource attributionSource) {
            AdapterService service = getService();
            if (service == null) {
                return BluetoothStatusCodes.ERROR_BLUETOOTH_NOT_ENABLED;
            }
            if (!callerIsSystemOrActiveOrManagedUser(service, TAG, "setRemoteAlias")) {
                return BluetoothStatusCodes.ERROR_BLUETOOTH_NOT_ALLOWED;
            }
            if (name != null && name.isEmpty()) {
                throw new IllegalArgumentException("alias cannot be the empty string");
            }

            if (!hasBluetoothPrivilegedPermission(service)) {
                if (!Utils.checkConnectPermissionForDataDelivery(
                        service, attributionSource, "AdapterService setRemoteAlias")) {
                    return BluetoothStatusCodes.ERROR_MISSING_BLUETOOTH_CONNECT_PERMISSION;
                }
                enforceCdmAssociation(service.mCompanionDeviceManager, service,
                        attributionSource.getPackageName(), Binder.getCallingUid(), device);
            }

            DeviceProperties deviceProp = service.mRemoteDevices.getDeviceProperties(device);
            if (deviceProp == null) {
                return BluetoothStatusCodes.ERROR_DEVICE_NOT_BONDED;
            }
            deviceProp.setAlias(device, name);
            return BluetoothStatusCodes.SUCCESS;
        }

        @Override
        public void getRemoteClass(BluetoothDevice device, AttributionSource source,
                SynchronousResultReceiver receiver) {
            try {
                receiver.send(getRemoteClass(device, source));
            } catch (RuntimeException e) {
                receiver.propagateException(e);
            }
        }
        @RequiresPermission(android.Manifest.permission.BLUETOOTH_CONNECT)
        private int getRemoteClass(BluetoothDevice device, AttributionSource attributionSource) {
            AdapterService service = getService();
            if (service == null
                    || !callerIsSystemOrActiveOrManagedUser(service, TAG, "getRemoteClass")
                    || !Utils.checkConnectPermissionForDataDelivery(
                            service, attributionSource, "AdapterService getRemoteClass")) {
                return 0;
            }

            DeviceProperties deviceProp = service.mRemoteDevices.getDeviceProperties(device);
            return deviceProp != null ? deviceProp.getBluetoothClass() : 0;
        }

        @Override
        public void getRemoteUuids(BluetoothDevice device, AttributionSource source,
                SynchronousResultReceiver receiver) {
            try {
                receiver.send(getRemoteUuids(device, source));
            } catch (RuntimeException e) {
                receiver.propagateException(e);
            }
        }
        @RequiresPermission(android.Manifest.permission.BLUETOOTH_CONNECT)
        private List<ParcelUuid> getRemoteUuids(
                BluetoothDevice device, AttributionSource attributionSource) {
            AdapterService service = getService();
            if (service == null
                    || !callerIsSystemOrActiveOrManagedUser(service, TAG, "getRemoteUuids")
                    || !Utils.checkConnectPermissionForDataDelivery(
                            service, attributionSource, "AdapterService getRemoteUuids")) {
                return new ArrayList<>();
            }

            ParcelUuid[] parcels = service.getRemoteUuids(device);
            if (parcels == null) {
                return null;
            }
            return Arrays.asList(parcels);
        }

        @Override
        public void fetchRemoteUuids(BluetoothDevice device, int transport,
                AttributionSource source, SynchronousResultReceiver receiver) {
            try {
                // SDP Initiated SDP fetch UUID request
                receiver.send(fetchRemoteUuids(device, transport, source));
                MetricsLogger.getInstance().cacheCount(
                        BluetoothProtoEnums.SDP_FETCH_UUID_REQUEST, 1);
            } catch (RuntimeException e) {
                receiver.propagateException(e);
            }
        }
        @RequiresPermission(allOf = {
                android.Manifest.permission.BLUETOOTH_CONNECT,
                android.Manifest.permission.BLUETOOTH_PRIVILEGED,
        })
        private boolean fetchRemoteUuids(
                BluetoothDevice device, int transport, AttributionSource attributionSource) {
            AdapterService service = getService();
            if (service == null
                    || !callerIsSystemOrActiveOrManagedUser(service, TAG, "fetchRemoteUuids")
                    || !Utils.checkConnectPermissionForDataDelivery(
                            service, attributionSource, "AdapterService fetchRemoteUuids")) {
                return false;
            }
            if (transport != TRANSPORT_AUTO) {
                enforceBluetoothPrivilegedPermission(service);
            }

            service.mRemoteDevices.fetchUuids(device, transport);
            return true;
        }

        @Override
        public void setPin(BluetoothDevice device, boolean accept, int len, byte[] pinCode,
                AttributionSource source, SynchronousResultReceiver receiver) {
            try {
                receiver.send(setPin(device, accept, len, pinCode, source));
            } catch (RuntimeException e) {
                receiver.propagateException(e);
            }
        }
        @RequiresPermission(android.Manifest.permission.BLUETOOTH_CONNECT)
        private boolean setPin(BluetoothDevice device, boolean accept, int len, byte[] pinCode,
                AttributionSource attributionSource) {
            AdapterService service = getService();
            if (service == null
                    || !callerIsSystemOrActiveOrManagedUser(service, TAG, "setPin")
                    || !Utils.checkConnectPermissionForDataDelivery(
                            service, attributionSource, "AdapterService setPin")) {
                return false;
            }

            DeviceProperties deviceProp = service.mRemoteDevices.getDeviceProperties(device);
            // Only allow setting a pin in bonding state, or bonded state in case of security
            // upgrade.
            if (deviceProp == null || !deviceProp.isBondingOrBonded()) {
                return false;
            }
            if (pinCode.length != len) {
                android.util.EventLog.writeEvent(0x534e4554, "139287605", -1,
                        "PIN code length mismatch");
                return false;
            }
            service.logUserBondResponse(device, accept,
                    BluetoothProtoEnums.BOND_SUB_STATE_LOCAL_PIN_REPLIED);
            return service.pinReplyNative(
                    getBytesFromAddress(device.getAddress()), accept, len, pinCode);
        }

        @Override
        public void setPasskey(BluetoothDevice device, boolean accept, int len, byte[] passkey,
                AttributionSource source, SynchronousResultReceiver receiver) {
            try {
                receiver.send(setPasskey(device, accept, len, passkey, source));
            } catch (RuntimeException e) {
                receiver.propagateException(e);
            }
        }
        @RequiresPermission(android.Manifest.permission.BLUETOOTH_CONNECT)
        private boolean setPasskey(BluetoothDevice device, boolean accept, int len, byte[] passkey,
                AttributionSource attributionSource) {
            AdapterService service = getService();
            if (service == null
                    || !callerIsSystemOrActiveOrManagedUser(service, TAG, "setPasskey")
                    || !Utils.checkConnectPermissionForDataDelivery(
                            service, attributionSource, "AdapterService setPasskey")) {
                return false;
            }

            DeviceProperties deviceProp = service.mRemoteDevices.getDeviceProperties(device);
            if (deviceProp == null || !deviceProp.isBonding()) {
                return false;
            }
            if (passkey.length != len) {
                android.util.EventLog.writeEvent(0x534e4554, "139287605", -1,
                        "Passkey length mismatch");
                return false;
            }
            service.logUserBondResponse(device, accept, BluetoothProtoEnums.BOND_SUB_STATE_LOCAL_SSP_REPLIED);
            return service.sspReplyNative(
                    getBytesFromAddress(device.getAddress()),
                    AbstractionLayer.BT_SSP_VARIANT_PASSKEY_ENTRY,
                    accept,
                    Utils.byteArrayToInt(passkey));
        }

        @Override
        public void setPairingConfirmation(BluetoothDevice device, boolean accept,
                AttributionSource source, SynchronousResultReceiver receiver) {
            try {
                receiver.send(setPairingConfirmation(device, accept, source));
            } catch (RuntimeException e) {
                receiver.propagateException(e);
            }
        }
        @RequiresPermission(allOf = {
                android.Manifest.permission.BLUETOOTH_CONNECT,
                android.Manifest.permission.BLUETOOTH_PRIVILEGED,
        })
        private boolean setPairingConfirmation(BluetoothDevice device, boolean accept,
                AttributionSource source) {
            AdapterService service = getService();
            if (service == null
                    || !callerIsSystemOrActiveOrManagedUser(service, TAG, "setPairingConfirmation")
                    || !Utils.checkConnectPermissionForDataDelivery(service, source, TAG)) {
                return false;
            }

            enforceBluetoothPrivilegedPermission(service);

            DeviceProperties deviceProp = service.mRemoteDevices.getDeviceProperties(device);
            if (deviceProp == null || !deviceProp.isBonding()) {
                return false;
            }
            service.logUserBondResponse(device, accept, BluetoothProtoEnums.BOND_SUB_STATE_LOCAL_SSP_REPLIED);
            return service.sspReplyNative(
                    getBytesFromAddress(device.getAddress()),
                    AbstractionLayer.BT_SSP_VARIANT_PASSKEY_CONFIRMATION,
                    accept,
                    0);
        }

        @Override
        public void getSilenceMode(BluetoothDevice device, AttributionSource source,
                SynchronousResultReceiver receiver) {
            try {
                receiver.send(getSilenceMode(device, source));
            } catch (RuntimeException e) {
                receiver.propagateException(e);
            }
        }
        @RequiresPermission(allOf = {
                android.Manifest.permission.BLUETOOTH_CONNECT,
                android.Manifest.permission.BLUETOOTH_PRIVILEGED,
        })
        private boolean getSilenceMode(BluetoothDevice device, AttributionSource source) {
            AdapterService service = getService();
            if (service == null
                    || !callerIsSystemOrActiveOrManagedUser(service, TAG, "getSilenceMode")
                    || !Utils.checkConnectPermissionForDataDelivery(service, source, TAG)) {
                return false;
            }

            enforceBluetoothPrivilegedPermission(service);

            return service.mSilenceDeviceManager.getSilenceMode(device);
        }

        @Override
        public void setSilenceMode(BluetoothDevice device, boolean silence,
                AttributionSource source, SynchronousResultReceiver receiver) {
            try {
                receiver.send(setSilenceMode(device, silence, source));
            } catch (RuntimeException e) {
                receiver.propagateException(e);
            }
        }
        @RequiresPermission(allOf = {
                android.Manifest.permission.BLUETOOTH_CONNECT,
                android.Manifest.permission.BLUETOOTH_PRIVILEGED,
        })
        private boolean setSilenceMode(BluetoothDevice device, boolean silence,
                AttributionSource source) {
            AdapterService service = getService();
            if (service == null
                    || !callerIsSystemOrActiveOrManagedUser(service, TAG, "setSilenceMode")
                    || !Utils.checkConnectPermissionForDataDelivery(service, source, TAG)) {
                return false;
            }

            enforceBluetoothPrivilegedPermission(service);

            service.mSilenceDeviceManager.setSilenceMode(device, silence);
            return true;
        }

        @Override
        public void getPhonebookAccessPermission(BluetoothDevice device, AttributionSource source,
                SynchronousResultReceiver receiver) {
            try {
                receiver.send(getPhonebookAccessPermission(device, source));
            } catch (RuntimeException e) {
                receiver.propagateException(e);
            }
        }
        @RequiresPermission(android.Manifest.permission.BLUETOOTH_CONNECT)
        private int getPhonebookAccessPermission(
                BluetoothDevice device, AttributionSource attributionSource) {
            AdapterService service = getService();
            if (service == null
                    || !callerIsSystemOrActiveOrManagedUser(
                            service, TAG, "getPhonebookAccessPermission")
                    || !Utils.checkConnectPermissionForDataDelivery(
                    service, attributionSource, "AdapterService getPhonebookAccessPermission")) {
                return BluetoothDevice.ACCESS_UNKNOWN;
            }

            return service.getDeviceAccessFromPrefs(device, PHONEBOOK_ACCESS_PERMISSION_PREFERENCE_FILE);
        }

        @Override
        public void setPhonebookAccessPermission(BluetoothDevice device, int value,
                AttributionSource source, SynchronousResultReceiver receiver) {
            try {
                receiver.send(setPhonebookAccessPermission(device, value, source));
            } catch (RuntimeException e) {
                receiver.propagateException(e);
            }
        }
        @RequiresPermission(allOf = {
                android.Manifest.permission.BLUETOOTH_CONNECT,
                android.Manifest.permission.BLUETOOTH_PRIVILEGED,
        })
        private boolean setPhonebookAccessPermission(BluetoothDevice device, int value,
                AttributionSource source) {
            AdapterService service = getService();
            if (service == null
                    || !callerIsSystemOrActiveOrManagedUser(service,
                            TAG, "setPhonebookAccessPermission")
                    || !Utils.checkConnectPermissionForDataDelivery(service, source, TAG)) {
                return false;
            }

            enforceBluetoothPrivilegedPermission(service);

            service.setPhonebookAccessPermission(device, value);
            return true;
        }

        @Override
        public void getMessageAccessPermission(BluetoothDevice device, AttributionSource source,
                SynchronousResultReceiver receiver) {
            try {
                receiver.send(getMessageAccessPermission(device, source));
            } catch (RuntimeException e) {
                receiver.propagateException(e);
            }
        }
        @RequiresPermission(android.Manifest.permission.BLUETOOTH_CONNECT)
        private int getMessageAccessPermission(
                BluetoothDevice device, AttributionSource attributionSource) {
            AdapterService service = getService();
            if (service == null
                    || !callerIsSystemOrActiveOrManagedUser(service,
                            TAG, "getMessageAccessPermission")
                    || !Utils.checkConnectPermissionForDataDelivery(
                    service, attributionSource, "AdapterService getMessageAccessPermission")) {
                return BluetoothDevice.ACCESS_UNKNOWN;
            }

            return service.getDeviceAccessFromPrefs(device, MESSAGE_ACCESS_PERMISSION_PREFERENCE_FILE);
        }

        @Override
        public void setMessageAccessPermission(BluetoothDevice device, int value,
                AttributionSource source, SynchronousResultReceiver receiver) {
            try {
                receiver.send(setMessageAccessPermission(device, value, source));
            } catch (RuntimeException e) {
                receiver.propagateException(e);
            }
        }
        @RequiresPermission(allOf = {
                android.Manifest.permission.BLUETOOTH_CONNECT,
                android.Manifest.permission.BLUETOOTH_PRIVILEGED,
        })
        private boolean setMessageAccessPermission(BluetoothDevice device, int value,
                AttributionSource source) {
            AdapterService service = getService();
            if (service == null
                    || !callerIsSystemOrActiveOrManagedUser(service,
                            TAG, "setMessageAccessPermission")
                    || !Utils.checkConnectPermissionForDataDelivery(service, source, TAG)) {
                return false;
            }

            enforceBluetoothPrivilegedPermission(service);

            service.setMessageAccessPermission(device, value);
            return true;
        }

        @Override
        public void getSimAccessPermission(BluetoothDevice device, AttributionSource source,
                SynchronousResultReceiver receiver) {
            try {
                receiver.send(getSimAccessPermission(device, source));
            } catch (RuntimeException e) {
                receiver.propagateException(e);
            }
        }
        @RequiresPermission(android.Manifest.permission.BLUETOOTH_CONNECT)
        private int getSimAccessPermission(
                BluetoothDevice device, AttributionSource attributionSource) {
            AdapterService service = getService();
            if (service == null
                    || !callerIsSystemOrActiveOrManagedUser(service,
                            TAG, "getSimAccessPermission")
                    || !Utils.checkConnectPermissionForDataDelivery(
                            service, attributionSource, "AdapterService getSimAccessPermission")) {
                return BluetoothDevice.ACCESS_UNKNOWN;
            }

            return service.getDeviceAccessFromPrefs(device, SIM_ACCESS_PERMISSION_PREFERENCE_FILE);
        }

        @Override
        public void setSimAccessPermission(BluetoothDevice device, int value,
                AttributionSource source, SynchronousResultReceiver receiver) {
            try {
                receiver.send(setSimAccessPermission(device, value, source));
            } catch (RuntimeException e) {
                receiver.propagateException(e);
            }
        }
        @RequiresPermission(allOf = {
                android.Manifest.permission.BLUETOOTH_CONNECT,
                android.Manifest.permission.BLUETOOTH_PRIVILEGED,
        })
        private boolean setSimAccessPermission(BluetoothDevice device, int value,
                AttributionSource source) {
            AdapterService service = getService();
            if (service == null
                    || !callerIsSystemOrActiveOrManagedUser(service, TAG, "setSimAccessPermission")
                    || !Utils.checkConnectPermissionForDataDelivery(service, source, TAG)) {
                return false;
            }

            enforceBluetoothPrivilegedPermission(service);

            service.setSimAccessPermission(device, value);
            return true;
        }

        @Override
        public void logL2capcocServerConnection(
                BluetoothDevice device,
                int port,
                boolean isSecured,
                int result,
                long socketCreationTimeMillis,
                long socketCreationLatencyMillis,
                long socketConnectionTimeMillis,
                long timeoutMillis,
                SynchronousResultReceiver receiver) {
            AdapterService service = getService();
            if (service == null) {
                return;
            }
            try {
                service.logL2capcocServerConnection(
                        device,
                        port,
                        isSecured,
                        result,
                        socketCreationTimeMillis,
                        socketCreationLatencyMillis,
                        socketConnectionTimeMillis,
                        timeoutMillis,
                        Binder.getCallingUid());
                receiver.send(null);
            } catch (RuntimeException e) {
                receiver.propagateException(e);
            }
        }

        @Override
        public IBluetoothSocketManager getSocketManager() {
            AdapterService service = getService();
            if (service == null) {
                return null;
            }

            return IBluetoothSocketManager.Stub.asInterface(service.mBluetoothSocketManagerBinder);
        }

        @Override
        public void logL2capcocClientConnection(
                BluetoothDevice device,
                int port,
                boolean isSecured,
                int result,
                long socketCreationTimeMillis,
                long socketCreationLatencyMillis,
                long socketConnectionTimeMillis,
                SynchronousResultReceiver receiver) {
            AdapterService service = getService();
            if (service == null) {
                return;
            }
            try {
                service.logL2capcocClientConnection(
                        device,
                        port,
                        isSecured,
                        result,
                        socketCreationTimeMillis,
                        socketCreationLatencyMillis,
                        socketConnectionTimeMillis,
                        Binder.getCallingUid());
                receiver.send(null);
            } catch (RuntimeException e) {
                receiver.propagateException(e);
            }
        }

        @Override
        public void sdpSearch(BluetoothDevice device, ParcelUuid uuid, AttributionSource source,
                SynchronousResultReceiver receiver) {
            try {
                receiver.send(sdpSearch(device, uuid, source));
            } catch (RuntimeException e) {
                receiver.propagateException(e);
            }
        }
        @RequiresPermission(android.Manifest.permission.BLUETOOTH_CONNECT)
        private boolean sdpSearch(
                BluetoothDevice device, ParcelUuid uuid, AttributionSource attributionSource) {
            AdapterService service = getService();
            if (service == null
                    || !callerIsSystemOrActiveOrManagedUser(service, TAG, "sdpSearch")
                    || !Utils.checkConnectPermissionForDataDelivery(
                            service, attributionSource, "AdapterService sdpSearch")) {
                return false;
            }

            if (service.mSdpManager == null) {
                return false;
            }
            service.mSdpManager.sdpSearch(device, uuid);
            return true;
        }

        @Override
        public void getBatteryLevel(BluetoothDevice device, AttributionSource source,
                SynchronousResultReceiver receiver) {
            try {
                receiver.send(getBatteryLevel(device, source));
            } catch (RuntimeException e) {
                receiver.propagateException(e);
            }
        }
        @RequiresPermission(android.Manifest.permission.BLUETOOTH_CONNECT)
        private int getBatteryLevel(BluetoothDevice device, AttributionSource attributionSource) {
            AdapterService service = getService();
            if (service == null
                    || !callerIsSystemOrActiveOrManagedUser(service, TAG, "getBatteryLevel")
                    || !Utils.checkConnectPermissionForDataDelivery(
                            service, attributionSource, "AdapterService getBatteryLevel")) {
                return BluetoothDevice.BATTERY_LEVEL_UNKNOWN;
            }

            DeviceProperties deviceProp = service.mRemoteDevices.getDeviceProperties(device);
            if (deviceProp == null) {
                return BluetoothDevice.BATTERY_LEVEL_UNKNOWN;
            }
            return deviceProp.getBatteryLevel();
        }

        @Override
        public void getMaxConnectedAudioDevices(AttributionSource source,
                SynchronousResultReceiver receiver) {
            try {
                receiver.send(getMaxConnectedAudioDevices(source));
            } catch (RuntimeException e) {
                receiver.propagateException(e);
            }
        }
        @RequiresPermission(android.Manifest.permission.BLUETOOTH_CONNECT)
        private int getMaxConnectedAudioDevices(AttributionSource attributionSource) {
            // don't check caller, may be called from system UI
            AdapterService service = getService();
            if (service == null || !Utils.checkConnectPermissionForDataDelivery(
                    service, attributionSource, "AdapterService getMaxConnectedAudioDevices")) {
                return -1;
            }

            return service.getMaxConnectedAudioDevices();
        }

        //@Override
        @RequiresPermission(android.Manifest.permission.BLUETOOTH_CONNECT)
        public void isA2dpOffloadEnabled(AttributionSource source,
                SynchronousResultReceiver receiver) {
            try {
                receiver.send(isA2dpOffloadEnabled(source));
            } catch (RuntimeException e) {
                receiver.propagateException(e);
            }
        }
        @RequiresPermission(android.Manifest.permission.BLUETOOTH_CONNECT)
        private boolean isA2dpOffloadEnabled(AttributionSource attributionSource) {
            // don't check caller, may be called from system UI
            AdapterService service = getService();
            if (service == null || !Utils.checkConnectPermissionForDataDelivery(
                    service, attributionSource, "AdapterService isA2dpOffloadEnabled")) {
                return false;
            }

            return service.isA2dpOffloadEnabled();
        }

        @Override
        public void factoryReset(AttributionSource source, SynchronousResultReceiver receiver) {
            try {
                receiver.send(factoryReset(source));
            } catch (RuntimeException e) {
                receiver.propagateException(e);
            }
        }
        @VisibleForTesting
        @RequiresPermission(allOf = {
                android.Manifest.permission.BLUETOOTH_CONNECT,
                android.Manifest.permission.BLUETOOTH_PRIVILEGED,
        })
        boolean factoryReset(AttributionSource source) {
            AdapterService service = getService();
            if (service == null
                    || !Utils.checkConnectPermissionForDataDelivery(service, source, TAG)) {
                return false;
            }

            enforceBluetoothPrivilegedPermission(service);

            if (service.mDatabaseManager != null) {
                service.mDatabaseManager.factoryReset();
            }

            if (service.mBluetoothKeystoreService != null) {
                service.mBluetoothKeystoreService.factoryReset();
            }

            if (service.mBtCompanionManager != null) {
                service.mBtCompanionManager.factoryReset();
            }

            return service.factoryResetNative();
        }

        @Override
        public void registerBluetoothConnectionCallback(IBluetoothConnectionCallback callback,
                AttributionSource source, SynchronousResultReceiver receiver) {
            try {
                receiver.send(registerBluetoothConnectionCallback(callback, source));
            } catch (RuntimeException e) {
                receiver.propagateException(e);
            }
        }
        @RequiresPermission(allOf = {
                android.Manifest.permission.BLUETOOTH_CONNECT,
                android.Manifest.permission.BLUETOOTH_PRIVILEGED,
        })
        private boolean registerBluetoothConnectionCallback(IBluetoothConnectionCallback callback,
                AttributionSource source) {
            AdapterService service = getService();
            if (service == null
                    || !callerIsSystemOrActiveOrManagedUser(service,
                            TAG, "registerBluetoothConnectionCallback")
                    || !Utils.checkConnectPermissionForDataDelivery(service, source, TAG)) {
                return false;
            }
            enforceBluetoothPrivilegedPermission(service);
            service.mBluetoothConnectionCallbacks.add(callback);
            return true;
        }

        @Override
        public void unregisterBluetoothConnectionCallback(IBluetoothConnectionCallback callback,
                AttributionSource source, SynchronousResultReceiver receiver) {
            try {
                receiver.send(unregisterBluetoothConnectionCallback(callback, source));
            } catch (RuntimeException e) {
                receiver.propagateException(e);
            }
        }
        @RequiresPermission(allOf = {
                android.Manifest.permission.BLUETOOTH_CONNECT,
                android.Manifest.permission.BLUETOOTH_PRIVILEGED,
        })
        private boolean unregisterBluetoothConnectionCallback(
                IBluetoothConnectionCallback callback, AttributionSource source) {
            AdapterService service = getService();
            if (service == null
                    || !callerIsSystemOrActiveOrManagedUser(service,
                            TAG, "unregisterBluetoothConnectionCallback")
                    || !Utils.checkConnectPermissionForDataDelivery(service, source, TAG)) {
                return false;
            }
            enforceBluetoothPrivilegedPermission(service);
            return service.mBluetoothConnectionCallbacks.remove(callback);
        }

        @Override
        public void registerCallback(IBluetoothCallback callback, AttributionSource source,
                SynchronousResultReceiver receiver) {
            try {
                registerCallback(callback, source);
                receiver.send(null);
            } catch (RuntimeException e) {
                receiver.propagateException(e);
            }
        }
        @VisibleForTesting
        @RequiresPermission(allOf = {
                android.Manifest.permission.BLUETOOTH_CONNECT,
                android.Manifest.permission.BLUETOOTH_PRIVILEGED,
        })
        void registerCallback(IBluetoothCallback callback, AttributionSource source) {
            AdapterService service = getService();
            if (service == null
                    || !callerIsSystemOrActiveOrManagedUser(service, TAG, "registerCallback")
                    || !Utils.checkConnectPermissionForDataDelivery(service, source, TAG)) {
                return;
            }

            enforceBluetoothPrivilegedPermission(service);

            service.mCallbacks.register(callback);
        }

        @Override
        public void unregisterCallback(IBluetoothCallback callback, AttributionSource source,
                SynchronousResultReceiver receiver) {
            try {
                unregisterCallback(callback, source);
                receiver.send(null);
            } catch (RuntimeException e) {
                receiver.propagateException(e);
            }
        }
        @VisibleForTesting
        @RequiresPermission(allOf = {
                android.Manifest.permission.BLUETOOTH_CONNECT,
                android.Manifest.permission.BLUETOOTH_PRIVILEGED,
        })
        void unregisterCallback(IBluetoothCallback callback, AttributionSource source) {
            AdapterService service = getService();
            if (service == null || service.mCallbacks == null
                    || !callerIsSystemOrActiveOrManagedUser(service, TAG, "unregisterCallback")
                    || !Utils.checkConnectPermissionForDataDelivery(service, source, TAG)) {
                return;
            }

            enforceBluetoothPrivilegedPermission(service);

            service.mCallbacks.unregister(callback);
        }

        @Override
        public void isMultiAdvertisementSupported(SynchronousResultReceiver receiver) {
            try {
                receiver.send(isMultiAdvertisementSupported());
            } catch (RuntimeException e) {
                receiver.propagateException(e);
            }
        }
        private boolean isMultiAdvertisementSupported() {
            AdapterService service = getService();
            if (service == null) {
                return false;
            }

            int val = service.mAdapterProperties.getNumOfAdvertisementInstancesSupported();
            return val >= MIN_ADVT_INSTANCES_FOR_MA;
        }

        /**
         * This method has an associated binder cache.  The invalidation
         * methods must be changed if the logic behind this method changes.
         */
        @Override
        public void isOffloadedFilteringSupported(SynchronousResultReceiver receiver) {
            try {
                receiver.send(isOffloadedFilteringSupported());
            } catch (RuntimeException e) {
                receiver.propagateException(e);
            }
        }
        private boolean isOffloadedFilteringSupported() {
            AdapterService service = getService();
            if (service == null) {
                return false;
            }

            int val = service.getNumOfOffloadedScanFilterSupported();
            return val >= MIN_OFFLOADED_FILTERS;
        }

        @Override
        public void isOffloadedScanBatchingSupported(SynchronousResultReceiver receiver) {
            try {
                receiver.send(isOffloadedScanBatchingSupported());
            } catch (RuntimeException e) {
                receiver.propagateException(e);
            }
        }
        private boolean isOffloadedScanBatchingSupported() {
            AdapterService service = getService();
            if (service == null) {
                return false;
            }

            int val = service.getOffloadedScanResultStorage();
            return val >= MIN_OFFLOADED_SCAN_STORAGE_BYTES;
        }

        @Override
        public void isLe2MPhySupported(SynchronousResultReceiver receiver) {
            try {
                receiver.send(isLe2MPhySupported());
            } catch (RuntimeException e) {
                receiver.propagateException(e);
            }
        }
        private boolean isLe2MPhySupported() {
            AdapterService service = getService();
            if (service == null) {
                return false;
            }

            return service.isLe2MPhySupported();
        }

        @Override
        public void isLeCodedPhySupported(SynchronousResultReceiver receiver) {
            try {
                receiver.send(isLeCodedPhySupported());
            } catch (RuntimeException e) {
                receiver.propagateException(e);
            }
        }
        private boolean isLeCodedPhySupported() {
            AdapterService service = getService();
            if (service == null) {
                return false;
            }

            return service.isLeCodedPhySupported();
        }

        @Override
        public void isLeExtendedAdvertisingSupported(SynchronousResultReceiver receiver) {
            try {
                receiver.send(isLeExtendedAdvertisingSupported());
            } catch (RuntimeException e) {
                receiver.propagateException(e);
            }
        }
        private boolean isLeExtendedAdvertisingSupported() {
            AdapterService service = getService();
            if (service == null) {
                return false;
            }

            return service.isLeExtendedAdvertisingSupported();
        }

        @Override
        public void isLePeriodicAdvertisingSupported(SynchronousResultReceiver receiver) {
            try {
                receiver.send(isLePeriodicAdvertisingSupported());
            } catch (RuntimeException e) {
                receiver.propagateException(e);
            }
        }
        private boolean isLePeriodicAdvertisingSupported() {
            AdapterService service = getService();
            if (service == null) {
                return false;
            }

            return service.isLePeriodicAdvertisingSupported();
        }

        @Override
        public void isLeAudioSupported(SynchronousResultReceiver receiver) {
            try {
                receiver.send(isLeAudioSupported());
            } catch (RuntimeException e) {
                receiver.propagateException(e);
            }
        }
        private int isLeAudioSupported() {
            AdapterService service = getService();
            if (service == null) {
                return BluetoothStatusCodes.ERROR_BLUETOOTH_NOT_ENABLED;
            }

            HashSet<Class> supportedProfileServices =
                    new HashSet<Class>(Arrays.asList(Config.getSupportedProfiles()));
            HashSet<Class> leAudioUnicastProfiles = Config.getLeAudioUnicastProfiles();

            if (supportedProfileServices.containsAll(leAudioUnicastProfiles)) {
                return BluetoothStatusCodes.FEATURE_SUPPORTED;
            }

            return BluetoothStatusCodes.FEATURE_NOT_SUPPORTED;
        }

        @Override
        public void isLeAudioBroadcastSourceSupported(SynchronousResultReceiver receiver) {
            try {
                receiver.send(isLeAudioBroadcastSourceSupported());
            } catch (RuntimeException e) {
                receiver.propagateException(e);
            }
        }
        private int isLeAudioBroadcastSourceSupported() {
            AdapterService service = getService();
            if (service == null) {
                return BluetoothStatusCodes.ERROR_BLUETOOTH_NOT_ENABLED;
            }

            long supportBitMask = Config.getSupportedProfilesBitMask();
            if ((supportBitMask & (1 << BluetoothProfile.LE_AUDIO_BROADCAST)) != 0) {
                return BluetoothStatusCodes.FEATURE_SUPPORTED;
            }

            return BluetoothStatusCodes.FEATURE_NOT_SUPPORTED;
        }

        @Override
        public void isLeAudioBroadcastAssistantSupported(SynchronousResultReceiver receiver) {
            try {
                receiver.send(isLeAudioBroadcastAssistantSupported());
            } catch (RuntimeException e) {
                receiver.propagateException(e);
            }
        }
        public int isLeAudioBroadcastAssistantSupported() {
            AdapterService service = getService();
            if (service == null) {
                return BluetoothStatusCodes.ERROR_BLUETOOTH_NOT_ENABLED;
            }

            HashSet<Class> supportedProfileServices =
                    new HashSet<Class>(Arrays.asList(Config.getSupportedProfiles()));

            if (supportedProfileServices.contains(BassClientService.class)) {
                return BluetoothStatusCodes.FEATURE_SUPPORTED;
            }

            return BluetoothStatusCodes.FEATURE_NOT_SUPPORTED;
        }

        @Override
        public void isDistanceMeasurementSupported(AttributionSource source,
                SynchronousResultReceiver receiver) {
            try {
                receiver.send(isDistanceMeasurementSupported(source));
            } catch (RuntimeException e) {
                receiver.propagateException(e);
            }
        }
        public int isDistanceMeasurementSupported(AttributionSource source) {
            AdapterService service = getService();
            if (service == null) {
                return BluetoothStatusCodes.ERROR_BLUETOOTH_NOT_ENABLED;
            } else if (!callerIsSystemOrActiveOrManagedUser(service, TAG,
                    "isDistanceMeasurementSupported")) {
                return BluetoothStatusCodes.ERROR_BLUETOOTH_NOT_ALLOWED;
            } else if (!Utils.checkConnectPermissionForDataDelivery(
                    service, source, TAG)) {
                return BluetoothStatusCodes.ERROR_MISSING_BLUETOOTH_CONNECT_PERMISSION;
            }
            enforceBluetoothPrivilegedPermission(service);
            return BluetoothStatusCodes.FEATURE_SUPPORTED;
        }

        @Override
        public void getLeMaximumAdvertisingDataLength(SynchronousResultReceiver receiver) {
            try {
                receiver.send(getLeMaximumAdvertisingDataLength());
            } catch (RuntimeException e) {
                receiver.propagateException(e);
            }
        }
        private int getLeMaximumAdvertisingDataLength() {
            AdapterService service = getService();
            if (service == null) {
                return 0;
            }

            return service.getLeMaximumAdvertisingDataLength();
        }

        @Override
        public void isActivityAndEnergyReportingSupported(SynchronousResultReceiver receiver) {
            try {
                receiver.send(isActivityAndEnergyReportingSupported());
            } catch (RuntimeException e) {
                receiver.propagateException(e);
            }
        }
        private boolean isActivityAndEnergyReportingSupported() {
            AdapterService service = getService();
            if (service == null) {
                return false;
            }

            return service.mAdapterProperties.isActivityAndEnergyReportingSupported();
        }

        @Override
        public void reportActivityInfo(AttributionSource source,
                SynchronousResultReceiver receiver) {
            try {
                receiver.send(reportActivityInfo(source));
            } catch (RuntimeException e) {
                receiver.propagateException(e);
            }
        }
        @RequiresPermission(allOf = {
                android.Manifest.permission.BLUETOOTH_CONNECT,
                android.Manifest.permission.BLUETOOTH_PRIVILEGED,
        })
        private BluetoothActivityEnergyInfo reportActivityInfo(AttributionSource source) {
            AdapterService service = getService();
            if (service == null
                    || !Utils.checkConnectPermissionForDataDelivery(service, source, TAG)) {
                return null;
            }

            enforceBluetoothPrivilegedPermission(service);

            return service.reportActivityInfo();
        }

        @Override
        public void registerMetadataListener(IBluetoothMetadataListener listener,
                BluetoothDevice device, AttributionSource source,
                SynchronousResultReceiver receiver) {
            try {
                receiver.send(registerMetadataListener(listener, device, source));
            } catch (RuntimeException e) {
                receiver.propagateException(e);
            }
        }
        @RequiresPermission(allOf = {
                android.Manifest.permission.BLUETOOTH_CONNECT,
                android.Manifest.permission.BLUETOOTH_PRIVILEGED,
        })
        private boolean registerMetadataListener(IBluetoothMetadataListener listener,
                BluetoothDevice device, AttributionSource source) {
            AdapterService service = getService();
            if (service == null
                    || !callerIsSystemOrActiveOrManagedUser(service,
                            TAG, "registerMetadataListener")
                    || !Utils.checkConnectPermissionForDataDelivery(service, source, TAG)) {
                return false;
            }

            enforceBluetoothPrivilegedPermission(service);

            if (service.mMetadataListeners == null) {
                return false;
            }
            ArrayList<IBluetoothMetadataListener> list = service.mMetadataListeners.get(device);
            if (list == null) {
                list = new ArrayList<>();
            } else if (list.contains(listener)) {
                // The device is already registered with this listener
                return true;
            }
            list.add(listener);
            service.mMetadataListeners.put(device, list);
            return true;
        }

        @Override
        public void unregisterMetadataListener(BluetoothDevice device, AttributionSource source,
                SynchronousResultReceiver receiver) {
            try {
                receiver.send(unregisterMetadataListener(device, source));
            } catch (RuntimeException e) {
                receiver.propagateException(e);
            }
        }
        @RequiresPermission(allOf = {
                android.Manifest.permission.BLUETOOTH_CONNECT,
                android.Manifest.permission.BLUETOOTH_PRIVILEGED,
        })
        private boolean unregisterMetadataListener(BluetoothDevice device,
                AttributionSource source) {
            AdapterService service = getService();
            if (service == null
                    || !callerIsSystemOrActiveOrManagedUser(service,
                            TAG, "unregisterMetadataListener")
                    || !Utils.checkConnectPermissionForDataDelivery(service, source, TAG)) {
                return false;
            }

            enforceBluetoothPrivilegedPermission(service);

            if (service.mMetadataListeners == null) {
                return false;
            }
            if (service.mMetadataListeners.containsKey(device)) {
                service.mMetadataListeners.remove(device);
            }
            return true;
        }

        @Override
        public void setMetadata(BluetoothDevice device, int key, byte[] value,
                AttributionSource source, SynchronousResultReceiver receiver) {
            try {
                receiver.send(setMetadata(device, key, value, source));
            } catch (RuntimeException e) {
                receiver.propagateException(e);
            }
        }
        @RequiresPermission(allOf = {
                android.Manifest.permission.BLUETOOTH_CONNECT,
                android.Manifest.permission.BLUETOOTH_PRIVILEGED,
        })
        private boolean setMetadata(BluetoothDevice device, int key, byte[] value,
                AttributionSource source) {
            AdapterService service = getService();
            if (service == null
                    || !callerIsSystemOrActiveOrManagedUser(service, TAG, "setMetadata")
                    || !Utils.checkConnectPermissionForDataDelivery(service, source, TAG)) {
                return false;
            }

            enforceBluetoothPrivilegedPermission(service);

            if (value.length > BluetoothDevice.METADATA_MAX_LENGTH) {
                return false;
            }
            return service.mDatabaseManager.setCustomMeta(device, key, value);
        }

        @Override
        public void getMetadata(BluetoothDevice device, int key, AttributionSource source,
                SynchronousResultReceiver receiver) {
            try {
                receiver.send(getMetadata(device, key, source));
            } catch (RuntimeException e) {
                receiver.propagateException(e);
            }
        }
        @RequiresPermission(allOf = {
                android.Manifest.permission.BLUETOOTH_CONNECT,
                android.Manifest.permission.BLUETOOTH_PRIVILEGED,
        })
        private byte[] getMetadata(BluetoothDevice device, int key,
                AttributionSource source) {
            AdapterService service = getService();
            if (service == null
                    || !callerIsSystemOrActiveOrManagedUser(service, TAG, "getMetadata")
                    || !Utils.checkConnectPermissionForDataDelivery(service, source, TAG)) {
                return null;
            }

            enforceBluetoothPrivilegedPermission(service);

            return service.mDatabaseManager.getCustomMeta(device, key);
        }

        @Override
        public void isRequestAudioPolicyAsSinkSupported(BluetoothDevice device,
                AttributionSource source, SynchronousResultReceiver receiver) {
            try {
                receiver.send(isRequestAudioPolicyAsSinkSupported(device, source));
            } catch (RuntimeException e) {
                receiver.propagateException(e);
            }
        }
        private int isRequestAudioPolicyAsSinkSupported(BluetoothDevice device,
                AttributionSource source) {
            AdapterService service = getService();
            if (service == null
                    || !callerIsSystemOrActiveOrManagedUser(service, TAG,
                        "isRequestAudioPolicyAsSinkSupported")
                    || !Utils.checkConnectPermissionForDataDelivery(service, source, TAG)) {
                return BluetoothStatusCodes.FEATURE_NOT_CONFIGURED;
            }
            enforceBluetoothPrivilegedPermission(service);
            return service.isRequestAudioPolicyAsSinkSupported(device);
        }

        @Override
        public void requestAudioPolicyAsSink(BluetoothDevice device,
                BluetoothSinkAudioPolicy policies, AttributionSource source,
                SynchronousResultReceiver receiver) {
            try {
                receiver.send(requestAudioPolicyAsSink(device, policies, source));
            } catch (RuntimeException e) {
                receiver.propagateException(e);
            }
        }
        private int requestAudioPolicyAsSink(BluetoothDevice device,
                BluetoothSinkAudioPolicy policies, AttributionSource source) {
            AdapterService service = getService();
            if (service == null) {
                return BluetoothStatusCodes.ERROR_BLUETOOTH_NOT_ENABLED;
            } else if (!callerIsSystemOrActiveOrManagedUser(service,
                    TAG, "requestAudioPolicyAsSink")) {
                return BluetoothStatusCodes.ERROR_BLUETOOTH_NOT_ALLOWED;
            } else if (!Utils.checkConnectPermissionForDataDelivery(
                    service, source, TAG)) {
                return BluetoothStatusCodes.ERROR_MISSING_BLUETOOTH_CONNECT_PERMISSION;
            }
            enforceBluetoothPrivilegedPermission(service);
            return service.requestAudioPolicyAsSink(device, policies);
        }

        @Override
        public void getRequestedAudioPolicyAsSink(BluetoothDevice device,
                AttributionSource source, SynchronousResultReceiver receiver) {
            try {
                receiver.send(getRequestedAudioPolicyAsSink(device, source));
            } catch (RuntimeException e) {
                receiver.propagateException(e);
            }
        }
        private BluetoothSinkAudioPolicy getRequestedAudioPolicyAsSink(BluetoothDevice device,
                AttributionSource source) {
            AdapterService service = getService();
            if (service == null
                    || !callerIsSystemOrActiveOrManagedUser(service,
                            TAG, "getRequestedAudioPolicyAsSink")
                    || !Utils.checkConnectPermissionForDataDelivery(service, source, TAG)) {
                return null;
            }
            enforceBluetoothPrivilegedPermission(service);
            return service.getRequestedAudioPolicyAsSink(device);
        }

        @Override
        public void requestActivityInfo(IBluetoothActivityEnergyInfoListener listener,
                    AttributionSource source) {
            BluetoothActivityEnergyInfo info = reportActivityInfo(source);
            try {
                listener.onBluetoothActivityEnergyInfoAvailable(info);
            } catch (RemoteException e) {
                Log.e(TAG, "onBluetoothActivityEnergyInfo: RemoteException", e);
            }
        }

        @Override
        public void onLeServiceUp(AttributionSource source, SynchronousResultReceiver receiver) {
            try {
                onLeServiceUp(source);
                receiver.send(null);
            } catch (RuntimeException e) {
                receiver.propagateException(e);
            }
        }
        @VisibleForTesting
        @RequiresPermission(allOf = {
                android.Manifest.permission.BLUETOOTH_CONNECT,
                android.Manifest.permission.BLUETOOTH_PRIVILEGED,
        })
        void onLeServiceUp(AttributionSource source) {
            AdapterService service = getService();
            if (service == null
                    || !callerIsSystemOrActiveOrManagedUser(service, TAG, "onLeServiceUp")
                    || !Utils.checkConnectPermissionForDataDelivery(service, source, TAG)) {
                return;
            }

            enforceBluetoothPrivilegedPermission(service);

            service.mAdapterStateMachine.sendMessage(AdapterState.USER_TURN_ON);
        }

        @Override
        public void onBrEdrDown(AttributionSource source, SynchronousResultReceiver receiver) {
            try {
                onBrEdrDown(source);
                receiver.send(null);
            } catch (RuntimeException e) {
                receiver.propagateException(e);
            }
        }
        @VisibleForTesting
        @RequiresPermission(allOf = {
                android.Manifest.permission.BLUETOOTH_CONNECT,
                android.Manifest.permission.BLUETOOTH_PRIVILEGED,
        })
        void onBrEdrDown(AttributionSource source) {
            AdapterService service = getService();
            if (service == null
                    || !callerIsSystemOrActiveOrManagedUser(service, TAG, "onBrEdrDown")
                    || !Utils.checkConnectPermissionForDataDelivery(service, source, TAG)) {
                return;
            }

            enforceBluetoothPrivilegedPermission(service);

            service.mAdapterStateMachine.sendMessage(AdapterState.BLE_TURN_OFF);
        }

        @Override
        public void dump(FileDescriptor fd, String[] args) {
            PrintWriter writer = new PrintWriter(new FileOutputStream(fd));
            AdapterService service = getService();
            if (service == null) {
                return;
            }

            enforceDumpPermission(service);

            service.dump(fd, writer, args);
            writer.close();
        }

        @Override
        public void allowLowLatencyAudio(boolean allowed, BluetoothDevice device,
                SynchronousResultReceiver receiver) {
            try {
                receiver.send(allowLowLatencyAudio(allowed, device));
            } catch (RuntimeException e) {
                receiver.propagateException(e);
            }
        }
        @RequiresPermission(allOf = {
                android.Manifest.permission.BLUETOOTH_CONNECT,
                android.Manifest.permission.BLUETOOTH_PRIVILEGED,
        })
        private boolean allowLowLatencyAudio(boolean allowed, BluetoothDevice device) {
            AdapterService service = getService();
            if (service == null
                    || !callerIsSystemOrActiveOrManagedUser(service, TAG, "allowLowLatencyAudio")
                    || !Utils.checkConnectPermissionForDataDelivery(
                            service, Utils.getCallingAttributionSource(service),
                                "AdapterService allowLowLatencyAudio")) {
                return false;
            }
            enforceBluetoothPrivilegedPermission(service);
            return service.allowLowLatencyAudio(allowed, device);
        }

        @Override
        public void startRfcommListener(String name, ParcelUuid uuid, PendingIntent pendingIntent,
                AttributionSource attributionSource, SynchronousResultReceiver receiver) {
            try {
                receiver.send(startRfcommListener(name, uuid, pendingIntent, attributionSource));
            } catch (RuntimeException e) {
                receiver.propagateException(e);
            }
        }
        @RequiresPermission(allOf = {
                android.Manifest.permission.BLUETOOTH_CONNECT,
                android.Manifest.permission.BLUETOOTH_PRIVILEGED,
        })
        private int startRfcommListener(
                String name,
                ParcelUuid uuid,
                PendingIntent pendingIntent,
                AttributionSource attributionSource) {
            AdapterService service = getService();
            if (service == null
                    || !callerIsSystemOrActiveOrManagedUser(service, TAG, "startRfcommListener")
                    || !Utils.checkConnectPermissionForDataDelivery(
                            service, attributionSource, "AdapterService startRfcommListener")) {
                return BluetoothStatusCodes.ERROR_BLUETOOTH_NOT_ALLOWED;
            }
            enforceBluetoothPrivilegedPermission(service);
            return service.startRfcommListener(name, uuid, pendingIntent, attributionSource);
        }

        @Override
        public void stopRfcommListener(ParcelUuid uuid, AttributionSource attributionSource,
                SynchronousResultReceiver receiver) {
            try {
                receiver.send(stopRfcommListener(uuid, attributionSource));
            } catch (RuntimeException e) {
                receiver.propagateException(e);
            }
        }
        @RequiresPermission(allOf = {
                android.Manifest.permission.BLUETOOTH_CONNECT,
                android.Manifest.permission.BLUETOOTH_PRIVILEGED,
        })
        private int stopRfcommListener(ParcelUuid uuid, AttributionSource attributionSource) {
            AdapterService service = getService();
            if (service == null
                    || !callerIsSystemOrActiveOrManagedUser(service, TAG, "stopRfcommListener")
                    || !Utils.checkConnectPermissionForDataDelivery(
                            service, attributionSource, "AdapterService stopRfcommListener")) {
                return BluetoothStatusCodes.ERROR_BLUETOOTH_NOT_ALLOWED;
            }
            enforceBluetoothPrivilegedPermission(service);
            return service.stopRfcommListener(uuid, attributionSource);
        }

        @Override
        public void retrievePendingSocketForServiceRecord(ParcelUuid uuid,
                AttributionSource attributionSource, SynchronousResultReceiver receiver) {
            try {
                receiver.send(retrievePendingSocketForServiceRecord(uuid, attributionSource));
            } catch (RuntimeException e) {
                receiver.propagateException(e);
            }
        }
        @RequiresPermission(allOf = {
                android.Manifest.permission.BLUETOOTH_CONNECT,
                android.Manifest.permission.BLUETOOTH_PRIVILEGED,
        })
        private IncomingRfcommSocketInfo retrievePendingSocketForServiceRecord(
                ParcelUuid uuid, AttributionSource attributionSource) {
            AdapterService service = getService();
            if (service == null
                    || !callerIsSystemOrActiveOrManagedUser(service,
                            TAG, "retrievePendingSocketForServiceRecord")
                    || !Utils.checkConnectPermissionForDataDelivery(
                            service, attributionSource,
                            "AdapterService retrievePendingSocketForServiceRecord")) {
                return null;
            }
            enforceBluetoothPrivilegedPermission(service);
            return service.retrievePendingSocketForServiceRecord(uuid, attributionSource);
        }

        @Override
        public void setForegroundUserId(int userId, AttributionSource attributionSource) {
            AdapterService service = getService();
            if (service == null || !Utils.checkConnectPermissionForDataDelivery(
                    service, Utils.getCallingAttributionSource(mService),
                    "AdapterService setForegroundUserId")) {
                return;
            }
            enforceBluetoothPrivilegedPermission(service);
            Utils.setForegroundUserId(userId);
        }

        @Override
        public void setPreferredAudioProfiles(BluetoothDevice device, Bundle modeToProfileBundle,
                AttributionSource source, SynchronousResultReceiver receiver) {
            try {
                receiver.send(setPreferredAudioProfiles(device, modeToProfileBundle, source));
            } catch (RuntimeException e) {
                receiver.propagateException(e);
            }
        }

        private int setPreferredAudioProfiles(BluetoothDevice device, Bundle modeToProfileBundle,
                AttributionSource source) {
            AdapterService service = getService();
            if (service == null) {
                return BluetoothStatusCodes.ERROR_BLUETOOTH_NOT_ENABLED;
            }
            if (!callerIsSystemOrActiveOrManagedUser(service, TAG, "setPreferredAudioProfiles")) {
                return BluetoothStatusCodes.ERROR_BLUETOOTH_NOT_ALLOWED;
            }
            Objects.requireNonNull(device);
            Objects.requireNonNull(modeToProfileBundle);
            if (!BluetoothAdapter.checkBluetoothAddress(device.getAddress())) {
                throw new IllegalArgumentException("device cannot have an invalid address");
            }
            if (service.getBondState(device) != BluetoothDevice.BOND_BONDED) {
                return BluetoothStatusCodes.ERROR_DEVICE_NOT_BONDED;
            }
            if (!Utils.checkConnectPermissionForDataDelivery(service, source, TAG)) {
                return BluetoothStatusCodes.ERROR_MISSING_BLUETOOTH_CONNECT_PERMISSION;
            }
            enforceBluetoothPrivilegedPermission(service);

            return service.setPreferredAudioProfiles(device, modeToProfileBundle);
        }

        @Override
        public void getPreferredAudioProfiles(BluetoothDevice device,
                AttributionSource source, SynchronousResultReceiver receiver) {
            try {
                receiver.send(getPreferredAudioProfiles(device, source));
            } catch (RuntimeException e) {
                receiver.propagateException(e);
            }
        }

        private Bundle getPreferredAudioProfiles(BluetoothDevice device,
                AttributionSource source) {
            AdapterService service = getService();
            if (service == null) {
                return Bundle.EMPTY;
            }
            if (!callerIsSystemOrActiveOrManagedUser(service, TAG, "getPreferredAudioProfiles")) {
                return Bundle.EMPTY;
            }
            Objects.requireNonNull(device);
            if (!BluetoothAdapter.checkBluetoothAddress(device.getAddress())) {
                throw new IllegalArgumentException("device cannot have an invalid address");
            }
            if (service.getBondState(device) != BluetoothDevice.BOND_BONDED) {
                return Bundle.EMPTY;
            }
            if (!Utils.checkConnectPermissionForDataDelivery(service, source, TAG)) {
                return Bundle.EMPTY;
            }
            enforceBluetoothPrivilegedPermission(service);

            return service.getPreferredAudioProfiles(device);
        }

        @Override
        public void notifyActiveDeviceChangeApplied(BluetoothDevice device,
                AttributionSource source, SynchronousResultReceiver receiver) {
            try {
                receiver.send(notifyActiveDeviceChangeApplied(device, source));
            } catch (RuntimeException e) {
                receiver.propagateException(e);
            }
        }

        private int notifyActiveDeviceChangeApplied(BluetoothDevice device,
                AttributionSource source) {
            AdapterService service = getService();
            if (service == null) {
                return BluetoothStatusCodes.ERROR_BLUETOOTH_NOT_ENABLED;
            }
            if (!callerIsSystem(TAG, "setPreferredAudioProfiles")) {
                return BluetoothStatusCodes.ERROR_BLUETOOTH_NOT_ALLOWED;
            }
            Objects.requireNonNull(device);
            if (!BluetoothAdapter.checkBluetoothAddress(device.getAddress())) {
                throw new IllegalArgumentException("device cannot have an invalid address");
            }
            if (service.getBondState(device) != BluetoothDevice.BOND_BONDED) {
                return BluetoothStatusCodes.ERROR_DEVICE_NOT_BONDED;
            }
            if (!Utils.checkConnectPermissionForDataDelivery(service, source, TAG)) {
                return BluetoothStatusCodes.ERROR_MISSING_BLUETOOTH_CONNECT_PERMISSION;
            }
            enforceBluetoothPrivilegedPermission(service);

            return service.notifyActiveDeviceChangeApplied(device);
        }

        @Override
        public void registerPreferredAudioProfilesChangedCallback(
                IBluetoothPreferredAudioProfilesCallback callback,
                AttributionSource attributionSource, SynchronousResultReceiver receiver) {
            try {
                receiver.send(registerPreferredAudioProfilesChangedCallback(callback,
                        attributionSource));
            } catch (RuntimeException e) {
                receiver.propagateException(e);
            }
        }
        @RequiresPermission(allOf = {
                android.Manifest.permission.BLUETOOTH_CONNECT,
                android.Manifest.permission.BLUETOOTH_PRIVILEGED,
        })
        private int registerPreferredAudioProfilesChangedCallback(
                IBluetoothPreferredAudioProfilesCallback callback, AttributionSource source) {
            AdapterService service = getService();
            if (service == null) {
                return BluetoothStatusCodes.ERROR_BLUETOOTH_NOT_ENABLED;
            }
            if (!callerIsSystemOrActiveOrManagedUser(service, TAG,
                    "registerPreferredAudioProfilesChangedCallback")) {
                return BluetoothStatusCodes.ERROR_BLUETOOTH_NOT_ALLOWED;
            }
            Objects.requireNonNull(callback);
            if (!Utils.checkConnectPermissionForDataDelivery(service, source, TAG)) {
                return BluetoothStatusCodes.ERROR_MISSING_BLUETOOTH_CONNECT_PERMISSION;
            }
            enforceBluetoothPrivilegedPermission(service);

            // If LE only mode is enabled, the dual mode audio feature is disabled
            if (!isDualModeAudioEnabled()) {
                return BluetoothStatusCodes.FEATURE_NOT_SUPPORTED;
            }

            service.mPreferredAudioProfilesCallbacks.register(callback);
            return BluetoothStatusCodes.SUCCESS;
        }

        @Override
        public void unregisterPreferredAudioProfilesChangedCallback(
                IBluetoothPreferredAudioProfilesCallback callback,
                AttributionSource attributionSource, SynchronousResultReceiver receiver) {
            try {
                receiver.send(unregisterPreferredAudioProfilesChangedCallback(callback,
                        attributionSource));
            } catch (RuntimeException e) {
                receiver.propagateException(e);
            }
        }
        @RequiresPermission(allOf = {
                android.Manifest.permission.BLUETOOTH_CONNECT,
                android.Manifest.permission.BLUETOOTH_PRIVILEGED,
        })
        private int unregisterPreferredAudioProfilesChangedCallback(
                IBluetoothPreferredAudioProfilesCallback callback, AttributionSource source) {
            AdapterService service = getService();
            if (service == null) {
                return BluetoothStatusCodes.ERROR_BLUETOOTH_NOT_ENABLED;
            }
            if (!callerIsSystemOrActiveOrManagedUser(service, TAG,
                    "unregisterPreferredAudioProfilesChangedCallback")) {
                return BluetoothStatusCodes.ERROR_BLUETOOTH_NOT_ALLOWED;
            }
            Objects.requireNonNull(callback);
            if (!Utils.checkConnectPermissionForDataDelivery(service, source, TAG)) {
                return BluetoothStatusCodes.ERROR_MISSING_BLUETOOTH_CONNECT_PERMISSION;
            }
            enforceBluetoothPrivilegedPermission(service);

            if (!service.mPreferredAudioProfilesCallbacks.unregister(callback)) {
                Log.e(TAG, "unregisterPreferredAudioProfilesChangedCallback: callback was never "
                        + "registered");
                return BluetoothStatusCodes.ERROR_CALLBACK_NOT_REGISTERED;
            }
            return BluetoothStatusCodes.SUCCESS;
        }

        @Override
        public void registerBluetoothQualityReportReadyCallback(
                IBluetoothQualityReportReadyCallback callback,
                AttributionSource attributionSource, SynchronousResultReceiver receiver) {
            try {
                receiver.send(registerBluetoothQualityReportReadyCallback(callback,
                        attributionSource));
            } catch (RuntimeException e) {
                receiver.propagateException(e);
            }
        }

        @RequiresPermission(allOf = {
                android.Manifest.permission.BLUETOOTH_CONNECT,
                android.Manifest.permission.BLUETOOTH_PRIVILEGED,
        })
        private int registerBluetoothQualityReportReadyCallback(
                IBluetoothQualityReportReadyCallback callback, AttributionSource source) {
            AdapterService service = getService();
            if (service == null) {
                return BluetoothStatusCodes.ERROR_BLUETOOTH_NOT_ENABLED;
            }
            if (!callerIsSystemOrActiveOrManagedUser(service, TAG,
                    "registerBluetoothQualityReportReadyCallback")) {
                return BluetoothStatusCodes.ERROR_BLUETOOTH_NOT_ALLOWED;
            }
            Objects.requireNonNull(callback);
            if (!Utils.checkConnectPermissionForDataDelivery(service, source, TAG)) {
                return BluetoothStatusCodes.ERROR_MISSING_BLUETOOTH_CONNECT_PERMISSION;
            }
            enforceBluetoothPrivilegedPermission(service);

            service.mBluetoothQualityReportReadyCallbacks.register(callback);
            return BluetoothStatusCodes.SUCCESS;
        }

        @Override
        public void unregisterBluetoothQualityReportReadyCallback(
                IBluetoothQualityReportReadyCallback callback,
                AttributionSource attributionSource, SynchronousResultReceiver receiver) {
            try {
                receiver.send(unregisterBluetoothQualityReportReadyCallback(callback,
                        attributionSource));
            } catch (RuntimeException e) {
                receiver.propagateException(e);
            }
        }
        @RequiresPermission(allOf = {
                android.Manifest.permission.BLUETOOTH_CONNECT,
                android.Manifest.permission.BLUETOOTH_PRIVILEGED,
        })
        private int unregisterBluetoothQualityReportReadyCallback(
                IBluetoothQualityReportReadyCallback callback, AttributionSource source) {
            AdapterService service = getService();
            if (service == null) {
                return BluetoothStatusCodes.ERROR_BLUETOOTH_NOT_ENABLED;
            }
            if (!callerIsSystemOrActiveOrManagedUser(service, TAG,
                    "unregisterBluetoothQualityReportReadyCallback")) {
                return BluetoothStatusCodes.ERROR_BLUETOOTH_NOT_ALLOWED;
            }
            Objects.requireNonNull(callback);
            if (!Utils.checkConnectPermissionForDataDelivery(service, source, TAG)) {
                return BluetoothStatusCodes.ERROR_MISSING_BLUETOOTH_CONNECT_PERMISSION;
            }
            enforceBluetoothPrivilegedPermission(service);

            if (!service.mBluetoothQualityReportReadyCallbacks.unregister(callback)) {
                Log.e(TAG, "unregisterBluetoothQualityReportReadyCallback: callback was never "
                        + "registered");
                return BluetoothStatusCodes.ERROR_CALLBACK_NOT_REGISTERED;
            }
            return BluetoothStatusCodes.SUCCESS;
        }

        @RequiresPermission(android.Manifest.permission.BLUETOOTH_SCAN)
        @Override
        public void getOffloadedTransportDiscoveryDataScanSupported(
                AttributionSource source, SynchronousResultReceiver receiver) {
            try {
                receiver.send(getOffloadedTransportDiscoveryDataScanSupported(source));
            } catch (RuntimeException e) {
                receiver.propagateException(e);
            }
        }

        private int getOffloadedTransportDiscoveryDataScanSupported(
                AttributionSource attributionSource) {
            AdapterService service = getService();
            if (service == null
                    || !callerIsSystemOrActiveOrManagedUser(service, TAG,
                            "getOffloadedTransportDiscoveryDataScanSupported")
                    || !Utils.checkScanPermissionForDataDelivery(
                            service, attributionSource,
                            "getOffloadedTransportDiscoveryDataScanSupported")) {
                return BluetoothStatusCodes.ERROR_MISSING_BLUETOOTH_SCAN_PERMISSION;
            }
            enforceBluetoothPrivilegedPermission(service);

            return service.getOffloadedTransportDiscoveryDataScanSupported();
        }
    }

    /**
     * Gets the preferred audio profiles for the device. See
     * {@link BluetoothAdapter#getPreferredAudioProfiles(BluetoothDevice)} for more details.
     *
     * @param device is the remote device whose preferences we want to fetch
     * @return a Bundle containing the preferred audio profiles for the device
     */
    public Bundle getPreferredAudioProfiles(BluetoothDevice device) {
        if (!isDualModeAudioEnabled() || mLeAudioService == null
                || !isDualModeAudioSinkDevice(device)) {
            return Bundle.EMPTY;
        }
        // Checks if the device is part of an LE Audio group
        List<BluetoothDevice> groupDevices = mLeAudioService.getGroupDevices(device);
        if (groupDevices.isEmpty()) {
            return Bundle.EMPTY;
        }

        // If there are no preferences stored, return the defaults
        Bundle storedBundle = Bundle.EMPTY;
        for (BluetoothDevice groupDevice: groupDevices) {
            Bundle groupDevicePreferences = mDatabaseManager.getPreferredAudioProfiles(groupDevice);
            if (!groupDevicePreferences.isEmpty()) {
                storedBundle = groupDevicePreferences;
                break;
            }
        }

        if (storedBundle.isEmpty()) {
            Bundle defaultPreferencesBundle = new Bundle();
            boolean useDefaultPreferences = false;
            if (isOutputOnlyAudioSupported(groupDevices)) {
                // Gets the default output only audio profile or defaults to LE_AUDIO if not present
                int outputOnlyDefault = BluetoothProperties.getDefaultOutputOnlyAudioProfile()
                        .orElse(BluetoothProfile.LE_AUDIO);
                if (outputOnlyDefault != BluetoothProfile.A2DP
                        && outputOnlyDefault != BluetoothProfile.LE_AUDIO) {
                    outputOnlyDefault = BluetoothProfile.LE_AUDIO;
                }
                defaultPreferencesBundle.putInt(BluetoothAdapter.AUDIO_MODE_OUTPUT_ONLY,
                        outputOnlyDefault);
                useDefaultPreferences = true;
            }
            if (isDuplexAudioSupported(groupDevices)) {
                // Gets the default duplex audio profile or defaults to LE_AUDIO if not present
                int duplexDefault = BluetoothProperties.getDefaultDuplexAudioProfile().orElse(
                        BluetoothProfile.LE_AUDIO);
                if (duplexDefault != BluetoothProfile.HEADSET
                        && duplexDefault != BluetoothProfile.LE_AUDIO) {
                    duplexDefault = BluetoothProfile.LE_AUDIO;
                }
                defaultPreferencesBundle.putInt(BluetoothAdapter.AUDIO_MODE_DUPLEX, duplexDefault);
                useDefaultPreferences = true;
            }

            if (useDefaultPreferences) {
                return defaultPreferencesBundle;
            }
        }
        return storedBundle;
    }

    /**
     * Sets the preferred audio profiles for the device. See
     * {@link BluetoothAdapter#setPreferredAudioProfiles(BluetoothDevice, Bundle)} for more details.
     *
     * @param device is the remote device whose preferences we want to fetch
     * @param modeToProfileBundle is the preferences we want to set for the device
     * @return whether the preferences were successfully requested
     */
    private int setPreferredAudioProfiles(BluetoothDevice device, Bundle modeToProfileBundle) {
        Log.i(TAG, "setPreferredAudioProfiles for device=" + device.getAddressForLogging());
        if (!isDualModeAudioEnabled()) {
            Log.e(TAG, "setPreferredAudioProfiles called while sysprop is disabled");
            return BluetoothStatusCodes.FEATURE_NOT_SUPPORTED;
        }
        if (mLeAudioService == null) {
            Log.e(TAG, "setPreferredAudioProfiles: LEA service is not up");
            return BluetoothStatusCodes.ERROR_PROFILE_NOT_CONNECTED;
        }
        if (!isDualModeAudioSinkDevice(device)) {
            Log.e(TAG, "setPreferredAudioProfiles: Not a dual mode audio device");
            return BluetoothStatusCodes.ERROR_NOT_DUAL_MODE_AUDIO_DEVICE;
        }
        // Checks if the device is part of an LE Audio group
        int groupId = mLeAudioService.getGroupId(device);
        List<BluetoothDevice> groupDevices = mLeAudioService.getGroupDevices(groupId);
        if (groupDevices.isEmpty()) {
            return BluetoothStatusCodes.ERROR_DEVICE_NOT_BONDED;
        }

        // Copies relevant keys & values from modeToProfile bundle
        Bundle strippedPreferences = new Bundle();
        if (modeToProfileBundle.containsKey(BluetoothAdapter.AUDIO_MODE_OUTPUT_ONLY)
                && isOutputOnlyAudioSupported(groupDevices)) {
            int outputOnlyProfile = modeToProfileBundle.getInt(
                    BluetoothAdapter.AUDIO_MODE_OUTPUT_ONLY);
            if (outputOnlyProfile != BluetoothProfile.A2DP
                    && outputOnlyProfile != BluetoothProfile.LE_AUDIO) {
                throw new IllegalArgumentException("AUDIO_MODE_OUTPUT_ONLY has invalid value: "
                        + outputOnlyProfile);
            }
            strippedPreferences.putInt(BluetoothAdapter.AUDIO_MODE_OUTPUT_ONLY, outputOnlyProfile);
        }
        if (modeToProfileBundle.containsKey(BluetoothAdapter.AUDIO_MODE_DUPLEX)
                && isDuplexAudioSupported(groupDevices)) {
            int duplexProfile = modeToProfileBundle.getInt(BluetoothAdapter.AUDIO_MODE_DUPLEX);
            if (duplexProfile != BluetoothProfile.HEADSET
                    && duplexProfile != BluetoothProfile.LE_AUDIO) {
                throw new IllegalArgumentException("AUDIO_MODE_DUPLEX has invalid value: "
                        + duplexProfile);
            }
            strippedPreferences.putInt(BluetoothAdapter.AUDIO_MODE_DUPLEX, duplexProfile);
        }

        synchronized (mCsipGroupsPendingAudioProfileChanges) {
            if (mCsipGroupsPendingAudioProfileChanges.containsKey(groupId)) {
                return BluetoothStatusCodes.ERROR_ANOTHER_ACTIVE_REQUEST;
            }

            Bundle previousPreferences = getPreferredAudioProfiles(device);

            int dbResult = mDatabaseManager.setPreferredAudioProfiles(groupDevices,
                    strippedPreferences);
            if (dbResult != BluetoothStatusCodes.SUCCESS) {
                return dbResult;
            }

            int outputOnlyPreference = strippedPreferences.getInt(
                    BluetoothAdapter.AUDIO_MODE_OUTPUT_ONLY);
            if (outputOnlyPreference == 0) {
                outputOnlyPreference = previousPreferences.getInt(
                        BluetoothAdapter.AUDIO_MODE_OUTPUT_ONLY);
            }
            int duplexPreference = strippedPreferences.getInt(BluetoothAdapter.AUDIO_MODE_DUPLEX);
            if (duplexPreference == 0) {
                duplexPreference = previousPreferences.getInt(BluetoothAdapter.AUDIO_MODE_DUPLEX);
            }

            mLeAudioService.sendAudioProfilePreferencesToNative(groupId,
                    outputOnlyPreference == BluetoothProfile.LE_AUDIO,
                    duplexPreference == BluetoothProfile.LE_AUDIO);

            /* Populates the HashMap to hold requests on the groupId. We will update
            numRequestsToAudioFramework after we make requests to the audio framework */
            PendingAudioProfilePreferenceRequest holdRequest =
                    new PendingAudioProfilePreferenceRequest(strippedPreferences, 0, device);
            mCsipGroupsPendingAudioProfileChanges.put(groupId, holdRequest);

            // Notifies audio framework via the handler thread to avoid this blocking calls
            mHandler.post(() -> sendPreferredAudioProfileChangeToAudioFramework(
                    device, strippedPreferences, previousPreferences));
            return BluetoothStatusCodes.SUCCESS;
        }
    }

    /**
     * Sends the updated preferred audio profiles to the audio framework.
     *
     * @param device is the device with updated audio preferences
     * @param strippedPreferences is a {@link Bundle} containing the preferences
     */
    private void sendPreferredAudioProfileChangeToAudioFramework(BluetoothDevice device,
            Bundle strippedPreferences, Bundle previousPreferences) {
        int newOutput = strippedPreferences.getInt(BluetoothAdapter.AUDIO_MODE_OUTPUT_ONLY);
        int newDuplex = strippedPreferences.getInt(BluetoothAdapter.AUDIO_MODE_DUPLEX);
        int previousOutput = previousPreferences.getInt(BluetoothAdapter.AUDIO_MODE_OUTPUT_ONLY);
        int previousDuplex = previousPreferences.getInt(BluetoothAdapter.AUDIO_MODE_DUPLEX);

        Log.i(TAG, "sendPreferredAudioProfileChangeToAudioFramework: changing output from "
                + BluetoothProfile.getProfileName(previousOutput) + " to "
                + BluetoothProfile.getProfileName(newOutput) + " and duplex from "
                + BluetoothProfile.getProfileName(previousDuplex) + " to "
                + BluetoothProfile.getProfileName(newDuplex));

        // If no change from existing preferences, do not inform audio framework
        if (previousOutput == newOutput && previousDuplex == newDuplex) {
            Log.i(TAG, "No change to preferred audio profiles, no requests to Audio FW");
            sendPreferredAudioProfilesCallbackToApps(device, strippedPreferences,
                    BluetoothStatusCodes.SUCCESS);
            return;
        }

        int numRequestsToAudioFw = 0;

        // Checks if the device is part of an LE Audio group
        int groupId = mLeAudioService.getGroupId(device);
        List<BluetoothDevice> groupDevices = mLeAudioService.getGroupDevices(groupId);
        if (groupDevices.isEmpty()) {
            Log.i(TAG, "sendPreferredAudioProfileChangeToAudioFramework: Empty LEA group for "
                    + "device - " + device);
            sendPreferredAudioProfilesCallbackToApps(device, strippedPreferences,
                    BluetoothStatusCodes.ERROR_DEVICE_NOT_BONDED);
            return;
        }

        synchronized (mCsipGroupsPendingAudioProfileChanges) {

            if (previousOutput != newOutput) {
                if (newOutput == BluetoothProfile.A2DP && mA2dpService.getActiveDevice() != null
                        && groupDevices.contains(mA2dpService.getActiveDevice())) {
                    Log.i(TAG, "Sent change for AUDIO_MODE_OUTPUT_ONLY to A2DP to Audio FW");
                    numRequestsToAudioFw +=
                            mA2dpService.sendPreferredAudioProfileChangeToAudioFramework();
                } else if (newOutput == BluetoothProfile.LE_AUDIO
                        && mLeAudioService.getActiveGroupId() == groupId) {
                    Log.i(TAG, "Sent change for AUDIO_MODE_OUTPUT_ONLY to LE_AUDIO to Audio FW");
                    numRequestsToAudioFw +=
                            mLeAudioService.sendPreferredAudioProfileChangeToAudioFramework();
                }
            }

            if (previousDuplex != newDuplex) {
                if (newDuplex == BluetoothProfile.HEADSET
                        && mHeadsetService.getActiveDevice() != null
                        && groupDevices.contains(mHeadsetService.getActiveDevice())) {
                    Log.i(TAG, "Sent change for AUDIO_MODE_DUPLEX to HFP to Audio FW");
                    // TODO(b/275426145): Add similar HFP method in BluetoothProfileConnectionInfo
                    numRequestsToAudioFw +=
                            mA2dpService.sendPreferredAudioProfileChangeToAudioFramework();
                } else if (newDuplex == BluetoothProfile.LE_AUDIO
                        && mLeAudioService.getActiveGroupId() == groupId) {
                    Log.i(TAG, "Sent change for AUDIO_MODE_DUPLEX to LE_AUDIO to Audio FW");
                    numRequestsToAudioFw +=
                            mLeAudioService.sendPreferredAudioProfileChangeToAudioFramework();
                }
            }

            Log.i(TAG,
                    "sendPreferredAudioProfileChangeToAudioFramework: sent " + numRequestsToAudioFw
                            + " request(s) to the Audio Framework for device: " + device);

            if (numRequestsToAudioFw > 0) {
                mCsipGroupsPendingAudioProfileChanges.put(groupId,
                        new PendingAudioProfilePreferenceRequest(strippedPreferences,
                                numRequestsToAudioFw, device));

                Message m = mHandler.obtainMessage(
                        MESSAGE_PREFERRED_AUDIO_PROFILES_AUDIO_FRAMEWORK_TIMEOUT);
                m.obj = groupId;
                mHandler.sendMessageDelayed(m, PREFERRED_AUDIO_PROFILE_CHANGE_TIMEOUT.toMillis());
                return;
            }
        }
        sendPreferredAudioProfilesCallbackToApps(device, strippedPreferences,
                BluetoothStatusCodes.SUCCESS);
    }

    private void removeFromPendingAudioProfileChanges(int groupId) {
        synchronized (mCsipGroupsPendingAudioProfileChanges) {
            Log.i(TAG, "removeFromPendingAudioProfileChanges: Timeout on change for groupId="
                    + groupId);
            if (!mCsipGroupsPendingAudioProfileChanges.containsKey(groupId)) {
                Log.e(TAG, "removeFromPendingAudioProfileChanges( " + groupId + ", " + groupId
                        + ") is not pending");
                return;
            }
        }
    }

    /**
     * Notification from the audio framework that an active device change has taken effect.
     * See {@link BluetoothAdapter#notifyActiveDeviceChangeApplied(BluetoothDevice)} for
     * more details.
     *
     * @param device the remote device whose preferred audio profiles have been changed
     * @return whether the Bluetooth stack acknowledged the change successfully
     */

    private int notifyActiveDeviceChangeApplied(BluetoothDevice device) {
        if (mLeAudioService == null) {
            Log.e(TAG, "LE Audio profile not enabled");
            return BluetoothStatusCodes.ERROR_PROFILE_NOT_CONNECTED;
        }

        int groupId = mLeAudioService.getGroupId(device);
        if (groupId == LE_AUDIO_GROUP_ID_INVALID) {
            return BluetoothStatusCodes.ERROR_DEVICE_NOT_BONDED;
        }

        synchronized (mCsipGroupsPendingAudioProfileChanges) {
            if (!mCsipGroupsPendingAudioProfileChanges.containsKey(groupId)) {
                Log.e(TAG, "notifyActiveDeviceChangeApplied, but no pending request for "
                        + "groupId: " + groupId);
                return BluetoothStatusCodes.ERROR_UNKNOWN;
            }

            PendingAudioProfilePreferenceRequest pendingRequest =
                    mCsipGroupsPendingAudioProfileChanges.get(groupId);

            // If this is the final audio framework request, send callback to apps
            if (pendingRequest.mRemainingRequestsToAudioFramework == 1) {
                Log.i(TAG, "notifyActiveDeviceChangeApplied: Complete for device "
                        + pendingRequest.mDeviceRequested);
                sendPreferredAudioProfilesCallbackToApps(pendingRequest.mDeviceRequested,
                        pendingRequest.mRequestedPreferences, BluetoothStatusCodes.SUCCESS);
                // Removes the timeout from the handler
                mHandler.removeMessages(
                        MESSAGE_PREFERRED_AUDIO_PROFILES_AUDIO_FRAMEWORK_TIMEOUT, groupId);
            } else if (pendingRequest.mRemainingRequestsToAudioFramework > 1) {
                PendingAudioProfilePreferenceRequest updatedPendingRequest =
                        new PendingAudioProfilePreferenceRequest(
                                pendingRequest.mRequestedPreferences,
                                pendingRequest.mRemainingRequestsToAudioFramework - 1,
                                pendingRequest.mDeviceRequested);
                Log.i(TAG, "notifyActiveDeviceChangeApplied: Updating device "
                        + updatedPendingRequest.mDeviceRequested
                        + " with new remaining requests count="
                        + updatedPendingRequest.mRemainingRequestsToAudioFramework);
                mCsipGroupsPendingAudioProfileChanges.put(groupId, updatedPendingRequest);
            } else {
                Log.i(TAG, "notifyActiveDeviceChangeApplied: " + pendingRequest.mDeviceRequested
                        + " has no remaining requests to audio framework, but is still present in"
                        + " mCsipGroupsPendingAudioProfileChanges");
            }
        }

        return BluetoothStatusCodes.SUCCESS;
    }

    private void sendPreferredAudioProfilesCallbackToApps(BluetoothDevice device,
            Bundle preferredAudioProfiles, int status) {
        if (mPreferredAudioProfilesCallbacks == null) {
            return;
        }

        int n = mPreferredAudioProfilesCallbacks.beginBroadcast();
        debugLog("sendPreferredAudioProfilesCallbackToApps() - Broadcasting audio profile "
                + "change callback to device: " + device + " and status=" + status + " to " + n
                + " receivers.");
        for (int i = 0; i < n; i++) {
            try {
                mPreferredAudioProfilesCallbacks.getBroadcastItem(i)
                        .onPreferredAudioProfilesChanged(device,
                                preferredAudioProfiles,
                                status);
            } catch (RemoteException e) {
                debugLog("sendPreferredAudioProfilesCallbackToApps() - Callback #" + i
                        + " failed (" + e + ")");
            }
        }
        mPreferredAudioProfilesCallbacks.finishBroadcast();
    }

    // ----API Methods--------

    public boolean isEnabled() {
        return getState() == BluetoothAdapter.STATE_ON;
    }

    public int getState() {
        if (mAdapterProperties != null) {
            return mAdapterProperties.getState();
        }
        return BluetoothAdapter.STATE_OFF;
    }

    @RequiresPermission(anyOf = {
            android.Manifest.permission.INTERACT_ACROSS_USERS,
            android.Manifest.permission.MANAGE_USERS,
    })
    public synchronized boolean enable(boolean quietMode) {
        // Enforce the user restriction for disallowing Bluetooth if it was set.
        if (mUserManager.hasUserRestrictionForUser(UserManager.DISALLOW_BLUETOOTH,
                    UserHandle.SYSTEM)) {
            debugLog("enable() called when Bluetooth was disallowed");
            return false;
        }

        debugLog("enable() - Enable called with quiet mode status =  " + quietMode);
        mQuietmode = quietMode;
        mAdapterStateMachine.sendMessage(AdapterState.BLE_TURN_ON);
        return true;
    }

    boolean disable() {
        debugLog("disable() called with mRunningProfiles.size() = " + mRunningProfiles.size());
        mAdapterStateMachine.sendMessage(AdapterState.USER_TURN_OFF);
        return true;
    }

    public String getName() {
        return mAdapterProperties.getName();
    }

    private native boolean isLogRedactionEnabled();

    public int getNameLengthForAdvertise() {
        return mAdapterProperties.getName().length();
    }

    @VisibleForTesting
    static boolean isValidIoCapability(int capability) {
        if (capability < 0 || capability >= BluetoothAdapter.IO_CAPABILITY_MAX) {
            Log.e(TAG, "Invalid IO capability value - " + capability);
            return false;
        }

        return true;
    }

    ArrayList<DiscoveringPackage> getDiscoveringPackages() {
        return mDiscoveringPackages;
    }

    void clearDiscoveringPackages() {
        synchronized (mDiscoveringPackages) {
            mDiscoveringPackages.clear();
        }
    }

    boolean startDiscovery(AttributionSource attributionSource) {
        UserHandle callingUser = Binder.getCallingUserHandle();
        debugLog("startDiscovery");
        String callingPackage = attributionSource.getPackageName();
        mAppOps.checkPackage(Binder.getCallingUid(), callingPackage);
        boolean isQApp = Utils.checkCallerTargetSdk(this, callingPackage, Build.VERSION_CODES.Q);
        boolean hasDisavowedLocation =
                Utils.hasDisavowedLocationForScan(this, attributionSource, mTestModeEnabled);
        String permission = null;
        if (Utils.checkCallerHasNetworkSettingsPermission(this)) {
            permission = android.Manifest.permission.NETWORK_SETTINGS;
        } else if (Utils.checkCallerHasNetworkSetupWizardPermission(this)) {
            permission = android.Manifest.permission.NETWORK_SETUP_WIZARD;
        } else if (!hasDisavowedLocation) {
            if (isQApp) {
                if (!Utils.checkCallerHasFineLocation(this, attributionSource, callingUser)) {
                    return false;
                }
                permission = android.Manifest.permission.ACCESS_FINE_LOCATION;
            } else {
                if (!Utils.checkCallerHasCoarseLocation(this, attributionSource, callingUser)) {
                    return false;
                }
                permission = android.Manifest.permission.ACCESS_COARSE_LOCATION;
            }
        }

        synchronized (mDiscoveringPackages) {
            mDiscoveringPackages.add(
                    new DiscoveringPackage(callingPackage, permission, hasDisavowedLocation));
        }
        return startDiscoveryNative();
    }

    /**
     * Same as API method {@link BluetoothAdapter#getBondedDevices()}
     *
     * @return array of bonded {@link BluetoothDevice} or null on error
     */
    public BluetoothDevice[] getBondedDevices() {
        return mAdapterProperties.getBondedDevices();
    }

    /**
     * Get the database manager to access Bluetooth storage
     *
     * @return {@link DatabaseManager} or null on error
     */
    @VisibleForTesting
    public DatabaseManager getDatabase() {
        return mDatabaseManager;
    }

    public byte[] getByteIdentityAddress(BluetoothDevice device) {
        DeviceProperties deviceProp = mRemoteDevices.getDeviceProperties(device);
        if (deviceProp != null && deviceProp.getIdentityAddress() != null) {
            return Utils.getBytesFromAddress(deviceProp.getIdentityAddress());
        } else {
            return Utils.getByteAddress(device);
        }
    }

    public BluetoothDevice getDeviceFromByte(byte[] address) {
        BluetoothDevice device = mRemoteDevices.getDevice(address);
        if (device == null) {
            device = BluetoothAdapter.getDefaultAdapter().getRemoteDevice(address);
        }
        return device;
    }

    public String getIdentityAddress(String address) {
        BluetoothDevice device = BluetoothAdapter.getDefaultAdapter().getRemoteDevice(address.toUpperCase());
        DeviceProperties deviceProp = mRemoteDevices.getDeviceProperties(device);
        if (deviceProp != null && deviceProp.getIdentityAddress() != null) {
            return deviceProp.getIdentityAddress();
        } else {
            return address;
        }
    }

    private static class CallerInfo {
        public String callerPackageName;
        public UserHandle user;
    }

    boolean createBond(BluetoothDevice device, int transport, OobData remoteP192Data,
            OobData remoteP256Data, String callingPackage) {
        DeviceProperties deviceProp = mRemoteDevices.getDeviceProperties(device);
        if (deviceProp != null && deviceProp.getBondState() != BluetoothDevice.BOND_NONE) {
            // true for BONDING, false for BONDED
            return deviceProp.getBondState() == BluetoothDevice.BOND_BONDING;
        }

        if (!isPackageNameAccurate(this, callingPackage, Binder.getCallingUid())) {
            return false;
        }

        CallerInfo createBondCaller = new CallerInfo();
        createBondCaller.callerPackageName = callingPackage;
        createBondCaller.user = Binder.getCallingUserHandle();
        mBondAttemptCallerInfo.put(device.getAddress(), createBondCaller);

        mRemoteDevices.setBondingInitiatedLocally(Utils.getByteAddress(device));

        // Pairing is unreliable while scanning, so cancel discovery
        // Note, remove this when native stack improves
        cancelDiscoveryNative();

        Message msg = mBondStateMachine.obtainMessage(BondStateMachine.CREATE_BOND);
        msg.obj = device;
        msg.arg1 = transport;

        Bundle remoteOobDatasBundle = new Bundle();
        boolean setData = false;
        if (remoteP192Data != null) {
            remoteOobDatasBundle.putParcelable(BondStateMachine.OOBDATAP192, remoteP192Data);
            setData = true;
        }
        if (remoteP256Data != null) {
            remoteOobDatasBundle.putParcelable(BondStateMachine.OOBDATAP256, remoteP256Data);
            setData = true;
        }
        if (setData) {
            msg.setData(remoteOobDatasBundle);
        }
        mBondStateMachine.sendMessage(msg);
        return true;
    }

    private final ArrayDeque<IBluetoothOobDataCallback> mOobDataCallbackQueue =
            new ArrayDeque<>();

    /**
     * Fetches the local OOB data to give out to remote.
     *
     * @param transport - specify data transport.
     * @param callback - callback used to receive the requested {@link OobData}; null will be
     * ignored silently.
     *
     * @hide
     */
    public synchronized void generateLocalOobData(int transport,
            IBluetoothOobDataCallback callback) {
        if (callback == null) {
            Log.e(TAG, "'callback' argument must not be null!");
            return;
        }
        if (mOobDataCallbackQueue.peek() != null) {
            try {
                callback.onError(BluetoothStatusCodes.ERROR_ANOTHER_ACTIVE_OOB_REQUEST);
            } catch (RemoteException e) {
                Log.e(TAG, "Failed to make callback", e);
            }
            return;
        }
        mOobDataCallbackQueue.offer(callback);
        mHandler.postDelayed(() -> removeFromOobDataCallbackQueue(callback),
                GENERATE_LOCAL_OOB_DATA_TIMEOUT.toMillis());
        generateLocalOobDataNative(transport);
    }

    private synchronized void removeFromOobDataCallbackQueue(IBluetoothOobDataCallback callback) {
        if (callback == null) {
            return;
        }

        if (mOobDataCallbackQueue.peek() == callback) {
            try {
                mOobDataCallbackQueue.poll().onError(BluetoothStatusCodes.ERROR_UNKNOWN);
            } catch (RemoteException e) {
                Log.e(TAG, "Failed to make OobDataCallback to remove callback from queue", e);
            }
        }
    }

    /* package */ synchronized void notifyOobDataCallback(int transport, OobData oobData) {
        if (mOobDataCallbackQueue.peek() == null) {
            Log.e(TAG, "Failed to make callback, no callback exists");
            return;
        }
        if (oobData == null) {
            try {
                mOobDataCallbackQueue.poll().onError(BluetoothStatusCodes.ERROR_UNKNOWN);
            } catch (RemoteException e) {
                Log.e(TAG, "Failed to make callback", e);
            }
        } else {
            try {
                mOobDataCallbackQueue.poll().onOobData(transport, oobData);
            } catch (RemoteException e) {
                Log.e(TAG, "Failed to make callback", e);
            }
        }
    }

    public boolean isQuietModeEnabled() {
        debugLog("isQuietModeEnabled() - Enabled = " + mQuietmode);
        return mQuietmode;
    }

    public void updateUuids() {
        debugLog("updateUuids() - Updating UUIDs for bonded devices");
        BluetoothDevice[] bondedDevices = getBondedDevices();
        if (bondedDevices == null) {
            return;
        }

        for (BluetoothDevice device : bondedDevices) {
            mRemoteDevices.updateUuids(device);
        }
    }

    /**
     * Update device UUID changed to {@link BondStateMachine}
     *
     * @param device remote device of interest
     */
    public void deviceUuidUpdated(BluetoothDevice device) {
        // Notify BondStateMachine for SDP complete / UUID changed.
        Message msg = mBondStateMachine.obtainMessage(BondStateMachine.UUID_UPDATE);
        msg.obj = device;
        mBondStateMachine.sendMessage(msg);
    }

    /**
     * Get the bond state of a particular {@link BluetoothDevice}
     *
     * @param device remote device of interest
     * @return bond state <p>Possible values are
     * {@link BluetoothDevice#BOND_NONE},
     * {@link BluetoothDevice#BOND_BONDING},
     * {@link BluetoothDevice#BOND_BONDED}.
     */
    @VisibleForTesting
    public int getBondState(BluetoothDevice device) {
        DeviceProperties deviceProp = mRemoteDevices.getDeviceProperties(device);
        if (deviceProp == null) {
            return BluetoothDevice.BOND_NONE;
        }
        return deviceProp.getBondState();
    }

    int getConnectionState(BluetoothDevice device) {
        return getConnectionStateNative(getBytesFromAddress(device.getAddress()));
    }

    int getConnectionHandle(BluetoothDevice device, int transport) {
        DeviceProperties deviceProp = mRemoteDevices.getDeviceProperties(device);
        if (deviceProp == null) {
            return BluetoothDevice.ERROR;
        }
        return deviceProp.getConnectionHandle(transport);
    }

    /**
     * Get ASHA Capability
     *
     * @param device discovered bluetooth device
     * @return ASHA capability
     */
    public int getAshaCapability(BluetoothDevice device) {
        DeviceProperties deviceProp = mRemoteDevices.getDeviceProperties(device);
        if (deviceProp == null) {
            return BluetoothDevice.ERROR;
        }
        return deviceProp.getAshaCapability();
    }

    /**
     * Get ASHA truncated HiSyncId
     *
     * @param device discovered bluetooth device
     * @return ASHA truncated HiSyncId
     */
    public int getAshaTruncatedHiSyncId(BluetoothDevice device) {
        DeviceProperties deviceProp = mRemoteDevices.getDeviceProperties(device);
        if (deviceProp == null) {
            return BluetoothDevice.ERROR;
        }
        return deviceProp.getAshaTruncatedHiSyncId();
    }

    /**
     * Checks whether the device was recently associated with the comapnion app that called
     * {@link BluetoothDevice#createBond}. This allows these devices to skip the pairing dialog if
     * their pairing variant is {@link BluetoothDevice#PAIRING_VARIANT_CONSENT}.
     *
     * @param device the bluetooth device that is being bonded
     * @return true if it was recently associated and we can bypass the dialog, false otherwise
     */
    public boolean canBondWithoutDialog(BluetoothDevice device) {
        if (mBondAttemptCallerInfo.containsKey(device.getAddress())) {
            CallerInfo bondCallerInfo = mBondAttemptCallerInfo.get(device.getAddress());

            return mCompanionDeviceManager.canPairWithoutPrompt(bondCallerInfo.callerPackageName,
                    device.getAddress(), bondCallerInfo.user);
        }
        return false;
    }

    /**
     * Returns the package name of the most recent caller that called
     * {@link BluetoothDevice#createBond} on the given device.
     */
    @Nullable
    public String getPackageNameOfBondingApplication(BluetoothDevice device) {
        CallerInfo info = mBondAttemptCallerInfo.get(device.getAddress());
        if (info == null) {
            return null;
        }
        return info.callerPackageName;
    }

    /**
     * Sets device as the active devices for the profiles passed into the function.
     *
     * @param device is the remote bluetooth device
     * @param profiles is a constant that references for which profiles we'll be setting the remote
     *                 device as our active device. One of the following:
     *                 {@link BluetoothAdapter#ACTIVE_DEVICE_AUDIO},
     *                 {@link BluetoothAdapter#ACTIVE_DEVICE_PHONE_CALL}
     *                 {@link BluetoothAdapter#ACTIVE_DEVICE_ALL}
     * @return false if profiles value is not one of the constants we accept, true otherwise
     */
    @RequiresPermission(allOf = {
            android.Manifest.permission.BLUETOOTH_PRIVILEGED,
            android.Manifest.permission.MODIFY_PHONE_STATE,
    })
    public boolean setActiveDevice(BluetoothDevice device, @ActiveDeviceUse int profiles) {
        boolean setA2dp = false;
        boolean setHeadset = false;

        // Determine for which profiles we want to set device as our active device
        switch(profiles) {
            case BluetoothAdapter.ACTIVE_DEVICE_AUDIO:
                setA2dp = true;
                break;
            case BluetoothAdapter.ACTIVE_DEVICE_PHONE_CALL:
                setHeadset = true;
                break;
            case BluetoothAdapter.ACTIVE_DEVICE_ALL:
                setA2dp = true;
                setHeadset = true;
                break;
            default:
                return false;
        }


        boolean a2dpSupported = mA2dpService != null && (device == null
                || mA2dpService.getConnectionPolicy(device)
                == BluetoothProfile.CONNECTION_POLICY_ALLOWED);
        boolean hfpSupported = mHeadsetService != null && (device == null
                || mHeadsetService.getConnectionPolicy(device)
                == BluetoothProfile.CONNECTION_POLICY_ALLOWED);
        boolean leAudioSupported = mLeAudioService != null && (device == null
                || mLeAudioService.getConnectionPolicy(device)
                == BluetoothProfile.CONNECTION_POLICY_ALLOWED);

        if (leAudioSupported) {
            Log.i(TAG, "setActiveDevice: Setting active Le Audio device " + device);
            if (device == null) {
                mLeAudioService.removeActiveDevice(false);
            } else {
                mLeAudioService.setActiveDevice(device);
            }
        }

        if (setA2dp && a2dpSupported) {
            Log.i(TAG, "setActiveDevice: Setting active A2dp device " + device);
            if (device == null) {
                mA2dpService.removeActiveDevice(false);
            } else {
                mA2dpService.setActiveDevice(device);
            }
        }

        if (mHearingAidService != null && (device == null
                || mHearingAidService.getConnectionPolicy(device)
                == BluetoothProfile.CONNECTION_POLICY_ALLOWED)) {
            Log.i(TAG, "setActiveDevice: Setting active Hearing Aid " + device);
            if (device == null) {
                mHearingAidService.removeActiveDevice(false);
            } else {
                mHearingAidService.setActiveDevice(device);
            }
        }

        if (setHeadset && hfpSupported) {
            Log.i(TAG, "setActiveDevice: Setting active Headset " + device);
            mHeadsetService.setActiveDevice(device);
        }

        return true;
    }

    /**
     * Checks if all supported classic audio profiles are active on this LE Audio device.
     * @param leAudioDevice the remote device
     * @return {@code true} if all supported classic audio profiles are active on this device,
     * {@code false} otherwise
     */
    public boolean isAllSupportedClassicAudioProfilesActive(BluetoothDevice leAudioDevice) {
        if (mLeAudioService == null) {
            return false;
        }
        boolean a2dpSupported = isProfileSupported(leAudioDevice, BluetoothProfile.A2DP);
        boolean hfpSupported = isProfileSupported(leAudioDevice, BluetoothProfile.HEADSET);

        List<BluetoothDevice> groupDevices = mLeAudioService.getGroupDevices(leAudioDevice);
        if (hfpSupported && mHeadsetService != null) {
            BluetoothDevice activeHfpDevice = mHeadsetService.getActiveDevice();
            if (activeHfpDevice == null || !groupDevices.contains(activeHfpDevice)) {
                return false;
            }
        }
        if (a2dpSupported && mA2dpService != null) {
            BluetoothDevice activeA2dpDevice = mA2dpService.getActiveDevice();
            if (activeA2dpDevice == null || !groupDevices.contains(activeA2dpDevice)) {
                return false;
            }
        }
        return true;
    }

    /**
     * Get the active devices for the BluetoothProfile specified
     *
     * @param profile is the profile from which we want the active devices.
     *                Possible values are:
     *                {@link BluetoothProfile#HEADSET},
     *                {@link BluetoothProfile#A2DP},
     *                {@link BluetoothProfile#HEARING_AID}
     *                {@link BluetoothProfile#LE_AUDIO}
     * @return A list of active bluetooth devices
     */
    public List<BluetoothDevice> getActiveDevices(@ActiveDeviceProfile int profile) {
        List<BluetoothDevice> activeDevices = new ArrayList<>();

        switch (profile) {
            case BluetoothProfile.HEADSET:
                if (mHeadsetService == null) {
                    Log.e(TAG, "getActiveDevices: HeadsetService is null");
                } else {
                    BluetoothDevice device = mHeadsetService.getActiveDevice();
                    if (device != null) {
                        activeDevices.add(device);
                    }
                    Log.i(TAG, "getActiveDevices: Headset device: " + device);
                }
                break;
            case BluetoothProfile.A2DP:
                if (mA2dpService == null) {
                    Log.e(TAG, "getActiveDevices: A2dpService is null");
                } else {
                    BluetoothDevice device = mA2dpService.getActiveDevice();
                    if (device != null) {
                        activeDevices.add(device);
                    }
                    Log.i(TAG, "getActiveDevices: A2dp device: " + device);
                }
                break;
            case BluetoothProfile.HEARING_AID:
                if (mHearingAidService == null) {
                    Log.e(TAG, "getActiveDevices: HearingAidService is null");
                } else {
                    activeDevices = mHearingAidService.getActiveDevices();
                    Log.i(TAG, "getActiveDevices: Hearing Aid devices: Left["
                            + activeDevices.get(0) + "] - Right[" + activeDevices.get(1) + "]");
                }
                break;
            case BluetoothProfile.LE_AUDIO:
                if (mLeAudioService == null) {
                Log.e(TAG, "getActiveDevices: LeAudioService is null");
                } else {
                    activeDevices = mLeAudioService.getActiveDevices();
                    Log.i(TAG, "getActiveDevices: LeAudio devices: Lead["
                            + activeDevices.get(0) + "] - member_1[" + activeDevices.get(1) + "]");
                }
                break;
            default:
                Log.e(TAG, "getActiveDevices: profile value is not valid");
        }
        return activeDevices;
    }

    /**
     * Attempts connection to all enabled and supported bluetooth profiles between the local and
     * remote device
     *
     * @param device is the remote device with which to connect these profiles
     * @return {@link BluetoothStatusCodes#SUCCESS} if all profiles connections are attempted, false
     *         if an error occurred
     */
    @RequiresPermission(allOf = {
            android.Manifest.permission.BLUETOOTH_PRIVILEGED,
            android.Manifest.permission.MODIFY_PHONE_STATE,
    })
    public int connectAllEnabledProfiles(BluetoothDevice device) {
        if (!profileServicesRunning()) {
            Log.e(TAG, "connectAllEnabledProfiles: Not all profile services running");
            return BluetoothStatusCodes.ERROR_BLUETOOTH_NOT_ENABLED;
        }

        // Checks if any profiles are enablde or disabled and if so, only connect enabled profiles
        if (!isAllProfilesUnknown(device)) {
            return connectEnabledProfiles(device);
        }

        connectAllSupportedProfiles(device);

        return BluetoothStatusCodes.SUCCESS;
    }

    /**
     * Connect all supported bluetooth profiles between the local and remote device
     *
     * @param device is the remote device with which to connect all supported profiles
     */
    @RequiresPermission(allOf = {
            android.Manifest.permission.BLUETOOTH_PRIVILEGED,
            android.Manifest.permission.MODIFY_PHONE_STATE,
    })
    void connectAllSupportedProfiles(BluetoothDevice device) {
        int numProfilesConnected = 0;

        // All profile toggles disabled, so connects all supported profiles
        if (mA2dpService != null && isProfileSupported(device, BluetoothProfile.A2DP)) {
            Log.i(TAG, "connectAllSupportedProfiles: Connecting A2dp");
            // Set connection policy also connects the profile with CONNECTION_POLICY_ALLOWED
            mA2dpService.setConnectionPolicy(device, BluetoothProfile.CONNECTION_POLICY_ALLOWED);
            numProfilesConnected++;
        }
        if (mA2dpSinkService != null && isProfileSupported(
                device, BluetoothProfile.A2DP_SINK)) {
            Log.i(TAG, "connectAllSupportedProfiles: Connecting A2dp Sink");
            mA2dpSinkService.setConnectionPolicy(device,
                    BluetoothProfile.CONNECTION_POLICY_ALLOWED);
            numProfilesConnected++;
        }
        if (mHeadsetService != null && isProfileSupported(
                device, BluetoothProfile.HEADSET)) {
            Log.i(TAG, "connectAllSupportedProfiles: Connecting Headset Profile");
            mHeadsetService.setConnectionPolicy(device, BluetoothProfile.CONNECTION_POLICY_ALLOWED);
            numProfilesConnected++;
        }
        if (mHeadsetClientService != null && isProfileSupported(
                device, BluetoothProfile.HEADSET_CLIENT)) {
            Log.i(TAG, "connectAllSupportedProfiles: Connecting HFP");
            mHeadsetClientService.setConnectionPolicy(device,
                    BluetoothProfile.CONNECTION_POLICY_ALLOWED);
            numProfilesConnected++;
        }
        if (mMapClientService != null && isProfileSupported(
                device, BluetoothProfile.MAP_CLIENT)) {
            Log.i(TAG, "connectAllSupportedProfiles: Connecting MAP");
            mMapClientService.setConnectionPolicy(device,
                    BluetoothProfile.CONNECTION_POLICY_ALLOWED);
            numProfilesConnected++;
        }
        if (mHidHostService != null && isProfileSupported(
                device, BluetoothProfile.HID_HOST)) {
            Log.i(TAG, "connectAllSupportedProfiles: Connecting Hid Host Profile");
            mHidHostService.setConnectionPolicy(device, BluetoothProfile.CONNECTION_POLICY_ALLOWED);
            numProfilesConnected++;
        }
        if (mPanService != null && isProfileSupported(
                device, BluetoothProfile.PAN)) {
            Log.i(TAG, "connectAllSupportedProfiles: Connecting Pan Profile");
            mPanService.setConnectionPolicy(device, BluetoothProfile.CONNECTION_POLICY_ALLOWED);
            numProfilesConnected++;
        }
        if (mPbapClientService != null && isProfileSupported(
                device, BluetoothProfile.PBAP_CLIENT)) {
            Log.i(TAG, "connectAllSupportedProfiles: Connecting Pbap");
            mPbapClientService.setConnectionPolicy(device,
                    BluetoothProfile.CONNECTION_POLICY_ALLOWED);
            numProfilesConnected++;
        }
        if (mHearingAidService != null && isProfileSupported(
                device, BluetoothProfile.HEARING_AID)) {
            if (mHapClientService != null && isProfileSupported(
                    device, BluetoothProfile.HAP_CLIENT)) {
                Log.i(TAG, "connectAllSupportedProfiles: Hearing Access Client Profile is enabled"
                        + " at the same time with Hearing Aid Profile, ignore Hearing Aid Profile");
            } else {
                Log.i(TAG, "connectAllSupportedProfiles: Connecting Hearing Aid Profile");
                mHearingAidService.setConnectionPolicy(device,
                    BluetoothProfile.CONNECTION_POLICY_ALLOWED);
                numProfilesConnected++;
            }
        }
        if (mHapClientService != null && isProfileSupported(
                device, BluetoothProfile.HAP_CLIENT)) {
            Log.i(TAG, "connectAllSupportedProfiles: Connecting Hearing Access Client Profile");
            mHapClientService.setConnectionPolicy(device,
                    BluetoothProfile.CONNECTION_POLICY_ALLOWED);
            numProfilesConnected++;
        }
        if (mVolumeControlService != null && isProfileSupported(
                device, BluetoothProfile.VOLUME_CONTROL)) {
            Log.i(TAG, "connectAllSupportedProfiles: Connecting Volume Control Profile");
            mVolumeControlService.setConnectionPolicy(device,
                    BluetoothProfile.CONNECTION_POLICY_ALLOWED);
            numProfilesConnected++;
        }
        if (mCsipSetCoordinatorService != null
                && isProfileSupported(
                device, BluetoothProfile.CSIP_SET_COORDINATOR)) {
            Log.i(TAG, "connectAllSupportedProfiles: Connecting Coordinated Set Profile");
            mCsipSetCoordinatorService.setConnectionPolicy(
                    device, BluetoothProfile.CONNECTION_POLICY_ALLOWED);
            numProfilesConnected++;
        }
        if (mLeAudioService != null && isProfileSupported(
                device, BluetoothProfile.LE_AUDIO)) {
            Log.i(TAG, "connectAllSupportedProfiles: Connecting LeAudio profile (BAP)");
            mLeAudioService.setConnectionPolicy(device,
                    BluetoothProfile.CONNECTION_POLICY_ALLOWED);
            numProfilesConnected++;
        }
        if (mBassClientService != null && isProfileSupported(
                device, BluetoothProfile.LE_AUDIO_BROADCAST_ASSISTANT)) {
            Log.i(TAG, "connectAllSupportedProfiles: Connecting LE Broadcast Assistant Profile");
            mBassClientService.setConnectionPolicy(device,
                    BluetoothProfile.CONNECTION_POLICY_ALLOWED);
            numProfilesConnected++;
        }
        if (mBatteryService != null && isProfileSupported(
                device, BluetoothProfile.BATTERY)) {
            Log.i(TAG, "connectAllSupportedProfiles: Connecting Battery Service");
            mBatteryService.setConnectionPolicy(device,
                    BluetoothProfile.CONNECTION_POLICY_ALLOWED);
            numProfilesConnected++;
        }

        Log.i(TAG, "connectAllSupportedProfiles: Number of Profiles Connected: "
                + numProfilesConnected);
    }

    /**
     * Disconnects all enabled and supported bluetooth profiles between the local and remote device
     *
     * @param device is the remote device with which to disconnect these profiles
     * @return true if all profiles successfully disconnected, false if an error occurred
     */
    @RequiresPermission(android.Manifest.permission.BLUETOOTH_PRIVILEGED)
    public int disconnectAllEnabledProfiles(BluetoothDevice device) {
        if (!profileServicesRunning()) {
            Log.e(TAG, "disconnectAllEnabledProfiles: Not all profile services bound");
            return BluetoothStatusCodes.ERROR_BLUETOOTH_NOT_ENABLED;
        }

        if (mA2dpService != null && (mA2dpService.getConnectionState(device)
                == BluetoothProfile.STATE_CONNECTED
                || mA2dpService.getConnectionState(device)
                == BluetoothProfile.STATE_CONNECTING)) {
            Log.i(TAG, "disconnectAllEnabledProfiles: Disconnecting A2dp");
            mA2dpService.disconnect(device);
        }
        if (mA2dpSinkService != null && (mA2dpSinkService.getConnectionState(device)
                == BluetoothProfile.STATE_CONNECTED
                || mA2dpSinkService.getConnectionState(device)
                == BluetoothProfile.STATE_CONNECTING)) {
            Log.i(TAG, "disconnectAllEnabledProfiles: Disconnecting A2dp Sink");
            mA2dpSinkService.disconnect(device);
        }
        if (mHeadsetService != null && (mHeadsetService.getConnectionState(device)
                == BluetoothProfile.STATE_CONNECTED
                ||  mHeadsetService.getConnectionState(device)
                == BluetoothProfile.STATE_CONNECTING)) {
            Log.i(TAG,
                    "disconnectAllEnabledProfiles: Disconnecting Headset Profile");
            mHeadsetService.disconnect(device);
        }
        if (mHeadsetClientService != null && (mHeadsetClientService.getConnectionState(device)
                == BluetoothProfile.STATE_CONNECTED
                || mHeadsetClientService.getConnectionState(device)
                == BluetoothProfile.STATE_CONNECTING)) {
            Log.i(TAG, "disconnectAllEnabledProfiles: Disconnecting HFP");
            mHeadsetClientService.disconnect(device);
        }
        if (mMapClientService != null && (mMapClientService.getConnectionState(device)
                == BluetoothProfile.STATE_CONNECTED
                || mMapClientService.getConnectionState(device)
                == BluetoothProfile.STATE_CONNECTING)) {
            Log.i(TAG, "disconnectAllEnabledProfiles: Disconnecting MAP Client");
            mMapClientService.disconnect(device);
        }
        if (mMapService != null && (mMapService.getConnectionState(device)
                == BluetoothProfile.STATE_CONNECTED
                || mMapService.getConnectionState(device)
                == BluetoothProfile.STATE_CONNECTING)) {
            Log.i(TAG, "disconnectAllEnabledProfiles: Disconnecting MAP");
            mMapService.disconnect(device);
        }
        if (mHidDeviceService != null && (mHidDeviceService.getConnectionState(device)
                == BluetoothProfile.STATE_CONNECTED
                || mHidDeviceService.getConnectionState(device)
                == BluetoothProfile.STATE_CONNECTING)) {
            Log.i(TAG, "disconnectAllEnabledProfiles: Disconnecting Hid Device Profile");
            mHidDeviceService.disconnect(device);
        }
        if (mHidHostService != null && (mHidHostService.getConnectionState(device)
                == BluetoothProfile.STATE_CONNECTED
                || mHidHostService.getConnectionState(device)
                == BluetoothProfile.STATE_CONNECTING)) {
            Log.i(TAG, "disconnectAllEnabledProfiles: Disconnecting Hid Host Profile");
            mHidHostService.disconnect(device);
        }
        if (mPanService != null && (mPanService.getConnectionState(device)
                == BluetoothProfile.STATE_CONNECTED
                || mPanService.getConnectionState(device)
                == BluetoothProfile.STATE_CONNECTING)) {
            Log.i(TAG, "disconnectAllEnabledProfiles: Disconnecting Pan Profile");
            mPanService.disconnect(device);
        }
        if (mPbapClientService != null && (mPbapClientService.getConnectionState(device)
                == BluetoothProfile.STATE_CONNECTED
                || mPbapClientService.getConnectionState(device)
                == BluetoothProfile.STATE_CONNECTING)) {
            Log.i(TAG, "disconnectAllEnabledProfiles: Disconnecting Pbap Client");
            mPbapClientService.disconnect(device);
        }
        if (mPbapService != null && (mPbapService.getConnectionState(device)
                == BluetoothProfile.STATE_CONNECTED
                || mPbapService.getConnectionState(device)
                == BluetoothProfile.STATE_CONNECTING)) {
            Log.i(TAG, "disconnectAllEnabledProfiles: Disconnecting Pbap Server");
            mPbapService.disconnect(device);
        }
        if (mHearingAidService != null && (mHearingAidService.getConnectionState(device)
                == BluetoothProfile.STATE_CONNECTED
                || mHearingAidService.getConnectionState(device)
                == BluetoothProfile.STATE_CONNECTING)) {
            Log.i(TAG, "disconnectAllEnabledProfiles: Disconnecting Hearing Aid Profile");
            mHearingAidService.disconnect(device);
        }
        if (mHapClientService != null && (mHapClientService.getConnectionState(device)
                == BluetoothProfile.STATE_CONNECTED
                || mHapClientService.getConnectionState(device)
                == BluetoothProfile.STATE_CONNECTING)) {
            Log.i(TAG, "disconnectAllEnabledProfiles: Disconnecting Hearing Access Profile Client");
            mHapClientService.disconnect(device);
        }
        if (mVolumeControlService != null && (mVolumeControlService.getConnectionState(device)
                == BluetoothProfile.STATE_CONNECTED
                || mVolumeControlService.getConnectionState(device)
                == BluetoothProfile.STATE_CONNECTING)) {
            Log.i(TAG, "disconnectAllEnabledProfiles: Disconnecting Volume Control Profile");
            mVolumeControlService.disconnect(device);
        }
        if (mSapService != null && (mSapService.getConnectionState(device)
                == BluetoothProfile.STATE_CONNECTED
                || mSapService.getConnectionState(device)
                == BluetoothProfile.STATE_CONNECTING)) {
            Log.i(TAG, "disconnectAllEnabledProfiles: Disconnecting Sap Profile");
            mSapService.disconnect(device);
        }
        if (mCsipSetCoordinatorService != null
                && (mCsipSetCoordinatorService.getConnectionState(device)
                == BluetoothProfile.STATE_CONNECTED
                || mCsipSetCoordinatorService.getConnectionState(device)
                == BluetoothProfile.STATE_CONNECTING)) {
            Log.i(TAG, "disconnectAllEnabledProfiles: Disconnecting Coordinater Set Profile");
            mCsipSetCoordinatorService.disconnect(device);
        }
        if (mLeAudioService != null && (mLeAudioService.getConnectionState(device)
                == BluetoothProfile.STATE_CONNECTED
                || mLeAudioService.getConnectionState(device)
                == BluetoothProfile.STATE_CONNECTING)) {
            Log.i(TAG, "disconnectAllEnabledProfiles: Disconnecting LeAudio profile (BAP)");
            mLeAudioService.disconnect(device);
        }
        if (mBassClientService != null && (mBassClientService.getConnectionState(device)
                == BluetoothProfile.STATE_CONNECTED
                || mBassClientService.getConnectionState(device)
                == BluetoothProfile.STATE_CONNECTING)) {
            Log.i(TAG, "disconnectAllEnabledProfiles: Disconnecting "
                            + "LE Broadcast Assistant Profile");
            mBassClientService.disconnect(device);
        }
        if (mBatteryService != null && (mBatteryService.getConnectionState(device)
                == BluetoothProfile.STATE_CONNECTED
                || mBatteryService.getConnectionState(device)
                == BluetoothProfile.STATE_CONNECTING)) {
            Log.i(TAG, "disconnectAllEnabledProfiles: Disconnecting "
                            + "Battery Service");
            mBatteryService.disconnect(device);
        }

        return BluetoothStatusCodes.SUCCESS;
    }

    /**
     * Same as API method {@link BluetoothDevice#getName()}
     *
     * @param device remote device of interest
     * @return remote device name
     */
    public String getRemoteName(BluetoothDevice device) {
        if (mRemoteDevices == null) {
            return null;
        }
        DeviceProperties deviceProp = mRemoteDevices.getDeviceProperties(device);
        if (deviceProp == null) {
            return null;
        }
        return deviceProp.getName();
    }

    /**
     * Get UUIDs for service supported by a remote device
     *
     * @param device the remote device that we want to get UUIDs from
     * @return the uuids of the remote device
     */
    @VisibleForTesting
    public ParcelUuid[] getRemoteUuids(BluetoothDevice device) {
        DeviceProperties deviceProp = mRemoteDevices.getDeviceProperties(device);
        if (deviceProp == null) {
            return null;
        }
        return deviceProp.getUuids();
    }

    public Set<IBluetoothConnectionCallback> getBluetoothConnectionCallbacks() {
        return mBluetoothConnectionCallbacks;
    }

    /**
     * Converts HCI disconnect reasons to Android disconnect reasons.
     * <p>
     * The HCI Error Codes used for ACL disconnect reasons propagated up from native code were
     * copied from: packages/modules/Bluetooth/system/stack/include/hci_error_code.h
     * <p>
     * These error codes are specified and described in Bluetooth Core Spec v5.1, Vol 2, Part D.
     *
     * @param hciReason is the raw HCI disconnect reason from native.
     * @return the Android disconnect reason for apps.
     */
    static @BluetoothAdapter.BluetoothConnectionCallback.DisconnectReason int
            hciToAndroidDisconnectReason(int hciReason) {
        switch(hciReason) {
            case /*HCI_SUCCESS*/ 0x00:
            case /*HCI_ERR_UNSPECIFIED*/ 0x1F:
            case /*HCI_ERR_UNDEFINED*/ 0xff:
                return BluetoothStatusCodes.ERROR_UNKNOWN;
            case /*HCI_ERR_ILLEGAL_COMMAND*/ 0x01:
            case /*HCI_ERR_NO_CONNECTION*/ 0x02:
            case /*HCI_ERR_HW_FAILURE*/ 0x03:
            case /*HCI_ERR_DIFF_TRANSACTION_COLLISION*/ 0x2A:
            case /*HCI_ERR_ROLE_SWITCH_PENDING*/ 0x32:
            case /*HCI_ERR_ROLE_SWITCH_FAILED*/ 0x35:
                return BluetoothStatusCodes.ERROR_DISCONNECT_REASON_LOCAL;
            case /*HCI_ERR_PAGE_TIMEOUT*/ 0x04:
            case /*HCI_ERR_CONNECTION_TOUT*/ 0x08:
            case /*HCI_ERR_HOST_TIMEOUT*/ 0x10:
            case /*HCI_ERR_LMP_RESPONSE_TIMEOUT*/ 0x22:
            case /*HCI_ERR_ADVERTISING_TIMEOUT*/ 0x3C:
            case /*HCI_ERR_CONN_FAILED_ESTABLISHMENT*/ 0x3E:
                return BluetoothStatusCodes.ERROR_DISCONNECT_REASON_TIMEOUT;
            case /*HCI_ERR_AUTH_FAILURE*/ 0x05:
            case /*HCI_ERR_KEY_MISSING*/ 0x06:
            case /*HCI_ERR_HOST_REJECT_SECURITY*/ 0x0E:
            case /*HCI_ERR_REPEATED_ATTEMPTS*/ 0x17:
            case /*HCI_ERR_PAIRING_NOT_ALLOWED*/ 0x18:
            case /*HCI_ERR_ENCRY_MODE_NOT_ACCEPTABLE*/ 0x25:
            case /*HCI_ERR_UNIT_KEY_USED*/ 0x26:
            case /*HCI_ERR_PAIRING_WITH_UNIT_KEY_NOT_SUPPORTED*/ 0x29:
            case /*HCI_ERR_INSUFFCIENT_SECURITY*/ 0x2F:
            case /*HCI_ERR_HOST_BUSY_PAIRING*/ 0x38:
                return BluetoothStatusCodes.ERROR_DISCONNECT_REASON_SECURITY;
            case /*HCI_ERR_MEMORY_FULL*/ 0x07:
            case /*HCI_ERR_MAX_NUM_OF_CONNECTIONS*/ 0x09:
            case /*HCI_ERR_MAX_NUM_OF_SCOS*/ 0x0A:
            case /*HCI_ERR_COMMAND_DISALLOWED*/ 0x0C:
            case /*HCI_ERR_HOST_REJECT_RESOURCES*/ 0x0D:
            case /*HCI_ERR_LIMIT_REACHED*/ 0x43:
                return BluetoothStatusCodes.ERROR_DISCONNECT_REASON_RESOURCE_LIMIT_REACHED;
            case /*HCI_ERR_CONNECTION_EXISTS*/ 0x0B:
                return BluetoothStatusCodes.ERROR_DISCONNECT_REASON_CONNECTION_ALREADY_EXISTS;
            case /*HCI_ERR_HOST_REJECT_DEVICE*/ 0x0F:
                return BluetoothStatusCodes.ERROR_DISCONNECT_REASON_SYSTEM_POLICY;
            case /*HCI_ERR_ILLEGAL_PARAMETER_FMT*/ 0x12:
                return BluetoothStatusCodes.ERROR_DISCONNECT_REASON_BAD_PARAMETERS;
            case /*HCI_ERR_PEER_USER*/ 0x13:
                return BluetoothStatusCodes.ERROR_DISCONNECT_REASON_REMOTE_REQUEST;
            case /*HCI_ERR_REMOTE_POWER_OFF*/ 0x15:
                return BluetoothStatusCodes.ERROR_DISCONNECT_REASON_REMOTE_REQUEST;
            case /*HCI_ERR_CONN_CAUSE_LOCAL_HOST*/ 0x16:
                return BluetoothStatusCodes.ERROR_DISCONNECT_REASON_LOCAL_REQUEST;
            case /*HCI_ERR_UNSUPPORTED_REM_FEATURE*/ 0x1A:
                return BluetoothStatusCodes.ERROR_DISCONNECT_REASON_REMOTE;
            case /*HCI_ERR_UNACCEPT_CONN_INTERVAL*/ 0x3B:
                return BluetoothStatusCodes.ERROR_DISCONNECT_REASON_BAD_PARAMETERS;
            default:
                Log.e(TAG, "Invalid HCI disconnect reason: " + hciReason);
                return BluetoothStatusCodes.ERROR_UNKNOWN;
        }
    }

    void logUserBondResponse(BluetoothDevice device, boolean accepted, int event) {
        final long token = Binder.clearCallingIdentity();
        try {
            BluetoothStatsLog.write(BluetoothStatsLog.BLUETOOTH_BOND_STATE_CHANGED,
                    obfuscateAddress(device), 0, device.getType(),
                    BluetoothDevice.BOND_BONDING,
                    event,
                    accepted ? 0 : BluetoothDevice.UNBOND_REASON_AUTH_REJECTED);
        } finally {
            Binder.restoreCallingIdentity(token);
        }
    }

    int getDeviceAccessFromPrefs(BluetoothDevice device, String prefFile) {
        SharedPreferences prefs = getSharedPreferences(prefFile, Context.MODE_PRIVATE);
        if (!prefs.contains(device.getAddress())) {
            return BluetoothDevice.ACCESS_UNKNOWN;
        }
        return prefs.getBoolean(device.getAddress(), false)
                ? BluetoothDevice.ACCESS_ALLOWED
                : BluetoothDevice.ACCESS_REJECTED;
    }

    void setDeviceAccessFromPrefs(BluetoothDevice device, int value, String prefFile) {
        SharedPreferences pref = getSharedPreferences(prefFile, Context.MODE_PRIVATE);
        SharedPreferences.Editor editor = pref.edit();
        if (value == BluetoothDevice.ACCESS_UNKNOWN) {
            editor.remove(device.getAddress());
        } else {
            editor.putBoolean(device.getAddress(), value == BluetoothDevice.ACCESS_ALLOWED);
        }
        editor.apply();
    }

    public void setPhonebookAccessPermission(BluetoothDevice device, int value) {
        setDeviceAccessFromPrefs(device, value, PHONEBOOK_ACCESS_PERMISSION_PREFERENCE_FILE);
    }

    public void setMessageAccessPermission(BluetoothDevice device, int value) {
        setDeviceAccessFromPrefs(device, value, MESSAGE_ACCESS_PERMISSION_PREFERENCE_FILE);
    }

    public void setSimAccessPermission(BluetoothDevice device, int value) {
        setDeviceAccessFromPrefs(device, value, SIM_ACCESS_PERMISSION_PREFERENCE_FILE);
    }

    public boolean isRpaOffloadSupported() {
        return mAdapterProperties.isRpaOffloadSupported();
    }

    public int getNumOfOffloadedIrkSupported() {
        return mAdapterProperties.getNumOfOffloadedIrkSupported();
    }

    public int getNumOfOffloadedScanFilterSupported() {
        return mAdapterProperties.getNumOfOffloadedScanFilterSupported();
    }

    public int getOffloadedScanResultStorage() {
        return mAdapterProperties.getOffloadedScanResultStorage();
    }

    public boolean isLe2MPhySupported() {
        return mAdapterProperties.isLe2MPhySupported();
    }

    public boolean isLeCodedPhySupported() {
        return mAdapterProperties.isLeCodedPhySupported();
    }

    public boolean isLeExtendedAdvertisingSupported() {
        return mAdapterProperties.isLeExtendedAdvertisingSupported();
    }

    public boolean isLePeriodicAdvertisingSupported() {
        return mAdapterProperties.isLePeriodicAdvertisingSupported();
    }

    /**
     * Check if the LE audio broadcast source feature is supported.
     *
     * @return true, if the LE audio broadcast source is supported
     */
    public boolean isLeAudioBroadcastSourceSupported() {
        return  mAdapterProperties.isLePeriodicAdvertisingSupported()
                && mAdapterProperties.isLeExtendedAdvertisingSupported()
                && mAdapterProperties.isLeIsochronousBroadcasterSupported();
    }

    /**
     * Check if the LE audio broadcast assistant feature is supported.
     *
     * @return true, if the LE audio broadcast assistant is supported
     */
    public boolean isLeAudioBroadcastAssistantSupported() {
        return mAdapterProperties.isLePeriodicAdvertisingSupported()
            && mAdapterProperties.isLeExtendedAdvertisingSupported()
            && (mAdapterProperties.isLePeriodicAdvertisingSyncTransferSenderSupported()
                || mAdapterProperties.isLePeriodicAdvertisingSyncTransferRecipientSupported());
    }

    public long getSupportedProfilesBitMask() {
        return Config.getSupportedProfilesBitMask();
    }

    /**
     * Check if the LE audio CIS central feature is supported.
     *
     * @return true, if the LE audio CIS central is supported
     */
    public boolean isLeConnectedIsochronousStreamCentralSupported() {
        return mAdapterProperties.isLeConnectedIsochronousStreamCentralSupported();
    }

    public int getLeMaximumAdvertisingDataLength() {
        return mAdapterProperties.getLeMaximumAdvertisingDataLength();
    }

    /**
     * Get the maximum number of connected audio devices.
     *
     * @return the maximum number of connected audio devices
     */
    public int getMaxConnectedAudioDevices() {
        return mAdapterProperties.getMaxConnectedAudioDevices();
    }

    /**
     * Check whether A2DP offload is enabled.
     *
     * @return true if A2DP offload is enabled
     */
    public boolean isA2dpOffloadEnabled() {
        return mAdapterProperties.isA2dpOffloadEnabled();
    }

    public String[] getAllowlistedMediaPlayers() {
        return mAdapterProperties.getAllowlistedMediaPlayers();
    }

    @VisibleForTesting
    BluetoothActivityEnergyInfo reportActivityInfo() {
        if (mAdapterProperties.getState() != BluetoothAdapter.STATE_ON
                || !mAdapterProperties.isActivityAndEnergyReportingSupported()) {
            return null;
        }

        // Pull the data. The callback will notify mEnergyInfoLock.
        readEnergyInfo();

        synchronized (mEnergyInfoLock) {
            long now = System.currentTimeMillis();
            final long deadline = now + CONTROLLER_ENERGY_UPDATE_TIMEOUT_MILLIS;
            while (now < deadline) {
                try {
                    mEnergyInfoLock.wait(deadline - now);
                    break;
                } catch (InterruptedException e) {
                    now = System.currentTimeMillis();
                }
            }

            final BluetoothActivityEnergyInfo info =
                    new BluetoothActivityEnergyInfo(SystemClock.elapsedRealtime(),
                            mStackReportedState, mTxTimeTotalMs, mRxTimeTotalMs, mIdleTimeTotalMs,
                            mEnergyUsedTotalVoltAmpSecMicro);

            // Count the number of entries that have byte counts > 0
            int arrayLen = 0;
            for (int i = 0; i < mUidTraffic.size(); i++) {
                final UidTraffic traffic = mUidTraffic.valueAt(i);
                if (traffic.getTxBytes() != 0 || traffic.getRxBytes() != 0) {
                    arrayLen++;
                }
            }

            // Copy the traffic objects whose byte counts are > 0
            final List<UidTraffic> result = new ArrayList<>();
            int putIdx = 0;
            for (int i = 0; i < mUidTraffic.size(); i++) {
                final UidTraffic traffic = mUidTraffic.valueAt(i);
                if (traffic.getTxBytes() != 0 || traffic.getRxBytes() != 0) {
                    result.add(traffic.clone());
                }
            }

            info.setUidTraffic(result);

            return info;
        }
    }

    public int getTotalNumOfTrackableAdvertisements() {
        return mAdapterProperties.getTotalNumOfTrackableAdvertisements();
    }

    /**
     * Return if offloaded TDS filter is supported.
     * @return  {@code BluetoothStatusCodes.FEATURE_SUPPORTED} if supported
     */
    public int getOffloadedTransportDiscoveryDataScanSupported() {
        if (mAdapterProperties.isOffloadedTransportDiscoveryDataScanSupported()) {
            return BluetoothStatusCodes.FEATURE_SUPPORTED;
        }
        return BluetoothStatusCodes.FEATURE_NOT_SUPPORTED;
    }

    /**
     * Notify the UID and package name of the app, and the address of associated active device
     *
     * @param source The attribution source that starts the activity
     * @param deviceAddress The address of the active device associated with the app
     */
    public void notifyActivityAttributionInfo(AttributionSource source, String deviceAddress) {
        mActivityAttributionService.notifyActivityAttributionInfo(
                source.getUid(), source.getPackageName(), deviceAddress);
    }

    static int convertScanModeToHal(int mode) {
        switch (mode) {
            case BluetoothAdapter.SCAN_MODE_NONE:
                return AbstractionLayer.BT_SCAN_MODE_NONE;
            case BluetoothAdapter.SCAN_MODE_CONNECTABLE:
                return AbstractionLayer.BT_SCAN_MODE_CONNECTABLE;
            case BluetoothAdapter.SCAN_MODE_CONNECTABLE_DISCOVERABLE:
                return AbstractionLayer.BT_SCAN_MODE_CONNECTABLE_DISCOVERABLE;
        }
        // errorLog("Incorrect scan mode in convertScanModeToHal");
        return -1;
    }

    static int convertScanModeFromHal(int mode) {
        switch (mode) {
            case AbstractionLayer.BT_SCAN_MODE_NONE:
                return BluetoothAdapter.SCAN_MODE_NONE;
            case AbstractionLayer.BT_SCAN_MODE_CONNECTABLE:
                return BluetoothAdapter.SCAN_MODE_CONNECTABLE;
            case AbstractionLayer.BT_SCAN_MODE_CONNECTABLE_DISCOVERABLE:
                return BluetoothAdapter.SCAN_MODE_CONNECTABLE_DISCOVERABLE;
        }
        //errorLog("Incorrect scan mode in convertScanModeFromHal");
        return -1;
    }

    // This function is called from JNI. It allows native code to set a single wake
    // alarm. If an alarm is already pending and a new request comes in, the alarm
    // will be rescheduled (i.e. the previously set alarm will be cancelled).
    @RequiresPermission(android.Manifest.permission.SCHEDULE_EXACT_ALARM)
    private boolean setWakeAlarm(long delayMillis, boolean shouldWake) {
        synchronized (this) {
            if (mPendingAlarm != null) {
                mAlarmManager.cancel(mPendingAlarm);
            }

            long wakeupTime = SystemClock.elapsedRealtime() + delayMillis;
            int type = shouldWake ? AlarmManager.ELAPSED_REALTIME_WAKEUP
                    : AlarmManager.ELAPSED_REALTIME;

            Intent intent = new Intent(ACTION_ALARM_WAKEUP);
            mPendingAlarm =
                    PendingIntent.getBroadcast(this, 0, intent, PendingIntent.FLAG_ONE_SHOT
                            | PendingIntent.FLAG_IMMUTABLE);
            mAlarmManager.setExact(type, wakeupTime, mPendingAlarm);
            return true;
        }
    }

    // This function is called from JNI. It allows native code to acquire a single wake lock.
    // If the wake lock is already held, this function returns success. Although this function
    // only supports acquiring a single wake lock at a time right now, it will eventually be
    // extended to allow acquiring an arbitrary number of wake locks. The current interface
    // takes |lockName| as a parameter in anticipation of that implementation.
    private boolean acquireWakeLock(String lockName) {
        synchronized (this) {
            if (mWakeLock == null) {
                mWakeLockName = lockName;
                mWakeLock = mPowerManager.newWakeLock(PowerManager.PARTIAL_WAKE_LOCK, lockName);
            }

            if (!mWakeLock.isHeld()) {
                mWakeLock.acquire();
            }
        }
        return true;
    }

    // This function is called from JNI. It allows native code to release a wake lock acquired
    // by |acquireWakeLock|. If the wake lock is not held, this function returns failure.
    // Note that the release() call is also invoked by {@link #cleanup()} so a synchronization is
    // needed here. See the comment for |acquireWakeLock| for an explanation of the interface.
    private boolean releaseWakeLock(String lockName) {
        synchronized (this) {
            if (mWakeLock == null) {
                errorLog("Repeated wake lock release; aborting release: " + lockName);
                return false;
            }

            if (mWakeLock.isHeld()) {
                mWakeLock.release();
            }
        }
        return true;
    }

    private void energyInfoCallback(int status, int ctrlState, long txTime, long rxTime,
            long idleTime, long energyUsed, UidTraffic[] data) throws RemoteException {
        if (ctrlState >= BluetoothActivityEnergyInfo.BT_STACK_STATE_INVALID
                && ctrlState <= BluetoothActivityEnergyInfo.BT_STACK_STATE_STATE_IDLE) {
            // Energy is product of mA, V and ms. If the chipset doesn't
            // report it, we have to compute it from time
            if (energyUsed == 0) {
                try {
                    final long txMah = Math.multiplyExact(txTime, getTxCurrentMa());
                    final long rxMah = Math.multiplyExact(rxTime, getRxCurrentMa());
                    final long idleMah = Math.multiplyExact(idleTime, getIdleCurrentMa());
                    energyUsed = (long) (Math.addExact(Math.addExact(txMah, rxMah), idleMah)
                            * getOperatingVolt());
                } catch (ArithmeticException e) {
                    Log.wtf(TAG, "overflow in bluetooth energy callback", e);
                    // Energy is already 0 if the exception was thrown.
                }
            }

            synchronized (mEnergyInfoLock) {
                mStackReportedState = ctrlState;
                long totalTxTimeMs;
                long totalRxTimeMs;
                long totalIdleTimeMs;
                long totalEnergy;
                try {
                    totalTxTimeMs = Math.addExact(mTxTimeTotalMs, txTime);
                    totalRxTimeMs = Math.addExact(mRxTimeTotalMs, rxTime);
                    totalIdleTimeMs = Math.addExact(mIdleTimeTotalMs, idleTime);
                    totalEnergy = Math.addExact(mEnergyUsedTotalVoltAmpSecMicro, energyUsed);
                } catch (ArithmeticException e) {
                    // This could be because we accumulated a lot of time, or we got a very strange
                    // value from the controller (more likely). Discard this data.
                    Log.wtf(TAG, "overflow in bluetooth energy callback", e);
                    totalTxTimeMs = mTxTimeTotalMs;
                    totalRxTimeMs = mRxTimeTotalMs;
                    totalIdleTimeMs = mIdleTimeTotalMs;
                    totalEnergy = mEnergyUsedTotalVoltAmpSecMicro;
                }

                mTxTimeTotalMs = totalTxTimeMs;
                mRxTimeTotalMs = totalRxTimeMs;
                mIdleTimeTotalMs = totalIdleTimeMs;
                mEnergyUsedTotalVoltAmpSecMicro = totalEnergy;

                for (UidTraffic traffic : data) {
                    UidTraffic existingTraffic = mUidTraffic.get(traffic.getUid());
                    if (existingTraffic == null) {
                        mUidTraffic.put(traffic.getUid(), traffic);
                    } else {
                        existingTraffic.addRxBytes(traffic.getRxBytes());
                        existingTraffic.addTxBytes(traffic.getTxBytes());
                    }
                }
                mEnergyInfoLock.notifyAll();
            }
        }

        verboseLog("energyInfoCallback() status = " + status + "txTime = " + txTime + "rxTime = "
                + rxTime + "idleTime = " + idleTime + "energyUsed = " + energyUsed + "ctrlState = "
                + ctrlState + "traffic = " + Arrays.toString(data));
    }

    /**
     * Update metadata change to registered listeners
     */
    @VisibleForTesting
    public void metadataChanged(String address, int key, byte[] value) {
        BluetoothDevice device = mRemoteDevices.getDevice(Utils.getBytesFromAddress(address));

        // pass just interesting metadata to native, to reduce spam
        if (key == BluetoothDevice.METADATA_LE_AUDIO) {
            metadataChangedNative(Utils.getBytesFromAddress(address), key, value);
        }

        if (mMetadataListeners.containsKey(device)) {
            ArrayList<IBluetoothMetadataListener> list = mMetadataListeners.get(device);
            for (IBluetoothMetadataListener listener : list) {
                try {
                    listener.onMetadataChanged(device, key, value);
                } catch (RemoteException e) {
                    Log.w(TAG, "RemoteException when onMetadataChanged");
                }
            }
        }
    }

    private int getIdleCurrentMa() {
        return BluetoothProperties.getHardwareIdleCurrentMa().orElse(0);
    }

    private int getTxCurrentMa() {
        return BluetoothProperties.getHardwareTxCurrentMa().orElse(0);
    }

    private int getRxCurrentMa() {
        return BluetoothProperties.getHardwareRxCurrentMa().orElse(0);
    }

    private double getOperatingVolt() {
        return BluetoothProperties.getHardwareOperatingVoltageMv().orElse(0) / 1000.0;
    }

    @VisibleForTesting
    protected RemoteDevices getRemoteDevices() {
        return mRemoteDevices;
    }

    @Override
    protected void dump(FileDescriptor fd, PrintWriter writer, String[] args) {
        if (args.length == 0) {
            writer.println("Skipping dump in APP SERVICES, see bluetooth_manager section.");
            writer.println("Use --print argument for dumpsys direct from AdapterService.");
            return;
        }

        if ("set-test-mode".equals(args[0])) {
            final boolean testModeEnabled = "enabled".equalsIgnoreCase(args[1]);
            for (ProfileService profile : mRunningProfiles) {
                profile.setTestModeEnabled(testModeEnabled);
            }
            mTestModeEnabled = testModeEnabled;
            return;
        }

        verboseLog("dumpsys arguments, check for protobuf output: " + TextUtils.join(" ", args));
        if (args[0].equals("--proto-bin")) {
            dumpMetrics(fd);
            return;
        }

        writer.println();
        mAdapterProperties.dump(fd, writer, args);
        writer.println("sSnoopLogSettingAtEnable = " + sSnoopLogSettingAtEnable);
        writer.println("sDefaultSnoopLogSettingAtEnable = " + sDefaultSnoopLogSettingAtEnable);

        writer.println();
        writer.println("Enabled Profile Services:");
        for (Class profile : Config.getSupportedProfiles()) {
            writer.println("  " + profile.getSimpleName());
        }
        writer.println();

        mAdapterStateMachine.dump(fd, writer, args);

        StringBuilder sb = new StringBuilder();
        for (ProfileService profile : mRegisteredProfiles) {
            profile.dump(sb);
        }
        mSilenceDeviceManager.dump(fd, writer, args);
        mDatabaseManager.dump(writer);

        writer.write(sb.toString());
        writer.flush();

        final int currentState = mAdapterProperties.getState();
        if (currentState == BluetoothAdapter.STATE_OFF
                || currentState == BluetoothAdapter.STATE_TURNING_OFF
                || currentState == BluetoothAdapter.STATE_BLE_TURNING_OFF) {
            writer.println();
            writer.println("Not dumping, since Bluetooth is turning off");
            writer.println();
        } else {
            dumpNative(fd, args);
        }
    }

    private void dumpMetrics(FileDescriptor fd) {
        BluetoothMetricsProto.BluetoothLog.Builder metricsBuilder =
                BluetoothMetricsProto.BluetoothLog.newBuilder();
        byte[] nativeMetricsBytes = dumpMetricsNative();
        debugLog("dumpMetrics: native metrics size is " + nativeMetricsBytes.length);
        if (nativeMetricsBytes.length > 0) {
            try {
                metricsBuilder.mergeFrom(nativeMetricsBytes);
            } catch (InvalidProtocolBufferException ex) {
                Log.w(TAG, "dumpMetrics: problem parsing metrics protobuf, " + ex.getMessage());
                return;
            }
        }
        metricsBuilder.setNumBondedDevices(getBondedDevices().length);
        MetricsLogger.dumpProto(metricsBuilder);
        for (ProfileService profile : mRegisteredProfiles) {
            profile.dumpProto(metricsBuilder);
        }
        byte[] metricsBytes = Base64.encode(metricsBuilder.build().toByteArray(), Base64.DEFAULT);
        debugLog("dumpMetrics: combined metrics size is " + metricsBytes.length);
        try (FileOutputStream protoOut = new FileOutputStream(fd)) {
            protoOut.write(metricsBytes);
        } catch (IOException e) {
            errorLog("dumpMetrics: error writing combined protobuf to fd, " + e.getMessage());
        }
    }

    private void debugLog(String msg) {
        if (DBG) {
            Log.d(TAG, msg);
        }
    }

    private void verboseLog(String msg) {
        if (VERBOSE) {
            Log.v(TAG, msg);
        }
    }

    private void errorLog(String msg) {
        Log.e(TAG, msg);
    }

    private final BroadcastReceiver mAlarmBroadcastReceiver = new BroadcastReceiver() {
        @Override
        public void onReceive(Context context, Intent intent) {
            synchronized (AdapterService.this) {
                mPendingAlarm = null;
                alarmFiredNative();
            }
        }
    };

    private boolean isCommonCriteriaMode() {
        return getSystemService(DevicePolicyManager.class).isCommonCriteriaModeEnabled(null);
    }

    @SuppressLint("AndroidFrameworkRequiresPermission")
    private void enforceBluetoothPrivilegedPermissionIfNeeded(OobData remoteP192Data,
            OobData remoteP256Data) {
        if (remoteP192Data != null || remoteP256Data != null) {
            enforceBluetoothPrivilegedPermission(this);
        }
    }

    @RequiresPermission(android.Manifest.permission.READ_DEVICE_CONFIG)
    private String[] getInitFlags() {
        final DeviceConfig.Properties properties =
                DeviceConfig.getProperties(DeviceConfig.NAMESPACE_BLUETOOTH);
        ArrayList<String> initFlags = new ArrayList<>();
        for (String property: properties.getKeyset()) {
            if (property.startsWith("INIT_")) {
                initFlags.add(String.format("%s=%s", property,
                            properties.getString(property, null)));
            }
        }
        return initFlags.toArray(new String[0]);
    }

    private final Object mDeviceConfigLock = new Object();

    /**
     * Predicate that can be applied to names to determine if a device is
     * well-known to be used for physical location.
     */
    @GuardedBy("mDeviceConfigLock")
    private Predicate<String> mLocationDenylistName = (v) -> false;

    /**
     * Predicate that can be applied to MAC addresses to determine if a device
     * is well-known to be used for physical location.
     */
    @GuardedBy("mDeviceConfigLock")
    private Predicate<byte[]> mLocationDenylistMac = (v) -> false;

    /**
     * Predicate that can be applied to Advertising Data payloads to determine
     * if a device is well-known to be used for physical location.
     */
    @GuardedBy("mDeviceConfigLock")
    private Predicate<byte[]> mLocationDenylistAdvertisingData = (v) -> false;

    @GuardedBy("mDeviceConfigLock")
    private int mScanQuotaCount = DeviceConfigListener.DEFAULT_SCAN_QUOTA_COUNT;
    @GuardedBy("mDeviceConfigLock")
    private long mScanQuotaWindowMillis = DeviceConfigListener.DEFAULT_SCAN_QUOTA_WINDOW_MILLIS;
    @GuardedBy("mDeviceConfigLock")
    private long mScanTimeoutMillis = DeviceConfigListener.DEFAULT_SCAN_TIMEOUT_MILLIS;
    @GuardedBy("mDeviceConfigLock")
    private int mScanUpgradeDurationMillis =
            DeviceConfigListener.DEFAULT_SCAN_UPGRADE_DURATION_MILLIS;
    @GuardedBy("mDeviceConfigLock")
    private int mScanDowngradeDurationMillis =
            DeviceConfigListener.DEFAULT_SCAN_DOWNGRADE_DURATION_BT_CONNECTING_MILLIS;
    @GuardedBy("mDeviceConfigLock")
    private int mScreenOffLowPowerWindowMillis =
            ScanManager.SCAN_MODE_SCREEN_OFF_LOW_POWER_WINDOW_MS;
    @GuardedBy("mDeviceConfigLock")
    private int mScreenOffLowPowerIntervalMillis =
            ScanManager.SCAN_MODE_SCREEN_OFF_LOW_POWER_INTERVAL_MS;
    @GuardedBy("mDeviceConfigLock")
    private int mScreenOffBalancedWindowMillis =
            ScanManager.SCAN_MODE_SCREEN_OFF_BALANCED_WINDOW_MS;
    @GuardedBy("mDeviceConfigLock")
    private int mScreenOffBalancedIntervalMillis =
            ScanManager.SCAN_MODE_SCREEN_OFF_BALANCED_INTERVAL_MS;
    @GuardedBy("mDeviceConfigLock")
    private String mLeAudioAllowList;

    public @NonNull Predicate<String> getLocationDenylistName() {
        synchronized (mDeviceConfigLock) {
            return mLocationDenylistName;
        }
    }

    public @NonNull Predicate<byte[]> getLocationDenylistMac() {
        synchronized (mDeviceConfigLock) {
            return mLocationDenylistMac;
        }
    }

    public @NonNull Predicate<byte[]> getLocationDenylistAdvertisingData() {
        synchronized (mDeviceConfigLock) {
            return mLocationDenylistAdvertisingData;
        }
    }

    /**
     * Returns scan quota count.
     */
    public int getScanQuotaCount() {
        synchronized (mDeviceConfigLock) {
            return mScanQuotaCount;
        }
    }

    /**
     * Returns scan quota window in millis.
     */
    public long getScanQuotaWindowMillis() {
        synchronized (mDeviceConfigLock) {
            return mScanQuotaWindowMillis;
        }
    }

    /**
     * Returns scan timeout in millis.
     */
    public long getScanTimeoutMillis() {
        synchronized (mDeviceConfigLock) {
            return mScanTimeoutMillis;
        }
    }

    /**
     * Returns scan upgrade duration in millis.
     */
    public long getScanUpgradeDurationMillis() {
        synchronized (mDeviceConfigLock) {
            return mScanUpgradeDurationMillis;
        }
    }

    /**
     * Returns scan downgrade duration in millis.
     */
    public long getScanDowngradeDurationMillis() {
        synchronized (mDeviceConfigLock) {
            return mScanDowngradeDurationMillis;
        }
    }

    /**
     * Returns SCREEN_OFF_BALANCED scan window in millis.
     */
    public int getScreenOffBalancedWindowMillis() {
        synchronized (mDeviceConfigLock) {
            return mScreenOffBalancedWindowMillis;
        }
    }

    /**
     * Returns SCREEN_OFF_BALANCED scan interval in millis.
     */
    public int getScreenOffBalancedIntervalMillis() {
        synchronized (mDeviceConfigLock) {
            return mScreenOffBalancedIntervalMillis;
        }
    }

    /**
     * Returns SCREEN_OFF low power scan window in millis.
     */
    public int getScreenOffLowPowerWindowMillis() {
        synchronized (mDeviceConfigLock) {
            return mScreenOffLowPowerWindowMillis;
        }
    }

    /**
     * Returns SCREEN_OFF low power scan interval in millis.
     */
    public int getScreenOffLowPowerIntervalMillis() {
        synchronized (mDeviceConfigLock) {
            return mScreenOffLowPowerIntervalMillis;
        }
    }

    private final DeviceConfigListener mDeviceConfigListener = new DeviceConfigListener();

    private class DeviceConfigListener implements DeviceConfig.OnPropertiesChangedListener {
        private static final String LOCATION_DENYLIST_NAME =
                "location_denylist_name";
        private static final String LOCATION_DENYLIST_MAC =
                "location_denylist_mac";
        private static final String LOCATION_DENYLIST_ADVERTISING_DATA =
                "location_denylist_advertising_data";
        private static final String SCAN_QUOTA_COUNT =
                "scan_quota_count";
        private static final String SCAN_QUOTA_WINDOW_MILLIS =
                "scan_quota_window_millis";
        private static final String SCAN_TIMEOUT_MILLIS =
                "scan_timeout_millis";
        private static final String SCAN_UPGRADE_DURATION_MILLIS =
                "scan_upgrade_duration_millis";
        private static final String SCAN_DOWNGRADE_DURATION_MILLIS =
                "scan_downgrade_duration_millis";
        private static final String SCREEN_OFF_LOW_POWER_WINDOW_MILLIS =
                "screen_off_low_power_window_millis";
        private static final String SCREEN_OFF_LOW_POWER_INTERVAL_MILLIS =
                "screen_off_low_power_interval_millis";
        private static final String SCREEN_OFF_BALANCED_WINDOW_MILLIS =
                "screen_off_balanced_window_millis";
        private static final String SCREEN_OFF_BALANCED_INTERVAL_MILLIS =
                "screen_off_balanced_interval_millis";
        private static final String LE_AUDIO_ALLOW_LIST =
                "le_audio_allow_list";

        /**
         * Default denylist which matches Eddystone and iBeacon payloads.
         */
        private static final String DEFAULT_LOCATION_DENYLIST_ADVERTISING_DATA =
                "⊆0016AAFE/00FFFFFF,⊆00FF4C0002/00FFFFFFFF";

        private static final int DEFAULT_SCAN_QUOTA_COUNT = 5;
        private static final long DEFAULT_SCAN_QUOTA_WINDOW_MILLIS = 30 * SECOND_IN_MILLIS;
        private static final long DEFAULT_SCAN_TIMEOUT_MILLIS = 10 * MINUTE_IN_MILLIS;
        private static final int DEFAULT_SCAN_UPGRADE_DURATION_MILLIS = (int) SECOND_IN_MILLIS * 6;
        private static final int DEFAULT_SCAN_DOWNGRADE_DURATION_BT_CONNECTING_MILLIS =
                (int) SECOND_IN_MILLIS * 6;

        @RequiresPermission(android.Manifest.permission.READ_DEVICE_CONFIG)
        public void start() {
            DeviceConfig.addOnPropertiesChangedListener(DeviceConfig.NAMESPACE_BLUETOOTH,
                    BackgroundThread.getExecutor(), this);
            onPropertiesChanged(DeviceConfig.getProperties(DeviceConfig.NAMESPACE_BLUETOOTH));
        }

        @Override
        public void onPropertiesChanged(DeviceConfig.Properties properties) {
            synchronized (mDeviceConfigLock) {
                final String name = properties.getString(LOCATION_DENYLIST_NAME, null);
                mLocationDenylistName = !TextUtils.isEmpty(name)
                        ? Pattern.compile(name).asPredicate()
                        : (v) -> false;
                mLocationDenylistMac = BytesMatcher
                        .decode(properties.getString(LOCATION_DENYLIST_MAC, null));
                mLocationDenylistAdvertisingData = BytesMatcher
                        .decode(properties.getString(LOCATION_DENYLIST_ADVERTISING_DATA,
                                DEFAULT_LOCATION_DENYLIST_ADVERTISING_DATA));
                mScanQuotaCount = properties.getInt(SCAN_QUOTA_COUNT,
                        DEFAULT_SCAN_QUOTA_COUNT);
                mScanQuotaWindowMillis = properties.getLong(SCAN_QUOTA_WINDOW_MILLIS,
                        DEFAULT_SCAN_QUOTA_WINDOW_MILLIS);
                mScanTimeoutMillis = properties.getLong(SCAN_TIMEOUT_MILLIS,
                        DEFAULT_SCAN_TIMEOUT_MILLIS);
                mScanUpgradeDurationMillis = properties.getInt(SCAN_UPGRADE_DURATION_MILLIS,
                        DEFAULT_SCAN_UPGRADE_DURATION_MILLIS);
                mScanDowngradeDurationMillis = properties.getInt(SCAN_DOWNGRADE_DURATION_MILLIS,
                        DEFAULT_SCAN_DOWNGRADE_DURATION_BT_CONNECTING_MILLIS);
                mScreenOffLowPowerWindowMillis = properties.getInt(
                        SCREEN_OFF_LOW_POWER_WINDOW_MILLIS,
                        ScanManager.SCAN_MODE_SCREEN_OFF_LOW_POWER_WINDOW_MS);
                mScreenOffLowPowerIntervalMillis = properties.getInt(
                        SCREEN_OFF_LOW_POWER_INTERVAL_MILLIS,
                        ScanManager.SCAN_MODE_SCREEN_OFF_LOW_POWER_INTERVAL_MS);
                mScreenOffBalancedWindowMillis = properties.getInt(
                        SCREEN_OFF_BALANCED_WINDOW_MILLIS,
                        ScanManager.SCAN_MODE_SCREEN_OFF_BALANCED_WINDOW_MS);
                mScreenOffBalancedIntervalMillis = properties.getInt(
                        SCREEN_OFF_BALANCED_INTERVAL_MILLIS,
                        ScanManager.SCAN_MODE_SCREEN_OFF_BALANCED_INTERVAL_MS);
                mLeAudioAllowList = properties.getString(LE_AUDIO_ALLOW_LIST, "");

                if (mLeAudioAllowList.isEmpty()) {
                    List<String> leAudioAllowDevices = BluetoothProperties.le_audio_allow_list();
                    if (leAudioAllowDevices != null && !leAudioAllowDevices.isEmpty()) {
                        mLeAudioAllowDevices = new HashSet<String>(leAudioAllowDevices);
                    }
                } else {
                    List<String> leAudioAllowDevices = Arrays.asList(mLeAudioAllowList.split(","));
                    BluetoothProperties.le_audio_allow_list(leAudioAllowDevices);
                    mLeAudioAllowDevices = new HashSet<String>(leAudioAllowDevices);
                }
            }
        }
    }

    /**
     *  Obfuscate Bluetooth MAC address into a PII free ID string
     *
     *  @param device Bluetooth device whose MAC address will be obfuscated
     *  @return a byte array that is unique to this MAC address on this device,
     *          or empty byte array when either device is null or obfuscateAddressNative fails
     */
    public byte[] obfuscateAddress(BluetoothDevice device) {
        if (device == null) {
            return new byte[0];
        }
        return obfuscateAddressNative(Utils.getByteAddress(device));
    }

    /**
     * Get dynamic audio buffer size supported type
     *
     * @return support <p>Possible values are
     * {@link BluetoothA2dp#DYNAMIC_BUFFER_SUPPORT_NONE},
     * {@link BluetoothA2dp#DYNAMIC_BUFFER_SUPPORT_A2DP_OFFLOAD},
     * {@link BluetoothA2dp#DYNAMIC_BUFFER_SUPPORT_A2DP_SOFTWARE_ENCODING}.
     */
    public int getDynamicBufferSupport() {
        return mAdapterProperties.getDynamicBufferSupport();
    }

    /**
     * Get dynamic audio buffer size
     *
     * @return BufferConstraints
     */
    public BufferConstraints getBufferConstraints() {
        return mAdapterProperties.getBufferConstraints();
    }

    /**
     * Set dynamic audio buffer size
     *
     * @param codec Audio codec
     * @param value buffer millis
     * @return true if the settings is successful, false otherwise
     */
    public boolean setBufferLengthMillis(int codec, int value) {
        return mAdapterProperties.setBufferLengthMillis(codec, value);
    }

    /**
     *  Get an incremental id of Bluetooth metrics and log
     *
     *  @param device Bluetooth device
     *  @return int of id for Bluetooth metrics and logging, 0 if the device is invalid
     */
    public int getMetricId(BluetoothDevice device) {
        if (device == null) {
            return 0;
        }
        return getMetricIdNative(Utils.getByteAddress(device));
    }

    public CompanionManager getCompanionManager() {
        return mBtCompanionManager;
    }

    /**
     *  Call for the AdapterService receives bond state change
     *
     *  @param device Bluetooth device
     *  @param state bond state
     */
    public void onBondStateChanged(BluetoothDevice device, int state) {
        if (mBtCompanionManager != null) {
            mBtCompanionManager.onBondStateChanged(device, state);
        }
    }

    /**
     * Get audio policy feature support status
     *
     * @param device Bluetooth device to be checked for audio policy support
     * @return int status of the remote support for audio policy feature
     */
    public int isRequestAudioPolicyAsSinkSupported(BluetoothDevice device) {
        if (mHeadsetClientService != null) {
            return mHeadsetClientService.getAudioPolicyRemoteSupported(device);
        } else {
            Log.e(TAG, "No audio transport connected");
            return BluetoothStatusCodes.FEATURE_NOT_CONFIGURED;
        }
    }

    /**
     * Set audio policy for remote device
     *
     * @param device Bluetooth device to be set policy for
     * @return int result status for requestAudioPolicyAsSink API
     */
    public int requestAudioPolicyAsSink(BluetoothDevice device, BluetoothSinkAudioPolicy policies) {
        DeviceProperties deviceProp = mRemoteDevices.getDeviceProperties(device);
        if (deviceProp == null) {
            return BluetoothStatusCodes.ERROR_DEVICE_NOT_BONDED;
        }

        if (mHeadsetClientService != null) {
            if (isRequestAudioPolicyAsSinkSupported(device)
                    != BluetoothStatusCodes.FEATURE_SUPPORTED) {
                throw new UnsupportedOperationException(
                        "Request Audio Policy As Sink not supported");
            }
            deviceProp.setHfAudioPolicyForRemoteAg(policies);
            mHeadsetClientService.setAudioPolicy(device, policies);
            return BluetoothStatusCodes.SUCCESS;
        } else {
            Log.e(TAG, "HeadsetClient not connected");
            return BluetoothStatusCodes.ERROR_PROFILE_NOT_CONNECTED;
        }
    }

    /**
     * Get audio policy for remote device
     *
     * @param device Bluetooth device to be set policy for
     * @return {@link BluetoothSinkAudioPolicy} policy stored for the device
     */
    public BluetoothSinkAudioPolicy getRequestedAudioPolicyAsSink(BluetoothDevice device) {
        DeviceProperties deviceProp = mRemoteDevices.getDeviceProperties(device);
        if (deviceProp == null) {
            return null;
        }

        if (mHeadsetClientService != null) {
            return deviceProp.getHfAudioPolicyForRemoteAg();
        } else {
            Log.e(TAG, "HeadsetClient not connected");
            return null;
        }
    }

    /**
     *  Allow audio low latency
     *
     *  @param allowed true if audio low latency is being allowed
     *  @param device device whose audio low latency will be allowed or disallowed
     *  @return boolean true if audio low latency is successfully allowed or disallowed
     */
    public boolean allowLowLatencyAudio(boolean allowed, BluetoothDevice device) {
        return allowLowLatencyAudioNative(allowed, Utils.getByteAddress(device));
    }

    /**
     *  get remote PBAP PCE version.
     *
     *  @param address of remote device
     *  @return int value other than 0  if remote PBAP PCE version is found
     */

    public int getRemotePbapPceVersion(String address) {
        return getRemotePbapPceVersionNative(address);
    }

    /**
     *  check, if PBAP PSE dynamic version upgrade is enabled.
     *
     *  @return true/false.
     */

    public boolean pbapPseDynamicVersionUpgradeIsEnabled() {
        return pbapPseDynamicVersionUpgradeIsEnabledNative();
    }

    /**
     * Sets the battery level of the remote device
     */
    public void setBatteryLevel(BluetoothDevice device, int batteryLevel) {
        mRemoteDevices.updateBatteryLevel(device, batteryLevel);
    }

    public boolean interopMatchAddr(InteropFeature feature, String address) {
        return interopMatchAddrNative(feature.name(), address);
    }

    public boolean interopMatchName(InteropFeature feature, String name) {
        return interopMatchNameNative(feature.name(), name);
    }

    public boolean interopMatchAddrOrName(InteropFeature feature, String address) {
        return interopMatchAddrOrNameNative(feature.name(), address);
    }

    public void interopDatabaseAddAddr(InteropFeature feature,
            String address, int length) {
        interopDatabaseAddRemoveAddrNative(true, feature.name(), address, length);
    }

    public void interopDatabaseRemoveAddr(InteropFeature feature, String address) {
        interopDatabaseAddRemoveAddrNative(false, feature.name(), address, 0);
    }

    public void interopDatabaseAddName(InteropFeature feature, String name) {
        interopDatabaseAddRemoveNameNative(true, feature.name(), name);
    }

    public void interopDatabaseRemoveName(InteropFeature feature, String name) {
        interopDatabaseAddRemoveNameNative(false, feature.name(), name);
    }

    private void loadLeAudioAllowDevices() {
        Log.i(TAG, "loadLeAudioAllowDevices");
        mLeAudioAllowListEnabled =
                SystemProperties.getBoolean(BLUETOOTH_ENABLE_LE_AUDIO_ALLOW_LIST, false);

        if (!mLeAudioAllowListEnabled) {
            Log.i(TAG, "LE Audio allow list is disabled.");
            return;
        }

        synchronized (mDeviceConfigLock) {
            mLeAudioAllowDevices = new HashSet<String>(Arrays.asList(mLeAudioAllowList.split(",")));
        }
        return;
    }

    /**
     *  Checks the remote device is in the LE Audio allow list or not.
     *
     *  @param device the device to check
     *  @return boolean true if le audio allow list is not enabled or the device
     *          is in the allow list, false otherwise.
     */
    public boolean isLeAudioAllowed(BluetoothDevice device) {
        if (!mLeAudioAllowListEnabled) {
            return true;
        }

        DeviceProperties deviceProp = mRemoteDevices.getDeviceProperties(device);

        if (deviceProp == null || deviceProp.getModelName() == null
                || !mLeAudioAllowDevices.contains(deviceProp.getModelName())) {

            if (mLeAudioService != null) {
                mLeAudioService.setConnectionPolicy(device,
                        BluetoothProfile.CONNECTION_POLICY_FORBIDDEN);
            }

            Log.e(TAG, String.format("Device %s not in the LE Audio allow list, ", device)
                    + "force LE Audio policy to forbidden");
            return false;
        }

        if (mLeAudioService != null) {
            mLeAudioService.setConnectionPolicy(device,
                    BluetoothProfile.CONNECTION_POLICY_ALLOWED);
        }

        return true;
    }

    /**
     * Sends service discovery UUIDs internally within the stack. This is meant to remove internal
     * dependencies on the broadcast {@link BluetoothDevice#ACTION_UUID}.
     *
     * @param device is the remote device whose UUIDs have been discovered
     * @param uuids are the services supported on the remote device
     */
    void sendUuidsInternal(BluetoothDevice device, ParcelUuid[] uuids) {
        if (device == null) {
            Log.w(TAG, "sendUuidsInternal: null device");
            return;
        }
        if (uuids == null) {
            Log.w(TAG, "sendUuidsInternal: uuids is null");
            return;
        }
        Log.i(TAG, "sendUuidsInternal: Received service discovery UUIDs for device " + device);
        if (DBG) {
            for (int i = 0; i < uuids.length; i++) {
                Log.d(TAG, "index=" + i + "uuid=" + uuids[i]);
            }
        }
<<<<<<< HEAD
        mPhonePolicy.onUuidsDiscovered(device, uuids);
=======
        if (mPhonePolicy != null) {
            mPhonePolicy.onUuidsDiscovered(device, uuids);
        }
>>>>>>> f013135d
    }

    static native void classInitNative();

    native boolean initNative(boolean startRestricted, boolean isCommonCriteriaMode,
            int configCompareResult, String[] initFlags, boolean isAtvDevice,
            String userDataDirectory);

    native void cleanupNative();

    /*package*/
    native boolean enableNative();

    /*package*/
    native boolean disableNative();

    /*package*/
    native boolean setAdapterPropertyNative(int type, byte[] val);

    /*package*/
    native boolean getAdapterPropertiesNative();

    /*package*/
    native boolean getAdapterPropertyNative(int type);

    /*package*/
    native boolean setAdapterPropertyNative(int type);

    /*package*/
    native boolean setDevicePropertyNative(byte[] address, int type, byte[] val);

    /*package*/
    native boolean getDevicePropertyNative(byte[] address, int type);

    /** package */
    public native boolean createBondNative(byte[] address, int addressType, int transport);

    /*package*/
    native boolean createBondOutOfBandNative(byte[] address, int transport,
            OobData p192Data, OobData p256Data);

    /*package*/
    public native boolean removeBondNative(byte[] address);

    /*package*/
    native boolean cancelBondNative(byte[] address);

    /*package*/
    native void generateLocalOobDataNative(int transport);

    /*package*/
    native boolean sdpSearchNative(byte[] address, byte[] uuid);

    /*package*/
    native int getConnectionStateNative(byte[] address);

    private native boolean startDiscoveryNative();

    private native boolean cancelDiscoveryNative();

    private native boolean pinReplyNative(byte[] address, boolean accept, int len, byte[] pin);

    private native boolean sspReplyNative(byte[] address, int type, boolean accept, int passkey);

    /*package*/
    native boolean getRemoteServicesNative(byte[] address, int transport);

    /*package*/
    native boolean getRemoteMasInstancesNative(byte[] address);

    private native int readEnergyInfo();

    /*package*/
    native boolean factoryResetNative();

    private native void alarmFiredNative();

    private native void dumpNative(FileDescriptor fd, String[] arguments);

    private native byte[] dumpMetricsNative();

    private native byte[] obfuscateAddressNative(byte[] address);

    native boolean setBufferLengthMillisNative(int codec, int value);

    private native int getMetricIdNative(byte[] address);

    /*package*/ native int connectSocketNative(
            byte[] address, int type, byte[] uuid, int port, int flag, int callingUid);

    /*package*/ native int createSocketChannelNative(
            int type, String serviceName, byte[] uuid, int port, int flag, int callingUid);

    /*package*/ native void requestMaximumTxDataLengthNative(byte[] address);

    private native boolean allowLowLatencyAudioNative(boolean allowed, byte[] address);

    private native void metadataChangedNative(byte[] address, int key, byte[] value);

    private native boolean interopMatchAddrNative(String featureName, String address);
    private native boolean interopMatchNameNative(String featureName, String name);
    private native boolean interopMatchAddrOrNameNative(String featureName, String address);
    private native void interopDatabaseAddRemoveAddrNative(boolean doAdd,
            String featureName, String address, int length);
    private native void interopDatabaseAddRemoveNameNative(boolean doAdd,
            String featureBame, String name);
    private native int getRemotePbapPceVersionNative(String address);
    private native boolean pbapPseDynamicVersionUpgradeIsEnabledNative();

    // Returns if this is a mock object. This is currently used in testing so that we may not call
    // System.exit() while finalizing the object. Otherwise GC of mock objects unfortunately ends up
    // calling finalize() which in turn calls System.exit() and the process crashes.
    //
    // Mock this in your testing framework to return true to avoid the mentioned behavior. In
    // production this has no effect.
    public boolean isMock() {
        return false;
    }
}<|MERGE_RESOLUTION|>--- conflicted
+++ resolved
@@ -7116,13 +7116,9 @@
                 Log.d(TAG, "index=" + i + "uuid=" + uuids[i]);
             }
         }
-<<<<<<< HEAD
-        mPhonePolicy.onUuidsDiscovered(device, uuids);
-=======
         if (mPhonePolicy != null) {
             mPhonePolicy.onUuidsDiscovered(device, uuids);
         }
->>>>>>> f013135d
     }
 
     static native void classInitNative();
