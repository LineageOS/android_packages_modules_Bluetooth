--- conflicted
+++ resolved
@@ -546,12 +546,8 @@
                             }
                             device.mUuids = newUuids;
                             if (sAdapterService.getState() == BluetoothAdapter.STATE_ON) {
-<<<<<<< HEAD
+                                sAdapterService.deviceUuidUpdated(bdDevice);
                                 sendUuidIntent(bdDevice, device);
-=======
-                                sAdapterService.deviceUuidUpdated(bdDevice);
-                                sendUuidIntent(bdDevice);
->>>>>>> a03ab269
                             }
                             break;
                         case AbstractionLayer.BT_PROPERTY_TYPE_OF_DEVICE:
