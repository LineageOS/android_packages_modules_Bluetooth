--- conflicted
+++ resolved
@@ -322,17 +322,7 @@
       val address = request.address.decodeAsMacAddressToString()
       Log.i(TAG, "connect LE: $address")
       val device = scanLeDevice(address)!!
-<<<<<<< HEAD
-      GattInstance(device, TRANSPORT_LE, context)
-
-      flow
-        .filter { it.action == BluetoothDevice.ACTION_ACL_CONNECTED }
-        .filter { it.getBluetoothDeviceExtra() == device }
-        .first()
-
-=======
       GattInstance(device!!, TRANSPORT_LE, context).waitForState(BluetoothProfile.STATE_CONNECTED)
->>>>>>> e521730c
       ConnectLEResponse.newBuilder()
         .setConnection(newConnection(device, Transport.TRANSPORT_LE))
         .build()
@@ -416,21 +406,6 @@
       callbackFlow {
           val callback =
             object : AdvertiseCallback() {
-<<<<<<< HEAD
-              var advertisingStarted = false
-              override fun onStartSuccess(settingsInEffect: AdvertiseSettings) {
-                if (!advertisingStarted) {
-                  advertisingStarted = true
-                  sendBlocking(
-                    StartAdvertisingResponse.newBuilder()
-                      .setHandle(
-                        AdvertisingHandle.newBuilder()
-                          .setCookie(ByteString.copyFromUtf8(handle.toString()))
-                      )
-                      .build()
-                  )
-                }
-=======
               override fun onStartSuccess(settingsInEffect: AdvertiseSettings) {
                 trySendBlocking(
                   StartAdvertisingResponse.newBuilder()
@@ -440,7 +415,6 @@
                     )
                     .build()
                 )
->>>>>>> e521730c
               }
               override fun onStartFailure(errorCode: Int) {
                 error("failed to start advertising")
