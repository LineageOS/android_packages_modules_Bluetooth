--- conflicted
+++ resolved
@@ -577,8 +577,6 @@
       codec_priority = cp_iter->second;
     }
 
-<<<<<<< HEAD
-=======
 #if !defined(UNIT_TESTS)
     if (codec_index == BTAV_A2DP_CODEC_INDEX_SOURCE_OPUS) {
       if (!bluetooth::audio::a2dp::is_opus_supported()) {
@@ -589,7 +587,6 @@
     }
 #endif
 
->>>>>>> 491183fe
     // If OPUS is not supported it is disabled
     if (codec_index == BTAV_A2DP_CODEC_INDEX_SOURCE_OPUS && !opus_enabled) {
       codec_priority = BTAV_A2DP_CODEC_PRIORITY_DISABLED;
