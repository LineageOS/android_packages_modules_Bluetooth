--- conflicted
+++ resolved
@@ -317,10 +317,7 @@
   *(data.p_pkt->data + 8) = 0x02;
   *(data.p_pkt->data + 9) = 0x00;
   avdt_scb_hdl_pkt(pscb, &data);
-<<<<<<< HEAD
-  ASSERT_EQ(get_func_call_count("AvdtReportCallback"), 1);
-=======
-  ASSERT_EQ(mock_function_count_map["AvdtReportCallback"], 1);
+  ASSERT_EQ(get_func_call_count("AvdtReportCallback"), 1);
 }
 
 void avdt_scb_hdl_pkt_no_frag(AvdtpScb* p_scb, tAVDT_SCB_EVT* p_data);
@@ -458,5 +455,4 @@
   // by avdt_scb_hdl_pkt_no_frag by calling osi_free_and_reset
   // thus vt_data.p_pkt will be set to nullptr
   ASSERT_EQ(evt_data.p_pkt, nullptr);
->>>>>>> 88ba8126
 }