--- conflicted
+++ resolved
@@ -96,11 +96,7 @@
               .result = 0,
               .mtu = 100,
               .mps = 100,
-<<<<<<< HEAD
-              .credits = L2CAP_LE_CREDIT_DEFAULT,
-=======
               .credits = L2CA_LeCreditDefault(),
->>>>>>> 3ff06d8e
               .number_of_channels = L2CAP_CREDIT_BASED_MAX_CIDS,
           },
       .peer_conn_cfg =
@@ -109,11 +105,7 @@
               .result = 0,
               .mtu = 100,
               .mps = 100,
-<<<<<<< HEAD
-              .credits = L2CAP_LE_CREDIT_DEFAULT,
-=======
               .credits = L2CA_LeCreditDefault(),
->>>>>>> 3ff06d8e
               .number_of_channels = L2CAP_CREDIT_BASED_MAX_CIDS,
           },
       .is_first_seg = false,
