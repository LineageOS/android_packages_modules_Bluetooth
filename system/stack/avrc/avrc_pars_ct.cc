--- conflicted
+++ resolved
@@ -237,11 +237,7 @@
   }
   BE_STREAM_TO_UINT8(pdu, p);
   uint16_t pkt_len;
-<<<<<<< HEAD
-  uint16_t min_len = 0;
-=======
   uint32_t min_len = 0;
->>>>>>> ae5d605f
   /* read the entire packet len */
   BE_STREAM_TO_UINT16(pkt_len, p);
 
