/******************************************************************************
 *
 *  Copyright 2008-2012 Broadcom Corporation
 *
 *  Licensed under the Apache License, Version 2.0 (the "License");
 *  you may not use this file except in compliance with the License.
 *  You may obtain a copy of the License at:
 *
 *  http://www.apache.org/licenses/LICENSE-2.0
 *
 *  Unless required by applicable law or agreed to in writing, software
 *  distributed under the License is distributed on an "AS IS" BASIS,
 *  WITHOUT WARRANTIES OR CONDITIONS OF ANY KIND, either express or implied.
 *  See the License for the specific language governing permissions and
 *  limitations under the License.
 *
 ******************************************************************************/

/******************************************************************************
 *
 *  This file contains the implementation of the SMP interface used by
 *  applications that can run over an SMP.
 *
 ******************************************************************************/
#include <base/logging.h>
#include <string.h>

#include "bt_target.h"
#include "bt_utils.h"
#include "stack_config.h"

#include "btm_int.h"
#include "hcimsgs.h"
#include "l2c_api.h"
#include "l2cdefs.h"
#include "main/shim/shim.h"
#include "smp_api.h"
#include "smp_int.h"
#include "stack/btm/btm_dev.h"

#include "p_256_ecc_pp.h"

/*******************************************************************************
 *
 * Function         SMP_Init
 *
 * Description      This function initializes the SMP unit.
 *
 * Returns          void
 *
 ******************************************************************************/
void SMP_Init(void) {
  if (bluetooth::shim::is_gd_shim_enabled()) {
    LOG(INFO) << "Skipping legacy SMP_Init because GD is enabled";
    return;
  }

  memset(&smp_cb, 0, sizeof(tSMP_CB));
  smp_cb.smp_rsp_timer_ent = alarm_new("smp.smp_rsp_timer_ent");
  smp_cb.delayed_auth_timer_ent = alarm_new("smp.delayed_auth_timer_ent");

#if defined(SMP_INITIAL_TRACE_LEVEL)
  smp_cb.trace_level = SMP_INITIAL_TRACE_LEVEL;
#else
  smp_cb.trace_level = BT_TRACE_LEVEL_NONE; /* No traces */
#endif
  SMP_TRACE_EVENT("%s", __func__);

  smp_l2cap_if_init();
  /* initialization of P-256 parameters */
  p_256_init_curve();

  /* Initialize failure case for certification */
  smp_cb.cert_failure =
      stack_config_get_interface()->get_pts_smp_failure_case();
  if (smp_cb.cert_failure)
    SMP_TRACE_ERROR("%s PTS FAILURE MODE IN EFFECT (CASE %d)", __func__,
                    smp_cb.cert_failure);
}

/*******************************************************************************
 *
 * Function         SMP_SetTraceLevel
 *
 * Description      This function sets the trace level for SMP.  If called with
 *                  a value of 0xFF, it simply returns the current trace level.
 *
 *                  Input Parameters:
 *                      level:  The level to set the GATT tracing to:
 *                      0xff-returns the current setting.
 *                      0-turns off tracing.
 *                      >= 1-Errors.
 *                      >= 2-Warnings.
 *                      >= 3-APIs.
 *                      >= 4-Events.
 *                      >= 5-Debug.
 *
 * Returns          The new or current trace level
 *
 ******************************************************************************/
uint8_t SMP_SetTraceLevel(uint8_t new_level) {
  if (new_level != 0xFF) smp_cb.trace_level = new_level;

  return (smp_cb.trace_level);
}

/*******************************************************************************
 *
 * Function         SMP_Register
 *
 * Description      This function register for the SMP services callback.
 *
 * Returns          void
 *
 ******************************************************************************/
bool SMP_Register(tSMP_CALLBACK* p_cback) {
  LOG_ASSERT(!bluetooth::shim::is_gd_shim_enabled())
      << "Legacy SMP API should not be invoked when GD Security is used";

  SMP_TRACE_EVENT("SMP_Register state=%d", smp_cb.state);

  if (smp_cb.p_callback != NULL) {
    SMP_TRACE_ERROR("SMP_Register: duplicate registration, overwrite it");
  }
  smp_cb.p_callback = p_cback;

  return (true);
}

/*******************************************************************************
 *
 * Function         SMP_Pair
 *
 * Description      This function call to perform a SMP pairing with peer
 *                  device. Device support one SMP pairing at one time.
 *
 * Parameters       bd_addr - peer device bd address.
 *
 * Returns          None
 *
 ******************************************************************************/
tSMP_STATUS SMP_Pair(const RawAddress& bd_addr) {
  LOG_ASSERT(!bluetooth::shim::is_gd_shim_enabled())
      << "Legacy SMP API should not be invoked when GD Security is used";
  tSMP_CB* p_cb = &smp_cb;

  SMP_TRACE_EVENT("%s: state=%d br_state=%d flag=0x%x, bd_addr=%s", __func__,
                  p_cb->state, p_cb->br_state, p_cb->flags,
                  bd_addr.ToString().c_str());

  if (p_cb->state != SMP_STATE_IDLE ||
      p_cb->flags & SMP_PAIR_FLAGS_WE_STARTED_DD || p_cb->smp_over_br) {
    /* pending security on going, reject this one */
    return SMP_BUSY;
  } else {
    p_cb->flags = SMP_PAIR_FLAGS_WE_STARTED_DD;
    p_cb->pairing_bda = bd_addr;

    if (!L2CA_ConnectFixedChnl(L2CAP_SMP_CID, bd_addr)) {
      tSMP_INT_DATA smp_int_data;
      smp_int_data.status = SMP_PAIR_INTERNAL_ERR;
      p_cb->status = SMP_PAIR_INTERNAL_ERR;
      SMP_TRACE_ERROR("%s: L2C connect fixed channel failed.", __func__);
      smp_sm_event(p_cb, SMP_AUTH_CMPL_EVT, &smp_int_data);
      return SMP_PAIR_INTERNAL_ERR;
    }

    return SMP_STARTED;
  }
}

/*******************************************************************************
 *
 * Function         SMP_BR_PairWith
 *
 * Description      This function is called to start a SMP pairing over BR/EDR.
 *                  Device support one SMP pairing at one time.
 *
 * Parameters       bd_addr - peer device bd address.
 *
 * Returns          SMP_STARTED if pairing started, otherwise the reason for
 *                  failure.
 *
 ******************************************************************************/
tSMP_STATUS SMP_BR_PairWith(const RawAddress& bd_addr) {
  LOG_ASSERT(!bluetooth::shim::is_gd_shim_enabled())
      << "Legacy SMP API should not be invoked when GD Security is used";

  tSMP_CB* p_cb = &smp_cb;

  SMP_TRACE_EVENT("%s: state=%d br_state=%d flag=0x%x, bd_addr=%s", __func__,
                  p_cb->state, p_cb->br_state, p_cb->flags,
                  bd_addr.ToString().c_str());

  if (p_cb->state != SMP_STATE_IDLE || p_cb->smp_over_br ||
      p_cb->flags & SMP_PAIR_FLAGS_WE_STARTED_DD) {
    /* pending security on going, reject this one */
    return SMP_BUSY;
  }

  p_cb->role = HCI_ROLE_CENTRAL;
  p_cb->flags = SMP_PAIR_FLAGS_WE_STARTED_DD;
  p_cb->smp_over_br = true;
  p_cb->pairing_bda = bd_addr;

  if (!L2CA_ConnectFixedChnl(L2CAP_SMP_BR_CID, bd_addr)) {
    SMP_TRACE_ERROR("%s: L2C connect fixed channel failed.", __func__);
    tSMP_INT_DATA smp_int_data;
    smp_int_data.status = SMP_PAIR_INTERNAL_ERR;
    p_cb->status = SMP_PAIR_INTERNAL_ERR;
    smp_br_state_machine_event(p_cb, SMP_BR_AUTH_CMPL_EVT, &smp_int_data);
    return SMP_PAIR_INTERNAL_ERR;
  }

  return SMP_STARTED;
}

/*******************************************************************************
 *
 * Function         SMP_PairCancel
 *
 * Description      This function call to cancel a SMP pairing with peer device.
 *
 * Parameters       bd_addr - peer device bd address.
 *
 * Returns          true - Pairining is cancelled
 *
 ******************************************************************************/
bool SMP_PairCancel(const RawAddress& bd_addr) {
  LOG_ASSERT(!bluetooth::shim::is_gd_shim_enabled())
      << "Legacy SMP API should not be invoked when GD Security is used";

  tSMP_CB* p_cb = &smp_cb;
  uint8_t err_code = SMP_PAIR_FAIL_UNKNOWN;

  // PTS SMP failure test cases
  if (p_cb->cert_failure == SMP_PASSKEY_ENTRY_FAIL ||
      p_cb->cert_failure == SMP_NUMERIC_COMPAR_FAIL)
    err_code = p_cb->cert_failure;

  SMP_TRACE_EVENT("SMP_CancelPair state=%d flag=0x%x ", p_cb->state,
                  p_cb->flags);
  if (p_cb->state != SMP_STATE_IDLE && p_cb->pairing_bda == bd_addr) {
    p_cb->is_pair_cancel = true;
    SMP_TRACE_DEBUG("Cancel Pairing: set fail reason Unknown");
    tSMP_INT_DATA smp_int_data;
    smp_int_data.status = SMP_PAIR_FAIL_UNKNOWN;
    smp_sm_event(p_cb, SMP_AUTH_CMPL_EVT, &smp_int_data);
    return true;
  }

  return false;
}
/*******************************************************************************
 *
 * Function         SMP_SecurityGrant
 *
 * Description      This function is called to grant security process.
 *
 * Parameters       bd_addr - peer device bd address.
 *                  res     - result of the operation SMP_SUCCESS if success.
 *                            Otherwise, SMP_REPEATED_ATTEMPTS if too many
 *                            attempts.
 *
 * Returns          None
 *
 ******************************************************************************/
void SMP_SecurityGrant(const RawAddress& bd_addr, uint8_t res) {
  LOG_ASSERT(!bluetooth::shim::is_gd_shim_enabled())
      << "Legacy SMP API should not be invoked when GD Security is used";

  SMP_TRACE_EVENT("SMP_SecurityGrant ");

<<<<<<< HEAD
  // If JUSTWORKS, this is used to display the consent dialog
  if (smp_cb.selected_association_model == SMP_MODEL_SEC_CONN_JUSTWORKS) {
    if (res == SMP_SUCCESS) {
      smp_sm_event(&smp_cb, SMP_SC_NC_OK_EVT, NULL);
    } else {
      SMP_TRACE_WARNING("%s() - Consent dialog fails for JUSTWORKS", __func__);
      /* send pairing failure */
      tSMP_INT_DATA smp_int_data;
      smp_int_data.status = SMP_NUMERIC_COMPAR_FAIL;
      smp_sm_event(&smp_cb, SMP_AUTH_CMPL_EVT, &smp_int_data);
    }
  } else if (smp_cb.selected_association_model == SMP_MODEL_ENCRYPTION_ONLY) {
    if (res == SMP_SUCCESS) {
      smp_cb.sec_level = SMP_SEC_UNAUTHENTICATE;

      tSMP_KEY key;
      tSMP_INT_DATA smp_int_data;
      key.key_type = SMP_KEY_TYPE_TK;
      key.p_data = smp_cb.tk.data();
      smp_int_data.key = key;

      smp_cb.tk = {0};
      smp_sm_event(&smp_cb, SMP_KEY_READY_EVT, &smp_int_data);
    } else {
      SMP_TRACE_WARNING("%s() - Consent dialog fails for ENCRYPTION_ONLY",
                        __func__);
      /* send pairing failure */
      tSMP_INT_DATA smp_int_data;
      smp_int_data.status = SMP_NUMERIC_COMPAR_FAIL;
      smp_sm_event(&smp_cb, SMP_AUTH_CMPL_EVT, &smp_int_data);
    }
=======
  // If just showing consent dialog, send response
  if (smp_cb.cb_evt == SMP_CONSENT_REQ_EVT) {
    // If JUSTWORKS, this is used to display the consent dialog
    if (smp_cb.selected_association_model == SMP_MODEL_SEC_CONN_JUSTWORKS) {
      if (res == SMP_SUCCESS) {
        smp_sm_event(&smp_cb, SMP_SC_NC_OK_EVT, NULL);
      } else {
        SMP_TRACE_WARNING("%s() - Consent dialog fails for JUSTWORKS",
                          __func__);
        /* send pairing failure */
        tSMP_INT_DATA smp_int_data;
        smp_int_data.status = SMP_NUMERIC_COMPAR_FAIL;
        smp_sm_event(&smp_cb, SMP_AUTH_CMPL_EVT, &smp_int_data);
      }
    } else if (smp_cb.selected_association_model == SMP_MODEL_ENCRYPTION_ONLY) {
      if (res == SMP_SUCCESS) {
        smp_cb.sec_level = SMP_SEC_UNAUTHENTICATE;

        tSMP_KEY key;
        tSMP_INT_DATA smp_int_data;
        key.key_type = SMP_KEY_TYPE_TK;
        key.p_data = smp_cb.tk.data();
        smp_int_data.key = key;

        smp_cb.tk = {0};
        smp_sm_event(&smp_cb, SMP_KEY_READY_EVT, &smp_int_data);
      } else {
        SMP_TRACE_WARNING("%s() - Consent dialog fails for ENCRYPTION_ONLY",
                          __func__);
        /* send pairing failure */
        tSMP_INT_DATA smp_int_data;
        smp_int_data.status = SMP_NUMERIC_COMPAR_FAIL;
        smp_sm_event(&smp_cb, SMP_AUTH_CMPL_EVT, &smp_int_data);
      }
    }
    return;
>>>>>>> 1eb39b6b
  }

  if (smp_cb.smp_over_br) {
    if (smp_cb.br_state != SMP_BR_STATE_WAIT_APP_RSP ||
        smp_cb.cb_evt != SMP_SEC_REQUEST_EVT || smp_cb.pairing_bda != bd_addr) {
      return;
    }

    /* clear the SMP_SEC_REQUEST_EVT event after get grant */
    /* avoid generating duplicate pair request */
    smp_cb.cb_evt = 0;
    tSMP_INT_DATA smp_int_data;
    smp_int_data.status = res;
    smp_br_state_machine_event(&smp_cb, SMP_BR_API_SEC_GRANT_EVT,
                               &smp_int_data);
    return;
  }

  if (smp_cb.state != SMP_STATE_WAIT_APP_RSP ||
      smp_cb.cb_evt != SMP_SEC_REQUEST_EVT || smp_cb.pairing_bda != bd_addr)
    return;
  /* clear the SMP_SEC_REQUEST_EVT event after get grant */
  /* avoid generate duplicate pair request */
  smp_cb.cb_evt = 0;
  tSMP_INT_DATA smp_int_data;
  smp_int_data.status = res;
  smp_sm_event(&smp_cb, SMP_API_SEC_GRANT_EVT, &smp_int_data);
}

/*******************************************************************************
 *
 * Function         SMP_PasskeyReply
 *
 * Description      This function is called after Security Manager submitted
 *                  passkey request to the application.
 *
 * Parameters:      bd_addr - Address of the device for which passkey was
 *                            requested
 *                  res     - result of the operation SMP_SUCCESS if success
 *                  passkey - numeric value in the range of
 *                            BTM_MIN_PASSKEY_VAL(0) -
 *                            BTM_MAX_PASSKEY_VAL(999999(0xF423F)).
 *
 ******************************************************************************/
void SMP_PasskeyReply(const RawAddress& bd_addr, uint8_t res,
                      uint32_t passkey) {
  LOG_ASSERT(!bluetooth::shim::is_gd_shim_enabled())
      << "Legacy SMP API should not be invoked when GD Security is used";

  tSMP_CB* p_cb = &smp_cb;

  SMP_TRACE_EVENT("SMP_PasskeyReply: Key: %d  Result:%d", passkey, res);

  /* If timeout already expired or has been canceled, ignore the reply */
  if (p_cb->cb_evt != SMP_PASSKEY_REQ_EVT) {
    SMP_TRACE_WARNING("SMP_PasskeyReply() - Wrong State: %d", p_cb->state);
    return;
  }

  if (bd_addr != p_cb->pairing_bda) {
    SMP_TRACE_ERROR("SMP_PasskeyReply() - Wrong BD Addr");
    return;
  }

  if (btm_find_dev(bd_addr) == NULL) {
    SMP_TRACE_ERROR("SMP_PasskeyReply() - no dev CB");
    return;
  }

  if (passkey > BTM_MAX_PASSKEY_VAL || res != SMP_SUCCESS) {
    SMP_TRACE_WARNING(
        "SMP_PasskeyReply() - Wrong key len: %d or passkey entry fail",
        passkey);
    /* send pairing failure */
    tSMP_INT_DATA smp_int_data;
    smp_int_data.status = SMP_PASSKEY_ENTRY_FAIL;
    smp_sm_event(p_cb, SMP_AUTH_CMPL_EVT, &smp_int_data);

  } else if (p_cb->selected_association_model ==
             SMP_MODEL_SEC_CONN_PASSKEY_ENT) {
    tSMP_INT_DATA smp_int_data;
    smp_int_data.passkey = passkey;
    smp_sm_event(&smp_cb, SMP_SC_KEY_READY_EVT, &smp_int_data);
  } else {
    smp_convert_string_to_tk(&p_cb->tk, passkey);
  }

  return;
}

/*******************************************************************************
 *
 * Function         SMP_ConfirmReply
 *
 * Description      This function is called after Security Manager submitted
 *                  numeric comparison request to the application.
 *
 * Parameters:      bd_addr      - Address of the device with which numeric
 *                                 comparison was requested
 *                  res          - comparison result SMP_SUCCESS if success
 *
 ******************************************************************************/
void SMP_ConfirmReply(const RawAddress& bd_addr, uint8_t res) {
  LOG_ASSERT(!bluetooth::shim::is_gd_shim_enabled())
      << "Legacy SMP API should not be invoked when GD Security is used";

  tSMP_CB* p_cb = &smp_cb;

  SMP_TRACE_EVENT("%s: Result:%d", __func__, res);

  /* If timeout already expired or has been canceled, ignore the reply */
  if (p_cb->cb_evt != SMP_NC_REQ_EVT) {
    SMP_TRACE_WARNING("%s() - Wrong State: %d", __func__, p_cb->state);
    return;
  }

  if (bd_addr != p_cb->pairing_bda) {
    SMP_TRACE_ERROR("%s() - Wrong BD Addr", __func__);
    return;
  }

  if (btm_find_dev(bd_addr) == NULL) {
    SMP_TRACE_ERROR("%s() - no dev CB", __func__);
    return;
  }

  if (res != SMP_SUCCESS) {
    SMP_TRACE_WARNING("%s() - Numeric Comparison fails", __func__);
    /* send pairing failure */
    tSMP_INT_DATA smp_int_data;
    smp_int_data.status = SMP_NUMERIC_COMPAR_FAIL;
    smp_sm_event(p_cb, SMP_AUTH_CMPL_EVT, &smp_int_data);
  } else {
    smp_sm_event(p_cb, SMP_SC_NC_OK_EVT, NULL);
  }
}

/*******************************************************************************
 *
 * Function         SMP_OobDataReply
 *
 * Description      This function is called to provide the OOB data for
 *                  SMP in response to SMP_OOB_REQ_EVT
 *
 * Parameters:      bd_addr     - Address of the peer device
 *                  res         - result of the operation SMP_SUCCESS if success
 *                  p_data      - simple pairing Randomizer  C.
 *
 ******************************************************************************/
void SMP_OobDataReply(const RawAddress& bd_addr, tSMP_STATUS res, uint8_t len,
                      uint8_t* p_data) {
  LOG_ASSERT(!bluetooth::shim::is_gd_shim_enabled())
      << "Legacy SMP API should not be invoked when GD Security is used";

  tSMP_CB* p_cb = &smp_cb;
  tSMP_KEY key;

  SMP_TRACE_EVENT("%s State: %d  res:%d", __func__, smp_cb.state, res);

  /* If timeout already expired or has been canceled, ignore the reply */
  if (p_cb->state != SMP_STATE_WAIT_APP_RSP || p_cb->cb_evt != SMP_OOB_REQ_EVT)
    return;

  if (res != SMP_SUCCESS || len == 0 || !p_data) {
    tSMP_INT_DATA smp_int_data;
    smp_int_data.status = SMP_OOB_FAIL;
    smp_sm_event(p_cb, SMP_AUTH_CMPL_EVT, &smp_int_data);
  } else {
    if (len > OCTET16_LEN) len = OCTET16_LEN;

    memcpy(p_cb->tk.data(), p_data, len);

    key.key_type = SMP_KEY_TYPE_TK;
    key.p_data = p_cb->tk.data();

    tSMP_INT_DATA smp_int_data;
    smp_int_data.key = key;
    smp_sm_event(&smp_cb, SMP_KEY_READY_EVT, &smp_int_data);
  }
}

/*******************************************************************************
 *
 * Function         SMP_SecureConnectionOobDataReply
 *
 * Description      This function is called to provide the SC OOB data for
 *                  SMP in response to SMP_SC_OOB_REQ_EVT
 *
 * Parameters:      p_data      - pointer to the data
 *
 ******************************************************************************/
void SMP_SecureConnectionOobDataReply(uint8_t* p_data) {
  LOG_ASSERT(!bluetooth::shim::is_gd_shim_enabled())
      << "Legacy SMP API should not be invoked when GD Security is used";

  tSMP_CB* p_cb = &smp_cb;

  tSMP_SC_OOB_DATA* p_oob = (tSMP_SC_OOB_DATA*)p_data;
  if (!p_oob) {
    SMP_TRACE_ERROR("%s received no data", __func__);
    tSMP_INT_DATA smp_int_data;
    smp_int_data.status = SMP_OOB_FAIL;
    smp_sm_event(p_cb, SMP_AUTH_CMPL_EVT, &smp_int_data);
    return;
  }

  SMP_TRACE_EVENT(
      "%s req_oob_type: %d, loc_oob_data.present: %d, "
      "peer_oob_data.present: %d",
      __func__, p_cb->req_oob_type, p_oob->loc_oob_data.present,
      p_oob->peer_oob_data.present);

  if (p_cb->state != SMP_STATE_WAIT_APP_RSP ||
      p_cb->cb_evt != SMP_SC_OOB_REQ_EVT)
    return;

  bool data_missing = false;
  switch (p_cb->req_oob_type) {
    case SMP_OOB_PEER:
      if (!p_oob->peer_oob_data.present) data_missing = true;
      break;
    case SMP_OOB_LOCAL:
      if (!p_oob->loc_oob_data.present) data_missing = true;
      break;
    case SMP_OOB_BOTH:
      if (!p_oob->loc_oob_data.present || !p_oob->peer_oob_data.present)
        data_missing = true;
      break;
    default:
      SMP_TRACE_EVENT("Unexpected OOB data type requested. Fail OOB");
      data_missing = true;
      break;
  }

  tSMP_INT_DATA smp_int_data;
  if (data_missing) {
    smp_int_data.status = SMP_OOB_FAIL;
    smp_sm_event(p_cb, SMP_AUTH_CMPL_EVT, &smp_int_data);
    return;
  }

  p_cb->sc_oob_data = *p_oob;

  smp_int_data.p_data = p_data;
  smp_sm_event(&smp_cb, SMP_SC_OOB_DATA_EVT, &smp_int_data);
}<|MERGE_RESOLUTION|>--- conflicted
+++ resolved
@@ -271,39 +271,6 @@
 
   SMP_TRACE_EVENT("SMP_SecurityGrant ");
 
-<<<<<<< HEAD
-  // If JUSTWORKS, this is used to display the consent dialog
-  if (smp_cb.selected_association_model == SMP_MODEL_SEC_CONN_JUSTWORKS) {
-    if (res == SMP_SUCCESS) {
-      smp_sm_event(&smp_cb, SMP_SC_NC_OK_EVT, NULL);
-    } else {
-      SMP_TRACE_WARNING("%s() - Consent dialog fails for JUSTWORKS", __func__);
-      /* send pairing failure */
-      tSMP_INT_DATA smp_int_data;
-      smp_int_data.status = SMP_NUMERIC_COMPAR_FAIL;
-      smp_sm_event(&smp_cb, SMP_AUTH_CMPL_EVT, &smp_int_data);
-    }
-  } else if (smp_cb.selected_association_model == SMP_MODEL_ENCRYPTION_ONLY) {
-    if (res == SMP_SUCCESS) {
-      smp_cb.sec_level = SMP_SEC_UNAUTHENTICATE;
-
-      tSMP_KEY key;
-      tSMP_INT_DATA smp_int_data;
-      key.key_type = SMP_KEY_TYPE_TK;
-      key.p_data = smp_cb.tk.data();
-      smp_int_data.key = key;
-
-      smp_cb.tk = {0};
-      smp_sm_event(&smp_cb, SMP_KEY_READY_EVT, &smp_int_data);
-    } else {
-      SMP_TRACE_WARNING("%s() - Consent dialog fails for ENCRYPTION_ONLY",
-                        __func__);
-      /* send pairing failure */
-      tSMP_INT_DATA smp_int_data;
-      smp_int_data.status = SMP_NUMERIC_COMPAR_FAIL;
-      smp_sm_event(&smp_cb, SMP_AUTH_CMPL_EVT, &smp_int_data);
-    }
-=======
   // If just showing consent dialog, send response
   if (smp_cb.cb_evt == SMP_CONSENT_REQ_EVT) {
     // If JUSTWORKS, this is used to display the consent dialog
@@ -340,7 +307,6 @@
       }
     }
     return;
->>>>>>> 1eb39b6b
   }
 
   if (smp_cb.smp_over_br) {
