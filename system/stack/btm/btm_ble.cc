/******************************************************************************
 *
 *  Copyright 1999-2012 Broadcom Corporation
 *
 *  Licensed under the Apache License, Version 2.0 (the "License");
 *  you may not use this file except in compliance with the License.
 *  You may obtain a copy of the License at:
 *
 *  http://www.apache.org/licenses/LICENSE-2.0
 *
 *  Unless required by applicable law or agreed to in writing, software
 *  distributed under the License is distributed on an "AS IS" BASIS,
 *  WITHOUT WARRANTIES OR CONDITIONS OF ANY KIND, either express or implied.
 *  See the License for the specific language governing permissions and
 *  limitations under the License.
 *
 ******************************************************************************/

/******************************************************************************
 *
 *  This file contains functions for BLE device control utilities, and LE
 *  security functions.
 *
 ******************************************************************************/

#define LOG_TAG "bt_btm_ble"

#include <cstdint>

#include "device/include/controller.h"
#include "main/shim/btm_api.h"
#include "main/shim/l2c_api.h"
#include "main/shim/shim.h"
#include "osi/include/allocator.h"
#include "osi/include/properties.h"
#include "stack/btm/btm_dev.h"
#include "stack/btm/btm_int_types.h"
#include "stack/btm/security_device_record.h"
#include "stack/crypto_toolbox/crypto_toolbox.h"
#include "stack/include/acl_api.h"
#include "stack/include/bt_octets.h"
#include "stack/include/bt_types.h"
#include "stack/include/btm_api.h"
#include "stack/include/btu.h"
#include "stack/include/gatt_api.h"
#include "stack/include/l2cap_security_interface.h"
#include "stack/include/l2cdefs.h"
#include "stack/include/smp_api.h"
#include "types/raw_address.h"

#include <base/logging.h>

extern tBTM_CB btm_cb;

extern bool btm_ble_init_pseudo_addr(tBTM_SEC_DEV_REC* p_dev_rec,
                                     const RawAddress& new_pseudo_addr);
extern void gatt_notify_phy_updated(tGATT_STATUS status, uint16_t handle,
                                    uint8_t tx_phy, uint8_t rx_phy);


#ifndef PROPERTY_BLE_PRIVACY_ENABLED
#define PROPERTY_BLE_PRIVACY_ENABLED "bluetooth.core.gap.le.privacy.enabled"
#endif

/******************************************************************************/
/* External Function to be called by other modules                            */
/******************************************************************************/
void BTM_SecAddBleDevice(const RawAddress& bd_addr, tBT_DEVICE_TYPE dev_type,
                         tBLE_ADDR_TYPE addr_type) {
  if (bluetooth::shim::is_gd_shim_enabled()) {
    return bluetooth::shim::BTM_SecAddBleDevice(bd_addr, dev_type, addr_type);
  }

  LOG_DEBUG("dev_type=0x%x", dev_type);

  tBTM_SEC_DEV_REC* p_dev_rec = btm_find_dev(bd_addr);
  if (!p_dev_rec) {
    p_dev_rec = btm_sec_allocate_dev_rec();

    p_dev_rec->bd_addr = bd_addr;
    p_dev_rec->hci_handle = BTM_GetHCIConnHandle(bd_addr, BT_TRANSPORT_BR_EDR);
    p_dev_rec->ble_hci_handle = BTM_GetHCIConnHandle(bd_addr, BT_TRANSPORT_LE);

    /* update conn params, use default value for background connection params */
    p_dev_rec->conn_params.min_conn_int = BTM_BLE_CONN_PARAM_UNDEF;
    p_dev_rec->conn_params.max_conn_int = BTM_BLE_CONN_PARAM_UNDEF;
    p_dev_rec->conn_params.supervision_tout = BTM_BLE_CONN_PARAM_UNDEF;
    p_dev_rec->conn_params.peripheral_latency = BTM_BLE_CONN_PARAM_UNDEF;

    LOG_DEBUG("Device added, handle=0x%x, p_dev_rec=%p, bd_addr=%s",
              p_dev_rec->ble_hci_handle, p_dev_rec, PRIVATE_ADDRESS(bd_addr));
  }

  memset(p_dev_rec->sec_bd_name, 0, sizeof(tBTM_BD_NAME));

  p_dev_rec->device_type |= dev_type;
  if (is_ble_addr_type_known(addr_type)) {
    p_dev_rec->ble.SetAddressType(addr_type);
  } else {
    LOG_WARN(
        "Please do not update device record from anonymous le advertisement");
  }

  /* sync up with the Inq Data base*/
  tBTM_INQ_INFO* p_info = BTM_InqDbRead(bd_addr);
  if (p_info) {
    p_info->results.ble_addr_type = p_dev_rec->ble.AddressType();
    p_info->results.device_type = p_dev_rec->device_type;
    LOG_DEBUG("InqDb device_type =0x%x  addr_type=0x%x",
              p_info->results.device_type, p_info->results.ble_addr_type);
  }
}

/*******************************************************************************
 *
 * Function         BTM_SecAddBleKey
 *
 * Description      Add/modify LE device information.  This function will be
 *                  normally called during host startup to restore all required
 *                  information stored in the NVRAM.
 *
 * Parameters:      bd_addr          - BD address of the peer
 *                  p_le_key         - LE key values.
 *                  key_type         - LE SMP key type.
*
 * Returns          true if added OK, else false
 *
 ******************************************************************************/
void BTM_SecAddBleKey(const RawAddress& bd_addr, tBTM_LE_KEY_VALUE* p_le_key,
                      tBTM_LE_KEY_TYPE key_type) {
  if (bluetooth::shim::is_gd_shim_enabled()) {
    return bluetooth::shim::BTM_SecAddBleKey(bd_addr, p_le_key, key_type);
  }

  tBTM_SEC_DEV_REC* p_dev_rec = btm_find_dev(bd_addr);
  if (!p_dev_rec || !p_le_key ||
      (key_type != BTM_LE_KEY_PENC && key_type != BTM_LE_KEY_PID &&
       key_type != BTM_LE_KEY_PCSRK && key_type != BTM_LE_KEY_LENC &&
       key_type != BTM_LE_KEY_LCSRK && key_type != BTM_LE_KEY_LID)) {
    LOG(WARNING) << __func__
                 << " Wrong Type, or No Device record for bdaddr: " << bd_addr
                 << ", Type: " << key_type;
    return;
  }

  LOG_DEBUG("Adding BLE key device:%s key_type:%hhu", PRIVATE_ADDRESS(bd_addr),
            key_type);

  btm_sec_save_le_key(bd_addr, key_type, p_le_key, false);
  // Only set peer irk. Local irk is always the same.
  if (key_type == BTM_LE_KEY_PID) {
    btm_ble_resolving_list_load_dev(*p_dev_rec);
  }
}

/*******************************************************************************
 *
 * Function         BTM_BleLoadLocalKeys
 *
 * Description      Local local identity key, encryption root or sign counter.
 *
 * Parameters:      key_type: type of key, can be BTM_BLE_KEY_TYPE_ID,
 *                                                BTM_BLE_KEY_TYPE_ER
 *                                             or BTM_BLE_KEY_TYPE_COUNTER.
 *                  p_key: pointer to the key.
 *
 * Returns          non2.
 *
 ******************************************************************************/
void BTM_BleLoadLocalKeys(uint8_t key_type, tBTM_BLE_LOCAL_KEYS* p_key) {
  if (bluetooth::shim::is_gd_shim_enabled()) {
    return bluetooth::shim::BTM_BleLoadLocalKeys(key_type, p_key);
  }

  tBTM_DEVCB* p_devcb = &btm_cb.devcb;
  BTM_TRACE_DEBUG("%s", __func__);
  if (p_key != NULL) {
    switch (key_type) {
      case BTM_BLE_KEY_TYPE_ID:
        memcpy(&p_devcb->id_keys, &p_key->id_keys,
               sizeof(tBTM_BLE_LOCAL_ID_KEYS));
        break;

      case BTM_BLE_KEY_TYPE_ER:
        p_devcb->ble_encryption_key_value = p_key->er;
        break;

      default:
        BTM_TRACE_ERROR("unknow local key type: %d", key_type);
        break;
    }
  }
}

/** Returns local device encryption root (ER) */
const Octet16& BTM_GetDeviceEncRoot() {
  if (bluetooth::shim::is_gd_shim_enabled()) {
    return bluetooth::shim::BTM_GetDeviceEncRoot();
  }
  return btm_cb.devcb.ble_encryption_key_value;
}

/** Returns local device identity root (IR). */
const Octet16& BTM_GetDeviceIDRoot() {
  if (bluetooth::shim::is_gd_shim_enabled()) {
    return bluetooth::shim::BTM_GetDeviceIDRoot();
  }
  return btm_cb.devcb.id_keys.irk;
}

/** Return local device DHK. */
const Octet16& BTM_GetDeviceDHK() {
  if (bluetooth::shim::is_gd_shim_enabled()) {
    return bluetooth::shim::BTM_GetDeviceDHK();
  }
  return btm_cb.devcb.id_keys.dhk;
}


/*******************************************************************************
 *
 * Function         BTM_SecurityGrant
 *
 * Description      This function is called to grant security process.
 *
 * Parameters       bd_addr - peer device bd address.
 *                  res     - result of the operation BTM_SUCCESS if success.
 *                            Otherwise, BTM_REPEATED_ATTEMPTS if too many
 *                            attempts.
 *
 * Returns          None
 *
 ******************************************************************************/
void BTM_SecurityGrant(const RawAddress& bd_addr, uint8_t res) {
  if (bluetooth::shim::is_gd_shim_enabled()) {
    return bluetooth::shim::BTM_SecurityGrant(bd_addr, res);
  }
  tSMP_STATUS res_smp =
      (res == BTM_SUCCESS) ? SMP_SUCCESS : SMP_REPEATED_ATTEMPTS;
  BTM_TRACE_DEBUG("BTM_SecurityGrant");
  SMP_SecurityGrant(bd_addr, res_smp);
}

/*******************************************************************************
 *
 * Function         BTM_BlePasskeyReply
 *
 * Description      This function is called after Security Manager submitted
 *                  passkey request to the application.
 *
 * Parameters:      bd_addr - Address of the device for which passkey was
 *                            requested
 *                  res     - result of the operation BTM_SUCCESS if success
 *                  key_len - length in bytes of the Passkey
 *                  p_passkey    - pointer to array with the passkey
 *
 ******************************************************************************/
void BTM_BlePasskeyReply(const RawAddress& bd_addr, uint8_t res,
                         uint32_t passkey) {
  if (bluetooth::shim::is_gd_shim_enabled()) {
    ASSERT_LOG(false, "This should not be invoked from code path");
  }
  tBTM_SEC_DEV_REC* p_dev_rec = btm_find_dev(bd_addr);
  tSMP_STATUS res_smp =
      (res == BTM_SUCCESS) ? SMP_SUCCESS : SMP_PASSKEY_ENTRY_FAIL;

  if (p_dev_rec == NULL) {
    BTM_TRACE_ERROR("Passkey reply to Unknown device");
    return;
  }

  p_dev_rec->sec_flags |= BTM_SEC_LE_AUTHENTICATED;
  BTM_TRACE_DEBUG("BTM_BlePasskeyReply");
  SMP_PasskeyReply(bd_addr, res_smp, passkey);
}

/*******************************************************************************
 *
 * Function         BTM_BleConfirmReply
 *
 * Description      This function is called after Security Manager submitted
 *                  numeric comparison request to the application.
 *
 * Parameters:      bd_addr      - Address of the device with which numeric
 *                                 comparison was requested
 *                  res          - comparison result BTM_SUCCESS if success
 *
 ******************************************************************************/
void BTM_BleConfirmReply(const RawAddress& bd_addr, uint8_t res) {
  if (bluetooth::shim::is_gd_shim_enabled()) {
    ASSERT_LOG(false, "This should not be invoked from code path");
  }
  tBTM_SEC_DEV_REC* p_dev_rec = btm_find_dev(bd_addr);
  tSMP_STATUS res_smp =
      (res == BTM_SUCCESS) ? SMP_SUCCESS : SMP_PASSKEY_ENTRY_FAIL;

  if (p_dev_rec == NULL) {
    BTM_TRACE_ERROR("Passkey reply to Unknown device");
    return;
  }

  p_dev_rec->sec_flags |= BTM_SEC_LE_AUTHENTICATED;
  BTM_TRACE_DEBUG("%s", __func__);
  SMP_ConfirmReply(bd_addr, res_smp);
}

/*******************************************************************************
 *
 * Function         BTM_BleOobDataReply
 *
 * Description      This function is called to provide the OOB data for
 *                  SMP in response to BTM_LE_OOB_REQ_EVT
 *
 * Parameters:      bd_addr     - Address of the peer device
 *                  res         - result of the operation SMP_SUCCESS if success
 *                  p_data      - oob data, depending on transport and
 *                                capabilities.
 *                                Might be "Simple Pairing Randomizer", or
 *                                "Security Manager TK Value".
 *
 ******************************************************************************/
void BTM_BleOobDataReply(const RawAddress& bd_addr, uint8_t res, uint8_t len,
                         uint8_t* p_data) {
  if (bluetooth::shim::is_gd_shim_enabled()) {
    return bluetooth::shim::BTM_BleOobDataReply(bd_addr, res, len, p_data);
  }
  tSMP_STATUS res_smp = (res == BTM_SUCCESS) ? SMP_SUCCESS : SMP_OOB_FAIL;
  tBTM_SEC_DEV_REC* p_dev_rec = btm_find_dev(bd_addr);

  BTM_TRACE_DEBUG("%s:", __func__);

  if (p_dev_rec == NULL) {
    BTM_TRACE_ERROR("%s: Unknown device", __func__);
    return;
  }

  p_dev_rec->sec_flags |= BTM_SEC_LE_AUTHENTICATED;
  SMP_OobDataReply(bd_addr, res_smp, len, p_data);
}

/*******************************************************************************
 *
 * Function         BTM_BleSecureConnectionOobDataReply
 *
 * Description      This function is called to provide the OOB data for
 *                  SMP in response to BTM_LE_OOB_REQ_EVT when secure connection
 *                  data is available
 *
 * Parameters:      bd_addr     - Address of the peer device
 *                  p_c         - pointer to Confirmation.
 *                  p_r         - pointer to Randomizer
 *
 ******************************************************************************/
void BTM_BleSecureConnectionOobDataReply(const RawAddress& bd_addr,
                                         uint8_t* p_c, uint8_t* p_r) {
  if (bluetooth::shim::is_gd_shim_enabled()) {
    return bluetooth::shim::BTM_BleSecureConnectionOobDataReply(bd_addr, p_c,
                                                                p_r);
  }
  tBTM_SEC_DEV_REC* p_dev_rec = btm_find_dev(bd_addr);

  BTM_TRACE_DEBUG("%s:", __func__);

  if (p_dev_rec == NULL) {
    BTM_TRACE_ERROR("%s: Unknown device", __func__);
    return;
  }

  p_dev_rec->sec_flags |= BTM_SEC_LE_AUTHENTICATED;

  tSMP_SC_OOB_DATA oob;
  memset(&oob, 0, sizeof(tSMP_SC_OOB_DATA));

  oob.peer_oob_data.present = true;
  memcpy(&oob.peer_oob_data.randomizer, p_r, OCTET16_LEN);
  memcpy(&oob.peer_oob_data.commitment, p_c, OCTET16_LEN);
  oob.peer_oob_data.addr_rcvd_from.type = p_dev_rec->ble.AddressType();
  oob.peer_oob_data.addr_rcvd_from.bda = bd_addr;

  SMP_SecureConnectionOobDataReply((uint8_t*)&oob);
}

/********************************************************
 *
 * Function         BTM_BleSetPrefConnParams
 *
 * Description      Set a peripheral's preferred connection parameters
 *
 * Parameters:      bd_addr          - BD address of the peripheral
 *                  scan_interval: scan interval
 *                  scan_window: scan window
 *                  min_conn_int     - minimum preferred connection interval
 *                  max_conn_int     - maximum preferred connection interval
 *                  peripheral_latency    - preferred peripheral latency
 *                  supervision_tout - preferred supervision timeout
 *
 * Returns          void
 *
 ******************************************************************************/
void BTM_BleSetPrefConnParams(const RawAddress& bd_addr, uint16_t min_conn_int,
                              uint16_t max_conn_int,
                              uint16_t peripheral_latency,
                              uint16_t supervision_tout) {
  if (bluetooth::shim::is_gd_shim_enabled()) {
    return bluetooth::shim::BTM_BleSetPrefConnParams(
        bd_addr, min_conn_int, max_conn_int, peripheral_latency,
        supervision_tout);
  }
  tBTM_SEC_DEV_REC* p_dev_rec = btm_find_dev(bd_addr);

  BTM_TRACE_API(
      "BTM_BleSetPrefConnParams min: %u  max: %u  latency: %u  \
                    tout: %u",
      min_conn_int, max_conn_int, peripheral_latency, supervision_tout);

  if (BTM_BLE_ISVALID_PARAM(min_conn_int, BTM_BLE_CONN_INT_MIN,
                            BTM_BLE_CONN_INT_MAX) &&
      BTM_BLE_ISVALID_PARAM(max_conn_int, BTM_BLE_CONN_INT_MIN,
                            BTM_BLE_CONN_INT_MAX) &&
      BTM_BLE_ISVALID_PARAM(supervision_tout, BTM_BLE_CONN_SUP_TOUT_MIN,
                            BTM_BLE_CONN_SUP_TOUT_MAX) &&
      (peripheral_latency <= BTM_BLE_CONN_LATENCY_MAX ||
       peripheral_latency == BTM_BLE_CONN_PARAM_UNDEF)) {
    if (p_dev_rec) {
      /* expect conn int and stout and peripheral latency to be updated all
       * together
       */
      if (min_conn_int != BTM_BLE_CONN_PARAM_UNDEF ||
          max_conn_int != BTM_BLE_CONN_PARAM_UNDEF) {
        if (min_conn_int != BTM_BLE_CONN_PARAM_UNDEF)
          p_dev_rec->conn_params.min_conn_int = min_conn_int;
        else
          p_dev_rec->conn_params.min_conn_int = max_conn_int;

        if (max_conn_int != BTM_BLE_CONN_PARAM_UNDEF)
          p_dev_rec->conn_params.max_conn_int = max_conn_int;
        else
          p_dev_rec->conn_params.max_conn_int = min_conn_int;

        if (peripheral_latency != BTM_BLE_CONN_PARAM_UNDEF)
          p_dev_rec->conn_params.peripheral_latency = peripheral_latency;
        else
          p_dev_rec->conn_params.peripheral_latency =
              BTM_BLE_CONN_PERIPHERAL_LATENCY_DEF;

        if (supervision_tout != BTM_BLE_CONN_PARAM_UNDEF)
          p_dev_rec->conn_params.supervision_tout = supervision_tout;
        else
          p_dev_rec->conn_params.supervision_tout = BTM_BLE_CONN_TIMEOUT_DEF;
      }

    } else {
      BTM_TRACE_ERROR("Unknown Device, setting rejected");
    }
  } else {
    BTM_TRACE_ERROR("Illegal Connection Parameters");
  }
}

/*******************************************************************************
 *
 * Function         BTM_ReadDevInfo
 *
 * Description      This function is called to read the device/address type
 *                  of BD address.
 *
 * Parameter        remote_bda: remote device address
 *                  p_dev_type: output parameter to read the device type.
 *                  p_addr_type: output parameter to read the address type.
 *
 ******************************************************************************/
void BTM_ReadDevInfo(const RawAddress& remote_bda, tBT_DEVICE_TYPE* p_dev_type,
                     tBLE_ADDR_TYPE* p_addr_type) {
  tBTM_SEC_DEV_REC* p_dev_rec = btm_find_dev(remote_bda);
  tBTM_INQ_INFO* p_inq_info = BTM_InqDbRead(remote_bda);

  *p_addr_type = BLE_ADDR_PUBLIC;

  if (!p_dev_rec) {
    *p_dev_type = BT_DEVICE_TYPE_BREDR;
    /* Check with the BT manager if details about remote device are known */
    if (p_inq_info != NULL) {
      *p_dev_type = p_inq_info->results.device_type;
      *p_addr_type = p_inq_info->results.ble_addr_type;
    } else {
      /* unknown device, assume BR/EDR */
      BTM_TRACE_DEBUG("btm_find_dev_type - unknown device, BR/EDR assumed");
    }
  } else /* there is a security device record exisitng */
  {
    /* new inquiry result, overwrite device type in security device record */
    if (p_inq_info) {
      p_dev_rec->device_type = p_inq_info->results.device_type;
      if (is_ble_addr_type_known(p_inq_info->results.ble_addr_type))
        p_dev_rec->ble.SetAddressType(p_inq_info->results.ble_addr_type);
      else
        LOG_WARN(
            "Please do not update device record from anonymous le "
            "advertisement");
    }

    if (p_dev_rec->bd_addr == remote_bda &&
        p_dev_rec->ble.pseudo_addr == remote_bda) {
      *p_dev_type = p_dev_rec->device_type;
      *p_addr_type = p_dev_rec->ble.AddressType();
    } else if (p_dev_rec->ble.pseudo_addr == remote_bda) {
      *p_dev_type = BT_DEVICE_TYPE_BLE;
      *p_addr_type = p_dev_rec->ble.AddressType();
    } else /* matching static adddress only */ {
      if (p_dev_rec->device_type != BT_DEVICE_TYPE_UNKNOWN) {
        *p_dev_type = p_dev_rec->device_type;
      } else {
        LOG_WARN("device_type not set; assuming BR/EDR");
        *p_dev_type = BT_DEVICE_TYPE_BREDR;
      }
      *p_addr_type = BLE_ADDR_PUBLIC;
    }
  }
  LOG_DEBUG("Determining device_type:%s addr_type:%s",
            DeviceTypeText(*p_dev_type).c_str(),
            AddressTypeText(*p_addr_type).c_str());
}

/*******************************************************************************
 *
 * Function         BTM_ReadConnectedTransportAddress
 *
 * Description      This function is called to read the paired device/address
 *                  type of other device paired corresponding to the BD_address
 *
 * Parameter        remote_bda: remote device address, carry out the transport
 *                              address
 *                  transport: active transport
 *
 * Return           true if an active link is identified; false otherwise
 *
 ******************************************************************************/
bool BTM_ReadConnectedTransportAddress(RawAddress* remote_bda,
                                       tBT_TRANSPORT transport) {
  if (bluetooth::shim::is_gd_shim_enabled()) {
    return bluetooth::shim::BTM_ReadConnectedTransportAddress(remote_bda,
                                                              transport);
  }
  tBTM_SEC_DEV_REC* p_dev_rec = btm_find_dev(*remote_bda);

  /* if no device can be located, return */
  if (p_dev_rec == NULL) return false;

  if (transport == BT_TRANSPORT_BR_EDR) {
    if (BTM_IsAclConnectionUp(p_dev_rec->bd_addr, transport)) {
      *remote_bda = p_dev_rec->bd_addr;
      return true;
    } else if (p_dev_rec->device_type & BT_DEVICE_TYPE_BREDR) {
      *remote_bda = p_dev_rec->bd_addr;
    } else
      *remote_bda = RawAddress::kEmpty;
    return false;
  }

  if (transport == BT_TRANSPORT_LE) {
    *remote_bda = p_dev_rec->ble.pseudo_addr;
    if (BTM_IsAclConnectionUp(p_dev_rec->ble.pseudo_addr, transport))
      return true;
    else
      return false;
  }

  return false;
}

/*******************************************************************************
 *
 * Function         BTM_BleReceiverTest
 *
 * Description      This function is called to start the LE Receiver test
 *
 * Parameter       rx_freq - Frequency Range
 *               p_cmd_cmpl_cback - Command Complete callback
 *
 ******************************************************************************/
void BTM_BleReceiverTest(uint8_t rx_freq, tBTM_CMPL_CB* p_cmd_cmpl_cback) {
  if (bluetooth::shim::is_gd_shim_enabled()) {
    return bluetooth::shim::BTM_BleReceiverTest(rx_freq, p_cmd_cmpl_cback);
  }
  btm_cb.devcb.p_le_test_cmd_cmpl_cb = p_cmd_cmpl_cback;

  btsnd_hcic_ble_receiver_test(rx_freq);
}

/*******************************************************************************
 *
 * Function         BTM_BleTransmitterTest
 *
 * Description      This function is called to start the LE Transmitter test
 *
 * Parameter       tx_freq - Frequency Range
 *                       test_data_len - Length in bytes of payload data in each
 *                                       packet
 *                       packet_payload - Pattern to use in the payload
 *                       p_cmd_cmpl_cback - Command Complete callback
 *
 ******************************************************************************/
void BTM_BleTransmitterTest(uint8_t tx_freq, uint8_t test_data_len,
                            uint8_t packet_payload,
                            tBTM_CMPL_CB* p_cmd_cmpl_cback) {
  if (bluetooth::shim::is_gd_shim_enabled()) {
    return bluetooth::shim::BTM_BleTransmitterTest(
        tx_freq, test_data_len, packet_payload, p_cmd_cmpl_cback);
  }
  btm_cb.devcb.p_le_test_cmd_cmpl_cb = p_cmd_cmpl_cback;
  btsnd_hcic_ble_transmitter_test(tx_freq, test_data_len, packet_payload);
}

/*******************************************************************************
 *
 * Function         BTM_BleTestEnd
 *
 * Description      This function is called to stop the in-progress TX or RX
 *                  test
 *
 * Parameter       p_cmd_cmpl_cback - Command complete callback
 *
 ******************************************************************************/
void BTM_BleTestEnd(tBTM_CMPL_CB* p_cmd_cmpl_cback) {
  if (bluetooth::shim::is_gd_shim_enabled()) {
    return bluetooth::shim::BTM_BleTestEnd(p_cmd_cmpl_cback);
  }
  btm_cb.devcb.p_le_test_cmd_cmpl_cb = p_cmd_cmpl_cback;

  btsnd_hcic_ble_test_end();
}

/*******************************************************************************
 * Internal Functions
 ******************************************************************************/
void btm_ble_test_command_complete(uint8_t* p) {
  tBTM_CMPL_CB* p_cb = btm_cb.devcb.p_le_test_cmd_cmpl_cb;

  btm_cb.devcb.p_le_test_cmd_cmpl_cb = NULL;

  if (p_cb) {
    (*p_cb)(p);
  }
}

/*******************************************************************************
 *
 * Function         BTM_UseLeLink
 *
 * Description      This function is to select the underlying physical link to
 *                  use.
 *
 * Returns          true to use LE, false use BR/EDR.
 *
 ******************************************************************************/
bool BTM_UseLeLink(const RawAddress& bd_addr) {
  if (bluetooth::shim::is_gd_shim_enabled()) {
    return bluetooth::shim::BTM_UseLeLink(bd_addr);
  }

  if (BTM_IsAclConnectionUp(bd_addr, BT_TRANSPORT_BR_EDR)) {
    return false;
  } else if (BTM_IsAclConnectionUp(bd_addr, BT_TRANSPORT_LE)) {
    return true;
  }

  tBT_DEVICE_TYPE dev_type;
  tBLE_ADDR_TYPE addr_type;
  BTM_ReadDevInfo(bd_addr, &dev_type, &addr_type);
  return (dev_type == BT_DEVICE_TYPE_BLE);
}

tBTM_STATUS BTM_SetBleDataLength(const RawAddress& bd_addr,
                                 uint16_t tx_pdu_length) {
  if (!controller_get_interface()->supports_ble_packet_extension()) {
    LOG_INFO("Local controller unable to support le packet extension");
    return BTM_ILLEGAL_VALUE;
  }

  if (tx_pdu_length > BTM_BLE_DATA_SIZE_MAX)
    tx_pdu_length = BTM_BLE_DATA_SIZE_MAX;
  else if (tx_pdu_length < BTM_BLE_DATA_SIZE_MIN)
    tx_pdu_length = BTM_BLE_DATA_SIZE_MIN;

  uint16_t tx_time = BTM_BLE_DATA_TX_TIME_MAX_LEGACY;

  if (controller_get_interface()->get_bt_version()->hci_version >=
      HCI_PROTO_VERSION_5_0)
    tx_time = BTM_BLE_DATA_TX_TIME_MAX;

  if (!BTM_IsAclConnectionUp(bd_addr, BT_TRANSPORT_LE)) {
    LOG_INFO(
        "Unable to set data length because no le acl link connected to device");
    return BTM_WRONG_MODE;
  }

  if (bluetooth::shim::is_gd_l2cap_enabled()) {
    uint16_t handle = bluetooth::shim::L2CA_GetLeHandle(bd_addr);
    btsnd_hcic_ble_set_data_length(handle, tx_pdu_length, tx_time);
    return BTM_SUCCESS;
  }

  uint16_t hci_handle = BTM_GetHCIConnHandle(bd_addr, BT_TRANSPORT_LE);

  if (!acl_peer_supports_ble_packet_extension(hci_handle)) {
    LOG_INFO("Remote device unable to support le packet extension");
    return BTM_ILLEGAL_VALUE;
  }

  tx_pdu_length = std::min<uint16_t>(
      tx_pdu_length,
      controller_get_interface()->get_ble_maximum_tx_data_length());
  tx_time = std::min<uint16_t>(
      tx_time, controller_get_interface()->get_ble_maximum_tx_time());

  btsnd_hcic_ble_set_data_length(hci_handle, tx_pdu_length, tx_time);

  return BTM_SUCCESS;
}

void read_phy_cb(
    base::Callback<void(uint8_t tx_phy, uint8_t rx_phy, uint8_t status)> cb,
    uint8_t* data, uint16_t len) {
  uint8_t status, tx_phy, rx_phy;
  uint16_t handle;

  LOG_ASSERT(len == 5) << "Received bad response length: " << len;
  uint8_t* pp = data;
  STREAM_TO_UINT8(status, pp);
  STREAM_TO_UINT16(handle, pp);
  handle = handle & 0x0FFF;
  STREAM_TO_UINT8(tx_phy, pp);
  STREAM_TO_UINT8(rx_phy, pp);

  DVLOG(1) << __func__ << " Received read_phy_cb";
  cb.Run(tx_phy, rx_phy, status);
}

/*******************************************************************************
 *
 * Function         BTM_BleReadPhy
 *
 * Description      To read the current PHYs for specified LE connection
 *
 *
 * Returns          BTM_SUCCESS if command successfully sent to controller,
 *                  BTM_MODE_UNSUPPORTED if local controller doesn't support LE
 *                  2M or LE Coded PHY,
 *                  BTM_WRONG_MODE if Device in wrong mode for request.
 *
 ******************************************************************************/
void BTM_BleReadPhy(
    const RawAddress& bd_addr,
    base::Callback<void(uint8_t tx_phy, uint8_t rx_phy, uint8_t status)> cb) {
  if (bluetooth::shim::is_gd_shim_enabled()) {
    return bluetooth::shim::BTM_BleReadPhy(bd_addr, cb);
  }
  BTM_TRACE_DEBUG("%s", __func__);

  if (!BTM_IsAclConnectionUp(bd_addr, BT_TRANSPORT_LE)) {
    BTM_TRACE_ERROR("%s: Wrong mode: no LE link exist or LE not supported",
                    __func__);
    cb.Run(0, 0, HCI_ERR_NO_CONNECTION);
    return;
  }

  // checking if local controller supports it!
  if (!controller_get_interface()->supports_ble_2m_phy() &&
      !controller_get_interface()->supports_ble_coded_phy()) {
    BTM_TRACE_ERROR("%s failed, request not supported in local controller!",
                    __func__);
    cb.Run(0, 0, GATT_REQ_NOT_SUPPORTED);
    return;
  }

  uint16_t handle = BTM_GetHCIConnHandle(bd_addr, BT_TRANSPORT_LE);

  const uint8_t len = HCIC_PARAM_SIZE_BLE_READ_PHY;
  uint8_t data[len];
  uint8_t* pp = data;
  UINT16_TO_STREAM(pp, handle);
  btu_hcif_send_cmd_with_cb(FROM_HERE, HCI_BLE_READ_PHY, data, len,
                            base::Bind(&read_phy_cb, std::move(cb)));
  return;
}

void doNothing(uint8_t* data, uint16_t len) {}

void BTM_BleSetPhy(const RawAddress& bd_addr, uint8_t tx_phys, uint8_t rx_phys,
                   uint16_t phy_options) {
  if (bluetooth::shim::is_gd_shim_enabled()) {
    return bluetooth::shim::BTM_BleSetPhy(bd_addr, tx_phys, rx_phys,
                                          phy_options);
  }
  if (!BTM_IsAclConnectionUp(bd_addr, BT_TRANSPORT_LE)) {
    LOG_INFO(
        "Unable to set phy preferences because no le acl is connected to "
        "device");
    return;
  }

  uint8_t all_phys = 0;
  if (tx_phys == 0) all_phys &= 0x01;
  if (rx_phys == 0) all_phys &= 0x02;

  uint16_t handle = BTM_GetHCIConnHandle(bd_addr, BT_TRANSPORT_LE);

  // checking if local controller supports it!
  if (!controller_get_interface()->supports_ble_2m_phy() &&
      !controller_get_interface()->supports_ble_coded_phy()) {
    LOG_INFO("Local controller unable to support setting of le phy parameters");
    gatt_notify_phy_updated(GATT_REQ_NOT_SUPPORTED, handle, tx_phys, rx_phys);
    return;
  }

  if (!acl_peer_supports_ble_2m_phy(handle) &&
      !acl_peer_supports_ble_coded_phy(handle)) {
    LOG_INFO("Remote device unable to support setting of le phy parameter");
    gatt_notify_phy_updated(GATT_REQ_NOT_SUPPORTED, handle, tx_phys, rx_phys);
    return;
  }

  const uint8_t len = HCIC_PARAM_SIZE_BLE_SET_PHY;
  uint8_t data[len];
  uint8_t* pp = data;
  UINT16_TO_STREAM(pp, handle);
  UINT8_TO_STREAM(pp, all_phys);
  UINT8_TO_STREAM(pp, tx_phys);
  UINT8_TO_STREAM(pp, rx_phys);
  UINT16_TO_STREAM(pp, phy_options);
  btu_hcif_send_cmd_with_cb(FROM_HERE, HCI_BLE_SET_PHY, data, len,
                            base::Bind(doNothing));
}

/*******************************************************************************
 *
 * Function         btm_ble_determine_security_act
 *
 * Description      This function checks the security of current LE link
 *                  and returns the appropriate action that needs to be
 *                  taken to achieve the required security.
 *
 * Parameter        is_originator - True if outgoing connection
 *                  bdaddr: remote device address
 *                  security_required: Security required for the service.
 *
 * Returns          The appropriate security action required.
 *
 ******************************************************************************/
tBTM_SEC_ACTION btm_ble_determine_security_act(bool is_originator,
                                               const RawAddress& bdaddr,
                                               uint16_t security_required) {
  tBTM_LE_AUTH_REQ auth_req = 0x00;

  if (is_originator) {
    if ((security_required & BTM_SEC_OUT_FLAGS) == 0 &&
        (security_required & BTM_SEC_OUT_MITM) == 0) {
      BTM_TRACE_DEBUG("%s No security required for outgoing connection",
                      __func__);
      return BTM_SEC_OK;
    }

    if (security_required & BTM_SEC_OUT_MITM) auth_req |= BTM_LE_AUTH_REQ_MITM;
  } else {
    if ((security_required & BTM_SEC_IN_FLAGS) == 0 &&
        (security_required & BTM_SEC_IN_MITM) == 0) {
      BTM_TRACE_DEBUG("%s No security required for incoming connection",
                      __func__);
      return BTM_SEC_OK;
    }

    if (security_required & BTM_SEC_IN_MITM) auth_req |= BTM_LE_AUTH_REQ_MITM;
  }

  tBTM_BLE_SEC_REQ_ACT ble_sec_act = { BTM_BLE_SEC_REQ_ACT_NONE };
  btm_ble_link_sec_check(bdaddr, auth_req, &ble_sec_act);

  BTM_TRACE_DEBUG("%s ble_sec_act %d", __func__, ble_sec_act);

  if (ble_sec_act == BTM_BLE_SEC_REQ_ACT_DISCARD) return BTM_SEC_ENC_PENDING;

  if (ble_sec_act == BTM_BLE_SEC_REQ_ACT_NONE) return BTM_SEC_OK;

  bool is_link_encrypted = BTM_IsEncrypted(bdaddr, BT_TRANSPORT_LE);
  bool is_key_mitm = BTM_IsLinkKeyAuthed(bdaddr, BT_TRANSPORT_LE);

  if (auth_req & BTM_LE_AUTH_REQ_MITM) {
    if (!is_key_mitm) {
      return BTM_SEC_ENCRYPT_MITM;
    } else {
      if (is_link_encrypted)
        return BTM_SEC_OK;
      else
        return BTM_SEC_ENCRYPT;
    }
  } else {
    if (is_link_encrypted)
      return BTM_SEC_OK;
    else
      return BTM_SEC_ENCRYPT_NO_MITM;
  }

  return BTM_SEC_OK;
}

/*******************************************************************************
 *
 * Function         btm_ble_start_sec_check
 *
 * Description      This function is to check and set the security required for
 *                  LE link for LE COC.
 *
 * Parameter        bdaddr: remote device address.
 *                  psm : PSM of the LE COC sevice.
 *                  is_originator: true if outgoing connection.
 *                  p_callback : Pointer to the callback function.
 *                  p_ref_data : Pointer to be returned along with the callback.
 *
 * Returns          Returns  - L2CAP LE Connection Response Result Code.
 *
 ******************************************************************************/
tL2CAP_LE_RESULT_CODE btm_ble_start_sec_check(const RawAddress& bd_addr,
                                              uint16_t psm, bool is_originator,
                                              tBTM_SEC_CALLBACK* p_callback,
                                              void* p_ref_data) {
  /* Find the service record for the PSM */
  tBTM_SEC_SERV_REC* p_serv_rec = btm_sec_find_first_serv(is_originator, psm);

  /* If there is no application registered with this PSM do not allow connection
   */
  if (!p_serv_rec) {
    LOG_WARN("PSM: %d no application registered", psm);
    (*p_callback)(&bd_addr, BT_TRANSPORT_LE, p_ref_data, BTM_MODE_UNSUPPORTED);
    return L2CAP_LE_RESULT_NO_PSM;
  }

  bool is_encrypted = BTM_IsEncrypted(bd_addr, BT_TRANSPORT_LE);
  bool is_link_key_authed = BTM_IsLinkKeyAuthed(bd_addr, BT_TRANSPORT_LE);
  bool is_authenticated = BTM_IsAuthenticated(bd_addr, BT_TRANSPORT_LE);

  if (!is_originator) {
    if ((p_serv_rec->security_flags & BTM_SEC_IN_ENCRYPT) && !is_encrypted) {
      LOG_ERROR(
          "L2CAP_LE_RESULT_INSUFFICIENT_ENCRYP. service "
          "security_flags=0x%x, ",
          p_serv_rec->security_flags);
      return L2CAP_LE_RESULT_INSUFFICIENT_ENCRYP;
    } else if ((p_serv_rec->security_flags & BTM_SEC_IN_AUTHENTICATE) &&
               !(is_link_key_authed || is_authenticated)) {
      LOG_ERROR(
          "L2CAP_LE_RESULT_INSUFFICIENT_AUTHENTICATION. service "
          "security_flags=0x%x, ",
          p_serv_rec->security_flags);
      return L2CAP_LE_RESULT_INSUFFICIENT_AUTHENTICATION;
    }
    /* TODO: When security is required, then must check that the key size of our
       service is equal or smaller than the incoming connection key size. */
  }

  tBTM_SEC_ACTION sec_act = btm_ble_determine_security_act(
      is_originator, bd_addr, p_serv_rec->security_flags);

  tBTM_BLE_SEC_ACT ble_sec_act = BTM_BLE_SEC_NONE;
  tL2CAP_LE_RESULT_CODE result = L2CAP_LE_RESULT_CONN_OK;

  switch (sec_act) {
    case BTM_SEC_OK:
      LOG_DEBUG("Security met");
      p_callback(&bd_addr, BT_TRANSPORT_LE, p_ref_data, BTM_SUCCESS);
      result = L2CAP_LE_RESULT_CONN_OK;
      break;

    case BTM_SEC_ENCRYPT:
      LOG_DEBUG("Encryption needs to be done");
      ble_sec_act = BTM_BLE_SEC_ENCRYPT;
      break;

    case BTM_SEC_ENCRYPT_MITM:
      LOG_DEBUG("Pairing with MITM needs to be done");
      ble_sec_act = BTM_BLE_SEC_ENCRYPT_MITM;
      break;

    case BTM_SEC_ENCRYPT_NO_MITM:
      LOG_DEBUG("Pairing with No MITM needs to be done");
      ble_sec_act = BTM_BLE_SEC_ENCRYPT_NO_MITM;
      break;

    case BTM_SEC_ENC_PENDING:
      LOG_DEBUG("Ecryption pending");
      break;
  }

  if (ble_sec_act == BTM_BLE_SEC_NONE) {
    return result;
  }

  l2cble_update_sec_act(bd_addr, sec_act);
  BTM_SetEncryption(bd_addr, BT_TRANSPORT_LE, p_callback, p_ref_data,
                    ble_sec_act);

  return L2CAP_LE_RESULT_CONN_OK;
}

/*******************************************************************************
 *
 * Function         btm_ble_rand_enc_complete
 *
 * Description      This function is the callback functions for HCI_Rand command
 *                  and HCI_Encrypt command is completed.
 *                  This message is received from the HCI.
 *
 * Returns          void
 *
 ******************************************************************************/
void btm_ble_rand_enc_complete(uint8_t* p, uint16_t op_code,
                               tBTM_RAND_ENC_CB* p_enc_cplt_cback) {
  tBTM_RAND_ENC params;
  uint8_t* p_dest = params.param_buf;

  BTM_TRACE_DEBUG("btm_ble_rand_enc_complete");

  memset(&params, 0, sizeof(tBTM_RAND_ENC));

  /* If there was a callback address for vcs complete, call it */
  if (p_enc_cplt_cback && p) {
    /* Pass paramters to the callback function */
    STREAM_TO_UINT8(params.status, p); /* command status */

    if (params.status == HCI_SUCCESS) {
      params.opcode = op_code;

      if (op_code == HCI_BLE_RAND)
        params.param_len = BT_OCTET8_LEN;
      else
        params.param_len = OCTET16_LEN;

      /* Fetch return info from HCI event message */
      memcpy(p_dest, p, params.param_len);
    }
    if (p_enc_cplt_cback) /* Call the Encryption complete callback function */
      (*p_enc_cplt_cback)(&params);
  }
}

/*******************************************************************************
 *
 * Function         btm_ble_get_enc_key_type
 *
 * Description      This function is to increment local sign counter
 * Returns         None
 *
 ******************************************************************************/
void btm_ble_increment_sign_ctr(const RawAddress& bd_addr, bool is_local) {
  tBTM_SEC_DEV_REC* p_dev_rec;

  BTM_TRACE_DEBUG("btm_ble_increment_sign_ctr is_local=%d", is_local);

  p_dev_rec = btm_find_dev(bd_addr);
  if (p_dev_rec != NULL) {
    if (is_local)
      p_dev_rec->ble.keys.local_counter++;
    else
      p_dev_rec->ble.keys.counter++;
    BTM_TRACE_DEBUG("is_local=%d local sign counter=%d peer sign counter=%d",
                    is_local, p_dev_rec->ble.keys.local_counter,
                    p_dev_rec->ble.keys.counter);
  }
}

/*******************************************************************************
 *
 * Function         btm_ble_get_enc_key_type
 *
 * Description      This function is to get the BLE key type that has been
 *                  exchanged betweem the local device and the peer device.
 *
 * Returns          p_key_type: output parameter to carry the key type value.
 *
 ******************************************************************************/
bool btm_ble_get_enc_key_type(const RawAddress& bd_addr, uint8_t* p_key_types) {
  tBTM_SEC_DEV_REC* p_dev_rec;

  BTM_TRACE_DEBUG("btm_ble_get_enc_key_type");

  p_dev_rec = btm_find_dev(bd_addr);
  if (p_dev_rec != NULL) {
    *p_key_types = p_dev_rec->ble.key_type;
    return true;
  }
  return false;
}

/*******************************************************************************
 *
 * Function         btm_get_local_div
 *
 * Description      This function is called to read the local DIV
 *
 * Returns          TURE - if a valid DIV is availavle
 ******************************************************************************/
bool btm_get_local_div(const RawAddress& bd_addr, uint16_t* p_div) {
  tBTM_SEC_DEV_REC* p_dev_rec;
  bool status = false;
  VLOG(1) << __func__ << " bd_addr: " << bd_addr;

  *p_div = 0;
  p_dev_rec = btm_find_dev(bd_addr);

  if (p_dev_rec && p_dev_rec->ble.keys.div) {
    status = true;
    *p_div = p_dev_rec->ble.keys.div;
  }
  BTM_TRACE_DEBUG("btm_get_local_div status=%d (1-OK) DIV=0x%x", status,
                  *p_div);
  return status;
}

/*******************************************************************************
 *
 * Function         btm_sec_save_le_key
 *
 * Description      This function is called by the SMP to update
 *                  an  BLE key.  SMP is internal, whereas all the keys shall
 *                  be sent to the application.  The function is also called
 *                  when application passes ble key stored in NVRAM to the
 *                  btm_sec.
 *                  pass_to_application parameter is false in this case.
 *
 * Returns          void
 *
 ******************************************************************************/
void btm_sec_save_le_key(const RawAddress& bd_addr, tBTM_LE_KEY_TYPE key_type,
                         tBTM_LE_KEY_VALUE* p_keys, bool pass_to_application) {
  tBTM_SEC_DEV_REC* p_rec;
  tBTM_LE_EVT_DATA cb_data;

  BTM_TRACE_DEBUG("btm_sec_save_le_key key_type=0x%x pass_to_application=%d",
                  key_type, pass_to_application);
  /* Store the updated key in the device database */

  VLOG(1) << "bd_addr:" << bd_addr;

  if ((p_rec = btm_find_dev(bd_addr)) != NULL &&
      (p_keys || key_type == BTM_LE_KEY_LID)) {
    btm_ble_init_pseudo_addr(p_rec, bd_addr);

    switch (key_type) {
      case BTM_LE_KEY_PENC:
        p_rec->ble.keys.pltk = p_keys->penc_key.ltk;
        memcpy(p_rec->ble.keys.rand, p_keys->penc_key.rand, BT_OCTET8_LEN);
        p_rec->ble.keys.sec_level = p_keys->penc_key.sec_level;
        p_rec->ble.keys.ediv = p_keys->penc_key.ediv;
        p_rec->ble.keys.key_size = p_keys->penc_key.key_size;
        p_rec->ble.key_type |= BTM_LE_KEY_PENC;
        p_rec->sec_flags |= BTM_SEC_LE_LINK_KEY_KNOWN;
        if (p_keys->penc_key.sec_level == SMP_SEC_AUTHENTICATED)
          p_rec->sec_flags |= BTM_SEC_LE_LINK_KEY_AUTHED;
        else
          p_rec->sec_flags &= ~BTM_SEC_LE_LINK_KEY_AUTHED;
        BTM_TRACE_DEBUG(
            "BTM_LE_KEY_PENC key_type=0x%x sec_flags=0x%x sec_leve=0x%x",
            p_rec->ble.key_type, p_rec->sec_flags, p_rec->ble.keys.sec_level);
        break;

      case BTM_LE_KEY_PID:
        p_rec->ble.keys.irk = p_keys->pid_key.irk;
        p_rec->ble.identity_address_with_type.bda =
            p_keys->pid_key.identity_addr;
        p_rec->ble.identity_address_with_type.type =
            p_keys->pid_key.identity_addr_type;
        p_rec->ble.key_type |= BTM_LE_KEY_PID;
        BTM_TRACE_DEBUG(
            "%s: BTM_LE_KEY_PID key_type=0x%x save peer IRK, change bd_addr=%s "
            "to id_addr=%s id_addr_type=0x%x",
            __func__, p_rec->ble.key_type, p_rec->bd_addr.ToString().c_str(),
            p_keys->pid_key.identity_addr.ToString().c_str(),
            p_keys->pid_key.identity_addr_type);
        /* update device record address as identity address */
        p_rec->bd_addr = p_keys->pid_key.identity_addr;
        /* combine DUMO device security record if needed */
        btm_consolidate_dev(p_rec);
        break;

      case BTM_LE_KEY_PCSRK:
        p_rec->ble.keys.pcsrk = p_keys->pcsrk_key.csrk;
        p_rec->ble.keys.srk_sec_level = p_keys->pcsrk_key.sec_level;
        p_rec->ble.keys.counter = p_keys->pcsrk_key.counter;
        p_rec->ble.key_type |= BTM_LE_KEY_PCSRK;
        p_rec->sec_flags |= BTM_SEC_LE_LINK_KEY_KNOWN;
        if (p_keys->pcsrk_key.sec_level == SMP_SEC_AUTHENTICATED)
          p_rec->sec_flags |= BTM_SEC_LE_LINK_KEY_AUTHED;
        else
          p_rec->sec_flags &= ~BTM_SEC_LE_LINK_KEY_AUTHED;

        BTM_TRACE_DEBUG(
            "BTM_LE_KEY_PCSRK key_type=0x%x sec_flags=0x%x sec_level=0x%x "
            "peer_counter=%d",
            p_rec->ble.key_type, p_rec->sec_flags,
            p_rec->ble.keys.srk_sec_level, p_rec->ble.keys.counter);
        break;

      case BTM_LE_KEY_LENC:
        p_rec->ble.keys.lltk = p_keys->lenc_key.ltk;
        p_rec->ble.keys.div = p_keys->lenc_key.div; /* update DIV */
        p_rec->ble.keys.sec_level = p_keys->lenc_key.sec_level;
        p_rec->ble.keys.key_size = p_keys->lenc_key.key_size;
        p_rec->ble.key_type |= BTM_LE_KEY_LENC;

        BTM_TRACE_DEBUG(
            "BTM_LE_KEY_LENC key_type=0x%x DIV=0x%x key_size=0x%x "
            "sec_level=0x%x",
            p_rec->ble.key_type, p_rec->ble.keys.div, p_rec->ble.keys.key_size,
            p_rec->ble.keys.sec_level);
        break;

      case BTM_LE_KEY_LCSRK: /* local CSRK has been delivered */
        p_rec->ble.keys.lcsrk = p_keys->lcsrk_key.csrk;
        p_rec->ble.keys.div = p_keys->lcsrk_key.div; /* update DIV */
        p_rec->ble.keys.local_csrk_sec_level = p_keys->lcsrk_key.sec_level;
        p_rec->ble.keys.local_counter = p_keys->lcsrk_key.counter;
        p_rec->ble.key_type |= BTM_LE_KEY_LCSRK;
        BTM_TRACE_DEBUG(
            "BTM_LE_KEY_LCSRK key_type=0x%x DIV=0x%x scrk_sec_level=0x%x "
            "local_counter=%d",
            p_rec->ble.key_type, p_rec->ble.keys.div,
            p_rec->ble.keys.local_csrk_sec_level,
            p_rec->ble.keys.local_counter);
        break;

      case BTM_LE_KEY_LID:
        p_rec->ble.key_type |= BTM_LE_KEY_LID;
        break;
      default:
        BTM_TRACE_WARNING("btm_sec_save_le_key (Bad key_type 0x%02x)",
                          key_type);
        return;
    }

    VLOG(1) << "BLE key type 0x" << loghex(key_type)
            << " updated for BDA: " << bd_addr << " (btm_sec_save_le_key)";

    /* Notify the application that one of the BLE keys has been updated
       If link key is in progress, it will get sent later.*/
    if (pass_to_application && btm_cb.api.p_le_callback) {
      cb_data.key.p_key_value = p_keys;
      cb_data.key.key_type = key_type;

      (*btm_cb.api.p_le_callback)(BTM_LE_KEY_EVT, bd_addr, &cb_data);
    }
    return;
  }

  LOG(WARNING) << "BLE key type 0x" << loghex(key_type)
               << " called for Unknown BDA or type: " << bd_addr
               << "(btm_sec_save_le_key)";

  if (p_rec) {
    BTM_TRACE_DEBUG("sec_flags=0x%x", p_rec->sec_flags);
  }
}

/*******************************************************************************
 *
 * Function         btm_ble_update_sec_key_size
 *
 * Description      update the current lin kencryption key size
 *
 * Returns          void
 *
 ******************************************************************************/
void btm_ble_update_sec_key_size(const RawAddress& bd_addr,
                                 uint8_t enc_key_size) {
  tBTM_SEC_DEV_REC* p_rec;

  BTM_TRACE_DEBUG("btm_ble_update_sec_key_size enc_key_size = %d",
                  enc_key_size);

  p_rec = btm_find_dev(bd_addr);
  if (p_rec != NULL) {
    p_rec->enc_key_size = enc_key_size;
  }
}

/*******************************************************************************
 *
 * Function         btm_ble_read_sec_key_size
 *
 * Description      update the current lin kencryption key size
 *
 * Returns          void
 *
 ******************************************************************************/
uint8_t btm_ble_read_sec_key_size(const RawAddress& bd_addr) {
  tBTM_SEC_DEV_REC* p_rec;

  p_rec = btm_find_dev(bd_addr);
  if (p_rec != NULL) {
    return p_rec->enc_key_size;
  } else
    return 0;
}

/*******************************************************************************
 *
 * Function         btm_ble_link_sec_check
 *
 * Description      Check BLE link security level match.
 *
 * Returns          true: check is OK and the *p_sec_req_act contain the action
 *
 ******************************************************************************/
void btm_ble_link_sec_check(const RawAddress& bd_addr,
                            tBTM_LE_AUTH_REQ auth_req,
                            tBTM_BLE_SEC_REQ_ACT* p_sec_req_act) {
  tBTM_SEC_DEV_REC* p_dev_rec = btm_find_dev(bd_addr);
  uint8_t req_sec_level = BTM_LE_SEC_NONE, cur_sec_level = BTM_LE_SEC_NONE;

  BTM_TRACE_DEBUG("btm_ble_link_sec_check auth_req =0x%x", auth_req);

  if (p_dev_rec == NULL) {
    BTM_TRACE_ERROR("btm_ble_link_sec_check received for unknown device");
    return;
  }

  if (p_dev_rec->sec_state == BTM_SEC_STATE_ENCRYPTING ||
      p_dev_rec->sec_state == BTM_SEC_STATE_AUTHENTICATING) {
    /* race condition: discard the security request while central is encrypting
     * the link */
    *p_sec_req_act = BTM_BLE_SEC_REQ_ACT_DISCARD;
  } else {
    req_sec_level = BTM_LE_SEC_UNAUTHENTICATE;
    if (auth_req & BTM_LE_AUTH_REQ_MITM) {
      req_sec_level = BTM_LE_SEC_AUTHENTICATED;
    }

    BTM_TRACE_DEBUG("dev_rec sec_flags=0x%x", p_dev_rec->sec_flags);

    /* currently encrpted  */
    if (p_dev_rec->sec_flags & BTM_SEC_LE_ENCRYPTED) {
      if (p_dev_rec->sec_flags & BTM_SEC_LE_AUTHENTICATED)
        cur_sec_level = BTM_LE_SEC_AUTHENTICATED;
      else
        cur_sec_level = BTM_LE_SEC_UNAUTHENTICATE;
    } else /* unencrypted link */
    {
      /* if bonded, get the key security level */
      if (p_dev_rec->ble.key_type & BTM_LE_KEY_PENC)
        cur_sec_level = p_dev_rec->ble.keys.sec_level;
      else
        cur_sec_level = BTM_LE_SEC_NONE;
    }

    if (cur_sec_level >= req_sec_level) {
      /* To avoid re-encryption on an encrypted link for an equal condition
       * encryption */
      *p_sec_req_act = BTM_BLE_SEC_REQ_ACT_ENCRYPT;
    } else {
      /* start the pariring process to upgrade the keys*/
      *p_sec_req_act = BTM_BLE_SEC_REQ_ACT_PAIR;
    }
  }

  BTM_TRACE_DEBUG("cur_sec_level=%d req_sec_level=%d sec_req_act=%d",
                  cur_sec_level, req_sec_level, *p_sec_req_act);
}

/*******************************************************************************
 *
 * Function         btm_ble_set_encryption
 *
 * Description      This function is called to ensure that LE connection is
 *                  encrypted.  Should be called only on an open connection.
 *                  Typically only needed for connections that first want to
 *                  bring up unencrypted links, then later encrypt them.
 *
 * Returns          void
 *                  the local device ER is copied into er
 *
 ******************************************************************************/
tBTM_STATUS btm_ble_set_encryption(const RawAddress& bd_addr,
                                   tBTM_BLE_SEC_ACT sec_act,
                                   uint8_t link_role) {
  tBTM_STATUS cmd = BTM_NO_RESOURCES;
  tBTM_SEC_DEV_REC* p_rec = btm_find_dev(bd_addr);
  tBTM_BLE_SEC_REQ_ACT sec_req_act;
  tBTM_LE_AUTH_REQ auth_req;

  if (p_rec == NULL) {
    BTM_TRACE_WARNING(
        "btm_ble_set_encryption (NULL device record!! sec_act=0x%x", sec_act);
    return (BTM_WRONG_MODE);
  }

  BTM_TRACE_DEBUG("btm_ble_set_encryption sec_act=0x%x role_central=%d",
                  sec_act, p_rec->role_central);

  if (sec_act == BTM_BLE_SEC_ENCRYPT_MITM) {
    p_rec->security_required |= BTM_SEC_IN_MITM;
  }

  switch (sec_act) {
    case BTM_BLE_SEC_ENCRYPT:
      if (link_role == HCI_ROLE_CENTRAL) {
        /* start link layer encryption using the security info stored */
        cmd = btm_ble_start_encrypt(bd_addr, false, NULL);
        break;
      }
      /* if salve role then fall through to call SMP_Pair below which will send
         a sec_request to request the central to encrypt the link */
      FALLTHROUGH_INTENDED; /* FALLTHROUGH */
    case BTM_BLE_SEC_ENCRYPT_NO_MITM:
    case BTM_BLE_SEC_ENCRYPT_MITM:
      auth_req = (sec_act == BTM_BLE_SEC_ENCRYPT_NO_MITM)
                     ? SMP_AUTH_BOND
                     : (SMP_AUTH_BOND | SMP_AUTH_YN_BIT);
      btm_ble_link_sec_check(bd_addr, auth_req, &sec_req_act);
      if (sec_req_act == BTM_BLE_SEC_REQ_ACT_NONE ||
          sec_req_act == BTM_BLE_SEC_REQ_ACT_DISCARD) {
        BTM_TRACE_DEBUG("%s, no action needed. Ignore", __func__);
        cmd = BTM_SUCCESS;
        break;
      }
      if (link_role == HCI_ROLE_CENTRAL) {
        if (sec_req_act == BTM_BLE_SEC_REQ_ACT_ENCRYPT) {
          cmd = btm_ble_start_encrypt(bd_addr, false, NULL);
          break;
        }
      }

      if (SMP_Pair(bd_addr) == SMP_STARTED) {
        cmd = BTM_CMD_STARTED;
        p_rec->sec_state = BTM_SEC_STATE_AUTHENTICATING;
      }
      break;

    default:
      cmd = BTM_WRONG_MODE;
      break;
  }
  return cmd;
}

/*******************************************************************************
 *
 * Function         btm_ble_ltk_request
 *
 * Description      This function is called when encryption request is received
 *                  on a peripheral device.
 *
 *
 * Returns          void
 *
 ******************************************************************************/
void btm_ble_ltk_request(uint16_t handle, uint8_t rand[8], uint16_t ediv) {
  tBTM_CB* p_cb = &btm_cb;
  tBTM_SEC_DEV_REC* p_dev_rec = btm_find_dev_by_handle(handle);

  BTM_TRACE_DEBUG("btm_ble_ltk_request");

  p_cb->ediv = ediv;

  memcpy(p_cb->enc_rand, rand, BT_OCTET8_LEN);

  if (p_dev_rec != NULL) {
    if (!smp_proc_ltk_request(p_dev_rec->bd_addr)) {
      btm_ble_ltk_request_reply(p_dev_rec->bd_addr, false, Octet16{0});
    }
  }
}

/** This function is called to start LE encryption.
 * Returns BTM_SUCCESS if encryption was started successfully
 */
tBTM_STATUS btm_ble_start_encrypt(const RawAddress& bda, bool use_stk,
                                  Octet16* p_stk) {
  tBTM_CB* p_cb = &btm_cb;
  tBTM_SEC_DEV_REC* p_rec = btm_find_dev(bda);
  BT_OCTET8 dummy_rand = {0};

  BTM_TRACE_DEBUG("btm_ble_start_encrypt");

  if (!p_rec) {
    BTM_TRACE_ERROR("Link is not active, can not encrypt!");
    return BTM_WRONG_MODE;
  }

  if (p_rec->sec_state == BTM_SEC_STATE_ENCRYPTING) {
    BTM_TRACE_WARNING("Link Encryption is active, Busy!");
    return BTM_BUSY;
  }

  p_cb->enc_handle = p_rec->ble_hci_handle;

  if (use_stk) {
    btsnd_hcic_ble_start_enc(p_rec->ble_hci_handle, dummy_rand, 0, *p_stk);
  } else if (p_rec->ble.key_type & BTM_LE_KEY_PENC) {
    btsnd_hcic_ble_start_enc(p_rec->ble_hci_handle, p_rec->ble.keys.rand,
                             p_rec->ble.keys.ediv, p_rec->ble.keys.pltk);
  } else {
    BTM_TRACE_ERROR("No key available to encrypt the link");
    return BTM_NO_RESOURCES;
  }

  if (p_rec->sec_state == BTM_SEC_STATE_IDLE)
    p_rec->sec_state = BTM_SEC_STATE_ENCRYPTING;

  return BTM_CMD_STARTED;
}

/*******************************************************************************
 *
 * Function         btm_ble_link_encrypted
 *
 * Description      This function is called when LE link encrption status is
 *                  changed.
 *
 * Returns          void
 *
 ******************************************************************************/
void btm_ble_link_encrypted(const RawAddress& bd_addr, uint8_t encr_enable) {
  tBTM_SEC_DEV_REC* p_dev_rec = btm_find_dev(bd_addr);
  bool enc_cback;

  if (!p_dev_rec) {
    BTM_TRACE_WARNING(
        "btm_ble_link_encrypted (No Device Found!) encr_enable=%d",
        encr_enable);
    return;
  }

  BTM_TRACE_DEBUG("btm_ble_link_encrypted encr_enable=%d", encr_enable);

  enc_cback = (p_dev_rec->sec_state == BTM_SEC_STATE_ENCRYPTING);

  smp_link_encrypted(bd_addr, encr_enable);

  BTM_TRACE_DEBUG(" p_dev_rec->sec_flags=0x%x", p_dev_rec->sec_flags);

  if (encr_enable && p_dev_rec->enc_key_size == 0)
    p_dev_rec->enc_key_size = p_dev_rec->ble.keys.key_size;

  p_dev_rec->sec_state = BTM_SEC_STATE_IDLE;
  if (p_dev_rec->p_callback && enc_cback) {
    if (encr_enable)
      btm_sec_dev_rec_cback_event(p_dev_rec, BTM_SUCCESS, true);
    else if (p_dev_rec->sec_flags & ~BTM_SEC_LE_LINK_KEY_KNOWN) {
      btm_sec_dev_rec_cback_event(p_dev_rec, BTM_FAILED_ON_SECURITY, true);
    }
    /* Add logic handle for KEY_MISSING */
    else if (p_dev_rec->role_central && (p_dev_rec->sec_status == HCI_ERR_KEY_MISSING)) {
      btm_sec_dev_rec_cback_event(p_dev_rec, BTM_ERR_KEY_MISSING, true);
    }
    else if (p_dev_rec->role_central)
      btm_sec_dev_rec_cback_event(p_dev_rec, BTM_ERR_PROCESSING, true);
  }
  /* to notify GATT to send data if any request is pending */
  gatt_notify_enc_cmpl(p_dev_rec->ble.pseudo_addr);
}

/*******************************************************************************
 *
 * Function         btm_ble_ltk_request_reply
 *
 * Description      This function is called to send a LTK request reply on a
 *                  peripheral
 *                  device.
 *
 * Returns          void
 *
 ******************************************************************************/
void btm_ble_ltk_request_reply(const RawAddress& bda, bool use_stk,
                               const Octet16& stk) {
  tBTM_SEC_DEV_REC* p_rec = btm_find_dev(bda);
  tBTM_CB* p_cb = &btm_cb;

  if (p_rec == NULL) {
    BTM_TRACE_ERROR("btm_ble_ltk_request_reply received for unknown device");
    return;
  }

  BTM_TRACE_DEBUG("btm_ble_ltk_request_reply");
  p_cb->enc_handle = p_rec->ble_hci_handle;
  p_cb->key_size = p_rec->ble.keys.key_size;

  BTM_TRACE_ERROR("key size = %d", p_rec->ble.keys.key_size);
  if (use_stk) {
    btsnd_hcic_ble_ltk_req_reply(btm_cb.enc_handle, stk);
  } else /* calculate LTK using peer device  */
  {
    if (p_rec->ble.key_type & BTM_LE_KEY_LENC)
      btsnd_hcic_ble_ltk_req_reply(btm_cb.enc_handle, p_rec->ble.keys.lltk);
    else
      btsnd_hcic_ble_ltk_req_neg_reply(btm_cb.enc_handle);
  }
}

/*******************************************************************************
 *
 * Function         btm_ble_io_capabilities_req
 *
 * Description      This function is called to handle SMP get IO capability
 *                  request.
 *
 * Returns          void
 *
 ******************************************************************************/
uint8_t btm_ble_io_capabilities_req(tBTM_SEC_DEV_REC* p_dev_rec,
                                    tBTM_LE_IO_REQ* p_data) {
  uint8_t callback_rc = BTM_SUCCESS;
  BTM_TRACE_DEBUG("btm_ble_io_capabilities_req");
  if (btm_cb.api.p_le_callback) {
    /* the callback function implementation may change the IO capability... */
    callback_rc = (*btm_cb.api.p_le_callback)(
        BTM_LE_IO_REQ_EVT, p_dev_rec->bd_addr, (tBTM_LE_EVT_DATA*)p_data);
  }
  if ((callback_rc == BTM_SUCCESS) || (BTM_OOB_UNKNOWN != p_data->oob_data)) {
#if (BTM_BLE_CONFORMANCE_TESTING == TRUE)
    if (btm_cb.devcb.keep_rfu_in_auth_req) {
      BTM_TRACE_DEBUG("btm_ble_io_capabilities_req keep_rfu_in_auth_req = %u",
                      btm_cb.devcb.keep_rfu_in_auth_req);
      p_data->auth_req &= BTM_LE_AUTH_REQ_MASK_KEEP_RFU;
      btm_cb.devcb.keep_rfu_in_auth_req = false;
    } else { /* default */
      p_data->auth_req &= BTM_LE_AUTH_REQ_MASK;
    }
#else
    p_data->auth_req &= BTM_LE_AUTH_REQ_MASK;
#endif

    BTM_TRACE_DEBUG(
        "btm_ble_io_capabilities_req 1: p_dev_rec->security_required = %d "
        "auth_req:%d",
        p_dev_rec->security_required, p_data->auth_req);
    BTM_TRACE_DEBUG(
        "btm_ble_io_capabilities_req 2: i_keys=0x%x r_keys=0x%x (bit 0-LTK "
        "1-IRK 2-CSRK)",
        p_data->init_keys, p_data->resp_keys);

    /* if authentication requires MITM protection, put on the mask */
    if (p_dev_rec->security_required & BTM_SEC_IN_MITM)
      p_data->auth_req |= BTM_LE_AUTH_REQ_MITM;

    if (!(p_data->auth_req & SMP_AUTH_BOND)) {
      BTM_TRACE_DEBUG("Non bonding: No keys should be exchanged");
      p_data->init_keys = 0;
      p_data->resp_keys = 0;
    }

    BTM_TRACE_DEBUG("btm_ble_io_capabilities_req 3: auth_req:%d",
                    p_data->auth_req);
    BTM_TRACE_DEBUG("btm_ble_io_capabilities_req 4: i_keys=0x%x r_keys=0x%x",
                    p_data->init_keys, p_data->resp_keys);

    BTM_TRACE_DEBUG(
        "btm_ble_io_capabilities_req 5: p_data->io_cap = %d auth_req:%d",
        p_data->io_cap, p_data->auth_req);

    /* remove MITM protection requirement if IO cap does not allow it */
    if ((p_data->io_cap == BTM_IO_CAP_NONE) && p_data->oob_data == SMP_OOB_NONE)
      p_data->auth_req &= ~BTM_LE_AUTH_REQ_MITM;

    if (!(p_data->auth_req & SMP_SC_SUPPORT_BIT)) {
      /* if Secure Connections are not supported then remove LK derivation,
      ** and keypress notifications.
      */
      BTM_TRACE_DEBUG(
          "%s-SC not supported -> No LK derivation, no keypress notifications",
          __func__);
      p_data->auth_req &= ~SMP_KP_SUPPORT_BIT;
      p_data->init_keys &= ~SMP_SEC_KEY_TYPE_LK;
      p_data->resp_keys &= ~SMP_SEC_KEY_TYPE_LK;
    }

    BTM_TRACE_DEBUG(
        "btm_ble_io_capabilities_req 6: IO_CAP:%d oob_data:%d auth_req:0x%02x",
        p_data->io_cap, p_data->oob_data, p_data->auth_req);
  }
  return callback_rc;
}

/*******************************************************************************
 *
 * Function         btm_ble_br_keys_req
 *
 * Description      This function is called to handle SMP request for keys sent
 *                  over BR/EDR.
 *
 * Returns          void
 *
 ******************************************************************************/
uint8_t btm_ble_br_keys_req(tBTM_SEC_DEV_REC* p_dev_rec,
                            tBTM_LE_IO_REQ* p_data) {
  uint8_t callback_rc = BTM_SUCCESS;
  BTM_TRACE_DEBUG("%s", __func__);
  if (btm_cb.api.p_le_callback) {
    /* the callback function implementation may change the IO capability... */
    callback_rc = (*btm_cb.api.p_le_callback)(
        BTM_LE_IO_REQ_EVT, p_dev_rec->bd_addr, (tBTM_LE_EVT_DATA*)p_data);
  }

  return callback_rc;
}

/*******************************************************************************
 *
 * Function         btm_ble_connected
 *
 * Description      This function is when a LE connection to the peer device is
 *                  establsihed
 *
 * Returns          void
 *
 ******************************************************************************/
void btm_ble_connected(const RawAddress& bda, uint16_t handle, uint8_t enc_mode,
                       uint8_t role, tBLE_ADDR_TYPE addr_type,
                       bool addr_matched) {
  tBTM_SEC_DEV_REC* p_dev_rec = btm_find_dev(bda);
  if (!p_dev_rec) {
    LOG_INFO("Creating new device record for new ble connection");
    p_dev_rec = btm_sec_alloc_dev(bda);
    if (p_dev_rec == nullptr) {
      LOG_WARN("Unable to create device record for new ble connection");
      return;
    }
  } else {
    LOG_INFO("Updating device record timestamp for existing ble connection");
    // TODO() Why is timestamp a counter ?
    p_dev_rec->timestamp = btm_cb.dev_rec_count++;
  }

  if (is_ble_addr_type_known(addr_type))
    p_dev_rec->ble.SetAddressType(addr_type);
  else
    LOG_WARN(
        "Please do not update device record from anonymous le advertisement");

  p_dev_rec->ble.pseudo_addr = bda;
  p_dev_rec->ble_hci_handle = handle;
  p_dev_rec->device_type |= BT_DEVICE_TYPE_BLE;
  p_dev_rec->role_central = (role == HCI_ROLE_CENTRAL) ? true : false;

  if (!addr_matched) {
    p_dev_rec->ble.active_addr_type = tBTM_SEC_BLE::BTM_BLE_ADDR_PSEUDO;
    if (p_dev_rec->ble.AddressType() == BLE_ADDR_RANDOM) {
      p_dev_rec->ble.cur_rand_addr = bda;
    }
  }
  btm_cb.ble_ctr_cb.inq_var.directed_conn = BTM_BLE_ADV_IND_EVT;
}

void btm_ble_connected_from_address_with_type(
    const tBLE_BD_ADDR& address_with_type, uint16_t handle, uint8_t enc_mode,
    uint8_t role, bool addr_matched) {
  btm_ble_connected(address_with_type.bda, handle, enc_mode, role,
                    address_with_type.type, addr_matched);
}

/*****************************************************************************
 *  Function        btm_proc_smp_cback
 *
 *  Description     This function is the SMP callback handler.
 *
 *****************************************************************************/
tBTM_STATUS btm_proc_smp_cback(tSMP_EVT event, const RawAddress& bd_addr,
                               const tSMP_EVT_DATA* p_data) {
  BTM_TRACE_DEBUG("btm_proc_smp_cback event = %d", event);

  if (event == SMP_SC_LOC_OOB_DATA_UP_EVT) {
    btm_sec_cr_loc_oob_data_cback_event(RawAddress{}, p_data->loc_oob_data);
    return BTM_SUCCESS;
  }

  tBTM_SEC_DEV_REC* p_dev_rec = btm_find_dev(bd_addr);
  tBTM_STATUS res = BTM_SUCCESS;

  if (p_dev_rec != NULL) {
    switch (event) {
      case SMP_IO_CAP_REQ_EVT:
        btm_ble_io_capabilities_req(p_dev_rec,
                                    (tBTM_LE_IO_REQ*)&p_data->io_req);
        break;

      case SMP_BR_KEYS_REQ_EVT:
        btm_ble_br_keys_req(p_dev_rec, (tBTM_LE_IO_REQ*)&p_data->io_req);
        break;

      case SMP_PASSKEY_REQ_EVT:
      case SMP_PASSKEY_NOTIF_EVT:
      case SMP_OOB_REQ_EVT:
      case SMP_NC_REQ_EVT:
      case SMP_SC_OOB_REQ_EVT:
        p_dev_rec->sec_flags |= BTM_SEC_LE_AUTHENTICATED;
        FALLTHROUGH_INTENDED; /* FALLTHROUGH */

      case SMP_CONSENT_REQ_EVT:
      case SMP_SEC_REQUEST_EVT:
        if (event == SMP_SEC_REQUEST_EVT &&
            btm_cb.pairing_state != BTM_PAIR_STATE_IDLE) {
          BTM_TRACE_DEBUG("%s: Ignoring SMP Security request", __func__);
          break;
        }
        btm_cb.pairing_bda = bd_addr;
        if (event != SMP_CONSENT_REQ_EVT) {
          p_dev_rec->sec_state = BTM_SEC_STATE_AUTHENTICATING;
        }
        btm_cb.pairing_flags |= BTM_PAIR_FLAGS_LE_ACTIVE;
        FALLTHROUGH_INTENDED; /* FALLTHROUGH */

      case SMP_COMPLT_EVT:
        if (btm_cb.api.p_le_callback) {
          /* the callback function implementation may change the IO
           * capability... */
          BTM_TRACE_DEBUG("btm_cb.api.p_le_callback=0x%x",
                          btm_cb.api.p_le_callback);
          (*btm_cb.api.p_le_callback)(event, bd_addr,
                                      (tBTM_LE_EVT_DATA*)p_data);
        }

        if (event == SMP_COMPLT_EVT) {
          p_dev_rec = btm_find_dev(bd_addr);
          if (p_dev_rec == NULL) {
            BTM_TRACE_ERROR("%s: p_dev_rec is NULL", __func__);
            android_errorWriteLog(0x534e4554, "120612744");
            return BTM_SUCCESS;
          }
          BTM_TRACE_DEBUG(
              "evt=SMP_COMPLT_EVT before update sec_level=0x%x sec_flags=0x%x",
              p_data->cmplt.sec_level, p_dev_rec->sec_flags);

          res = (p_data->cmplt.reason == SMP_SUCCESS) ? BTM_SUCCESS
                                                      : BTM_ERR_PROCESSING;

          BTM_TRACE_DEBUG(
              "after update result=%d sec_level=0x%x sec_flags=0x%x", res,
              p_data->cmplt.sec_level, p_dev_rec->sec_flags);

          if (p_data->cmplt.is_pair_cancel &&
              btm_cb.api.p_bond_cancel_cmpl_callback) {
            BTM_TRACE_DEBUG("Pairing Cancel completed");
            (*btm_cb.api.p_bond_cancel_cmpl_callback)(BTM_SUCCESS);
          }
#if (BTM_BLE_CONFORMANCE_TESTING == TRUE)
          if (res != BTM_SUCCESS) {
            if (!btm_cb.devcb.no_disc_if_pair_fail &&
                p_data->cmplt.reason != SMP_CONN_TOUT) {
              BTM_TRACE_DEBUG("Pairing failed - prepare to remove ACL");
              l2cu_start_post_bond_timer(p_dev_rec->ble_hci_handle);
            } else {
              BTM_TRACE_DEBUG("Pairing failed - Not Removing ACL");
              p_dev_rec->sec_state = BTM_SEC_STATE_IDLE;
            }
          }
#else
          if (res != BTM_SUCCESS && p_data->cmplt.reason != SMP_CONN_TOUT) {
            BTM_TRACE_DEBUG("Pairing failed - prepare to remove ACL");
            l2cu_start_post_bond_timer(p_dev_rec->ble_hci_handle);
          }
#endif

          BTM_TRACE_DEBUG(
              "btm_cb pairing_state=%x pairing_flags=%x pin_code_len=%x",
              btm_cb.pairing_state, btm_cb.pairing_flags, btm_cb.pin_code_len);
          VLOG(1) << "btm_cb.pairing_bda: " << btm_cb.pairing_bda;

          /* Reset btm state only if the callback address matches pairing
           * address*/
          if (bd_addr == btm_cb.pairing_bda) {
            btm_cb.pairing_bda = RawAddress::kAny;
            btm_cb.pairing_state = BTM_PAIR_STATE_IDLE;
            btm_cb.pairing_flags = 0;
          }

          if (res == BTM_SUCCESS) {
            p_dev_rec->sec_state = BTM_SEC_STATE_IDLE;
            /* add all bonded device into resolving list if IRK is available*/
            btm_ble_resolving_list_load_dev(*p_dev_rec);
          }

          btm_sec_dev_rec_cback_event(p_dev_rec, res, true);
        }
        break;

      case SMP_LE_ADDR_ASSOC_EVT:
        if (btm_cb.api.p_le_callback) {
          BTM_TRACE_DEBUG("btm_cb.api.p_le_callback=0x%x",
                          btm_cb.api.p_le_callback);
          (*btm_cb.api.p_le_callback)(event, bd_addr,
                                      (tBTM_LE_EVT_DATA*)p_data);
        }
        break;

      default:
        BTM_TRACE_DEBUG("unknown event = %d", event);
        break;
    }
  } else {
    LOG_WARN("Unexpected event '%d' for unknown device.", event);
  }

  return BTM_SUCCESS;
}

/*******************************************************************************
 *
 * Function         BTM_BleDataSignature
 *
 * Description      This function is called to sign the data using AES128 CMAC
 *                  algorith.
 *
 * Parameter        bd_addr: target device the data to be signed for.
 *                  p_text: singing data
 *                  len: length of the data to be signed.
 *                  signature: output parameter where data signature is going to
 *                             be stored.
 *
 * Returns          true if signing sucessul, otherwise false.
 *
 ******************************************************************************/
bool BTM_BleDataSignature(const RawAddress& bd_addr, uint8_t* p_text,
                          uint16_t len, BLE_SIGNATURE signature) {
  if (bluetooth::shim::is_gd_shim_enabled()) {
    return bluetooth::shim::BTM_BleDataSignature(bd_addr, p_text, len,
                                                 signature);
  }
  tBTM_SEC_DEV_REC* p_rec = btm_find_dev(bd_addr);

  BTM_TRACE_DEBUG("%s", __func__);
  if (p_rec == NULL) {
    BTM_TRACE_ERROR("%s-data signing can not be done from unknown device",
                    __func__);
    return false;
  }

  uint8_t* p_mac = (uint8_t*)signature;
  uint8_t* pp;
  uint8_t* p_buf = (uint8_t*)osi_malloc(len + 4);

  BTM_TRACE_DEBUG("%s-Start to generate Local CSRK", __func__);
  pp = p_buf;
  /* prepare plain text */
  if (p_text) {
    memcpy(p_buf, p_text, len);
    pp = (p_buf + len);
  }

  UINT32_TO_STREAM(pp, p_rec->ble.keys.local_counter);
  UINT32_TO_STREAM(p_mac, p_rec->ble.keys.local_counter);

  crypto_toolbox::aes_cmac(p_rec->ble.keys.lcsrk, p_buf, (uint16_t)(len + 4),
                           BTM_CMAC_TLEN_SIZE, p_mac);
  btm_ble_increment_sign_ctr(bd_addr, true);

  BTM_TRACE_DEBUG("%s p_mac = %d", __func__, p_mac);
  BTM_TRACE_DEBUG(
      "p_mac[0] = 0x%02x p_mac[1] = 0x%02x p_mac[2] = 0x%02x p_mac[3] = "
      "0x%02x",
      *p_mac, *(p_mac + 1), *(p_mac + 2), *(p_mac + 3));
  BTM_TRACE_DEBUG(
      "p_mac[4] = 0x%02x p_mac[5] = 0x%02x p_mac[6] = 0x%02x p_mac[7] = "
      "0x%02x",
      *(p_mac + 4), *(p_mac + 5), *(p_mac + 6), *(p_mac + 7));
  osi_free(p_buf);
  return true;
}

/*******************************************************************************
 *
 * Function         BTM_BleVerifySignature
 *
 * Description      This function is called to verify the data signature
 *
 * Parameter        bd_addr: target device the data to be signed for.
 *                  p_orig:  original data before signature.
 *                  len: length of the signing data
 *                  counter: counter used when doing data signing
 *                  p_comp: signature to be compared against.

 * Returns          true if signature verified correctly; otherwise false.
 *
 ******************************************************************************/
bool BTM_BleVerifySignature(const RawAddress& bd_addr, uint8_t* p_orig,
                            uint16_t len, uint32_t counter, uint8_t* p_comp) {
  if (bluetooth::shim::is_gd_shim_enabled()) {
    return bluetooth::shim::BTM_BleVerifySignature(bd_addr, p_orig, len,
                                                   counter, p_comp);
  }
  bool verified = false;
  tBTM_SEC_DEV_REC* p_rec = btm_find_dev(bd_addr);
  uint8_t p_mac[BTM_CMAC_TLEN_SIZE];

  if (p_rec == NULL || (p_rec && !(p_rec->ble.key_type & BTM_LE_KEY_PCSRK))) {
    BTM_TRACE_ERROR("can not verify signature for unknown device");
  } else if (counter < p_rec->ble.keys.counter) {
    BTM_TRACE_ERROR("signature received with out dated sign counter");
  } else if (p_orig == NULL) {
    BTM_TRACE_ERROR("No signature to verify");
  } else {
    BTM_TRACE_DEBUG("%s rcv_cnt=%d >= expected_cnt=%d", __func__, counter,
                    p_rec->ble.keys.counter);

    crypto_toolbox::aes_cmac(p_rec->ble.keys.pcsrk, p_orig, len,
                             BTM_CMAC_TLEN_SIZE, p_mac);
    if (memcmp(p_mac, p_comp, BTM_CMAC_TLEN_SIZE) == 0) {
      btm_ble_increment_sign_ctr(bd_addr, false);
      verified = true;
    }
  }
  return verified;
}

/*******************************************************************************
 *  Utility functions for LE device IR/ER generation
 ******************************************************************************/
/** This function is to notify application new keys have been generated. */
static void btm_notify_new_key(uint8_t key_type) {
  tBTM_BLE_LOCAL_KEYS* p_local_keys = NULL;

  BTM_TRACE_DEBUG("btm_notify_new_key key_type=%d", key_type);

  if (btm_cb.api.p_le_key_callback) {
    switch (key_type) {
      case BTM_BLE_KEY_TYPE_ID:
        BTM_TRACE_DEBUG("BTM_BLE_KEY_TYPE_ID");
        p_local_keys = (tBTM_BLE_LOCAL_KEYS*)&btm_cb.devcb.id_keys;
        break;

      case BTM_BLE_KEY_TYPE_ER:
        BTM_TRACE_DEBUG("BTM_BLE_KEY_TYPE_ER");
        p_local_keys =
            (tBTM_BLE_LOCAL_KEYS*)&btm_cb.devcb.ble_encryption_key_value;
        break;

      default:
        BTM_TRACE_ERROR("unknown key type: %d", key_type);
        break;
    }
    if (p_local_keys != NULL)
      (*btm_cb.api.p_le_key_callback)(key_type, p_local_keys);
  }
}

/** implementation of btm_ble_reset_id */
static void btm_ble_reset_id_impl(const Octet16& rand1, const Octet16& rand2) {
  /* Regenerate Identity Root */
  btm_cb.devcb.id_keys.ir = rand1;
  uint8_t btm_ble_dhk_pt = 0x03;

  /* generate DHK= Eir({0x03, 0x00, 0x00 ...}) */
  btm_cb.devcb.id_keys.dhk =
      crypto_toolbox::aes_128(btm_cb.devcb.id_keys.ir, &btm_ble_dhk_pt, 1);

  uint8_t btm_ble_irk_pt = 0x01;
  /* IRK = D1(IR, 1) */
  btm_cb.devcb.id_keys.irk =
      crypto_toolbox::aes_128(btm_cb.devcb.id_keys.ir, &btm_ble_irk_pt, 1);

  btm_notify_new_key(BTM_BLE_KEY_TYPE_ID);

  /* if privacy is enabled, new RPA should be calculated */
  if (btm_cb.ble_ctr_cb.privacy_mode != BTM_PRIVACY_NONE) {
    btm_gen_resolvable_private_addr(base::Bind(&btm_gen_resolve_paddr_low));
  }

  /* proceed generate ER */
  btm_cb.devcb.ble_encryption_key_value = rand2;
  btm_notify_new_key(BTM_BLE_KEY_TYPE_ER);
<<<<<<< HEAD

=======
  
>>>>>>> ae5d605f
  /* if privacy is enabled, update the irk and RPA in the LE address manager */
  if (btm_cb.ble_ctr_cb.privacy_mode != BTM_PRIVACY_NONE) {
    BTM_BleConfigPrivacy(true);
  }
}

struct reset_id_data {
  Octet16 rand1;
  Octet16 rand2;
};

/** This function is called to reset LE device identity. */
void btm_ble_reset_id(void) {
  BTM_TRACE_DEBUG("btm_ble_reset_id");

  /* In order to reset identity, we need four random numbers. Make four nested
   * calls to generate them first, then proceed to perform the actual reset in
   * btm_ble_reset_id_impl. */
  btsnd_hcic_ble_rand(base::Bind([](BT_OCTET8 rand) {
    reset_id_data tmp;
    memcpy(tmp.rand1.data(), rand, BT_OCTET8_LEN);
    btsnd_hcic_ble_rand(base::Bind(
        [](reset_id_data tmp, BT_OCTET8 rand) {
          memcpy(tmp.rand1.data() + 8, rand, BT_OCTET8_LEN);
          btsnd_hcic_ble_rand(base::Bind(
              [](reset_id_data tmp, BT_OCTET8 rand) {
                memcpy(tmp.rand2.data(), rand, BT_OCTET8_LEN);
                btsnd_hcic_ble_rand(base::Bind(
                    [](reset_id_data tmp, BT_OCTET8 rand) {
                      memcpy(tmp.rand2.data() + 8, rand, BT_OCTET8_LEN);
                      // when all random numbers are ready, do the actual reset.
                      btm_ble_reset_id_impl(tmp.rand1, tmp.rand2);
                    },
                    tmp));
              },
              tmp));
        },
        tmp));
  }));
}

/*******************************************************************************
 *
 * Function         btm_ble_get_acl_remote_addr
 *
 * Description      This function reads the active remote address used for the
 *                  connection.
 *
 * Returns          success return true, otherwise false.
 *
 ******************************************************************************/
bool btm_ble_get_acl_remote_addr(uint16_t hci_handle, RawAddress& conn_addr,
                                 tBLE_ADDR_TYPE* p_addr_type) {
  tBTM_SEC_DEV_REC* p_dev_rec = btm_find_dev_by_handle(hci_handle);
  if (p_dev_rec == nullptr) {
    LOG_WARN("Unable to find security device record hci_handle:%hu",
             hci_handle);
    // TODO Release acl resource
    return false;
  }

  bool st = true;

  switch (p_dev_rec->ble.active_addr_type) {
    case tBTM_SEC_BLE::BTM_BLE_ADDR_PSEUDO:
      conn_addr = p_dev_rec->bd_addr;
      *p_addr_type = p_dev_rec->ble.AddressType();
      break;

    case tBTM_SEC_BLE::BTM_BLE_ADDR_RRA:
      conn_addr = p_dev_rec->ble.cur_rand_addr;
      *p_addr_type = BLE_ADDR_RANDOM;
      break;

    case tBTM_SEC_BLE::BTM_BLE_ADDR_STATIC:
      conn_addr = p_dev_rec->ble.identity_address_with_type.bda;
      *p_addr_type = p_dev_rec->ble.identity_address_with_type.type;
      break;

    default:
      LOG_WARN("Unable to find record with active address type: %d",
               p_dev_rec->ble.active_addr_type);
      st = false;
      break;
  }
  return st;
}

#if BTM_BLE_CONFORMANCE_TESTING == TRUE
/*******************************************************************************
 *
 * Function         btm_ble_set_no_disc_if_pair_fail
 *
 * Description      This function indicates whether no disconnect of the ACL
 *                  should be used if pairing failed
 *
 * Returns          void
 *
 ******************************************************************************/
void btm_ble_set_no_disc_if_pair_fail(bool disable_disc) {
  BTM_TRACE_DEBUG("btm_ble_set_disc_enable_if_pair_fail disable_disc=%d",
                  disable_disc);
  btm_cb.devcb.no_disc_if_pair_fail = disable_disc;
}

/*******************************************************************************
 *
 * Function         btm_ble_set_test_mac_value
 *
 * Description      This function set test MAC value
 *
 * Returns          void
 *
 ******************************************************************************/
void btm_ble_set_test_mac_value(bool enable, uint8_t* p_test_mac_val) {
  BTM_TRACE_DEBUG("btm_ble_set_test_mac_value enable=%d", enable);
  btm_cb.devcb.enable_test_mac_val = enable;
  memcpy(btm_cb.devcb.test_mac, p_test_mac_val, BT_OCTET8_LEN);
}

/*******************************************************************************
 *
 * Function         btm_ble_set_test_local_sign_cntr_value
 *
 * Description      This function set test local sign counter value
 *
 * Returns          void
 *
 ******************************************************************************/
void btm_ble_set_test_local_sign_cntr_value(bool enable,
                                            uint32_t test_local_sign_cntr) {
  BTM_TRACE_DEBUG(
      "btm_ble_set_test_local_sign_cntr_value enable=%d local_sign_cntr=%d",
      enable, test_local_sign_cntr);
  btm_cb.devcb.enable_test_local_sign_cntr = enable;
  btm_cb.devcb.test_local_sign_cntr = test_local_sign_cntr;
}

/*******************************************************************************
 *
 * Function         btm_ble_set_keep_rfu_in_auth_req
 *
 * Description      This function indicates if RFU bits have to be kept as is
 *                  (by default they have to be set to 0 by the sender).
 *
 * Returns          void
 *
 ******************************************************************************/
void btm_ble_set_keep_rfu_in_auth_req(bool keep_rfu) {
  BTM_TRACE_DEBUG("btm_ble_set_keep_rfu_in_auth_req keep_rfus=%d", keep_rfu);
  btm_cb.devcb.keep_rfu_in_auth_req = keep_rfu;
}

#endif /* BTM_BLE_CONFORMANCE_TESTING */<|MERGE_RESOLUTION|>--- conflicted
+++ resolved
@@ -2064,11 +2064,7 @@
   /* proceed generate ER */
   btm_cb.devcb.ble_encryption_key_value = rand2;
   btm_notify_new_key(BTM_BLE_KEY_TYPE_ER);
-<<<<<<< HEAD
-
-=======
   
->>>>>>> ae5d605f
   /* if privacy is enabled, update the irk and RPA in the LE address manager */
   if (btm_cb.ble_ctr_cb.privacy_mode != BTM_PRIVACY_NONE) {
     BTM_BleConfigPrivacy(true);
