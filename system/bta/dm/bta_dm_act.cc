/******************************************************************************
 *
 *  Copyright 2003-2014 Broadcom Corporation
 *
 *  Licensed under the Apache License, Version 2.0 (the "License");
 *  you may not use this file except in compliance with the License.
 *  You may obtain a copy of the License at:
 *
 *  http://www.apache.org/licenses/LICENSE-2.0
 *
 *  Unless required by applicable law or agreed to in writing, software
 *  distributed under the License is distributed on an "AS IS" BASIS,
 *  WITHOUT WARRANTIES OR CONDITIONS OF ANY KIND, either express or implied.
 *  See the License for the specific language governing permissions and
 *  limitations under the License.
 *
 ******************************************************************************/

/******************************************************************************
 *
 *  This file contains the action functions for device manager state
 *  machine.
 *
 ******************************************************************************/

#define LOG_TAG "bt_bta_dm"

#include <base/logging.h>
#ifdef OS_ANDROID
#include <bta.sysprop.h>
#endif

#include <cstdint>

#include "bta/dm/bta_dm_int.h"
#include "bta/gatt/bta_gattc_int.h"
#include "bta/include/bta_dm_ci.h"
#include "btif/include/btif_config.h"
#include "btif/include/btif_dm.h"
#include "btif/include/btif_storage.h"
#include "btif/include/stack_manager.h"
#include "device/include/controller.h"
#include "device/include/interop.h"
#include "gd/common/init_flags.h"
#include "main/shim/acl_api.h"
#include "main/shim/btm_api.h"
#include "main/shim/dumpsys.h"
#include "main/shim/shim.h"
#include "osi/include/allocator.h"
#include "osi/include/compat.h"
#include "osi/include/fixed_queue.h"
#include "osi/include/log.h"
#include "osi/include/osi.h"
#include "osi/include/properties.h"
#include "stack/btm/btm_ble_int.h"
#include "stack/btm/btm_dev.h"
#include "stack/btm/btm_sec.h"
#include "stack/btm/neighbor_inquiry.h"
#include "stack/gatt/connection_manager.h"
#include "stack/include/acl_api.h"
#include "stack/include/bt_hdr.h"
#include "stack/include/bt_octets.h"
#include "stack/include/bt_types.h"
#include "stack/include/btm_client_interface.h"
#include "stack/include/btu.h"  // do_in_main_thread
#include "types/bluetooth/uuid.h"
#include "types/raw_address.h"

#if (GAP_INCLUDED == TRUE)
#include "gap_api.h"
#endif

using bluetooth::Uuid;

void BTIF_dm_disable();
void BTIF_dm_enable();
void btm_ble_adv_init(void);
void btm_ble_scanner_init(void);

static void bta_dm_inq_results_cb(tBTM_INQ_RESULTS* p_inq, const uint8_t* p_eir,
                                  uint16_t eir_len);
static void bta_dm_inq_cmpl_cb(void* p_result);
static void bta_dm_service_search_remname_cback(const RawAddress& bd_addr,
                                                DEV_CLASS dc,
                                                tBTM_BD_NAME bd_name);
static void bta_dm_remname_cback(void* p);
static void bta_dm_find_services(const RawAddress& bd_addr);
static void bta_dm_discover_next_device(void);
static void bta_dm_sdp_callback(tSDP_STATUS sdp_status);
static uint8_t bta_dm_pin_cback(const RawAddress& bd_addr, DEV_CLASS dev_class,
                                const tBTM_BD_NAME bd_name, bool min_16_digit);
static uint8_t bta_dm_new_link_key_cback(const RawAddress& bd_addr,
                                         DEV_CLASS dev_class,
                                         tBTM_BD_NAME bd_name,
                                         const LinkKey& key, uint8_t key_type,
                                         bool is_ctkd);
static void bta_dm_authentication_complete_cback(const RawAddress& bd_addr,
                                                 DEV_CLASS dev_class,
                                                 tBTM_BD_NAME bd_name,
                                                 tHCI_REASON result);
static void bta_dm_local_name_cback(void* p_name);
static void bta_dm_check_av();

void BTA_dm_update_policy(tBTA_SYS_CONN_STATUS status, uint8_t id,
                          uint8_t app_id, const RawAddress& peer_addr);

/* Extended Inquiry Response */
static tBTM_STATUS bta_dm_sp_cback(tBTM_SP_EVT event, tBTM_SP_EVT_DATA* p_data);

static void bta_dm_set_eir(char* local_name);

static void bta_dm_search_timer_cback(void* data);
static void bta_dm_disable_conn_down_timer_cback(void* data);
void bta_dm_rm_cback(tBTA_SYS_CONN_STATUS status, uint8_t id, uint8_t app_id,
                     const RawAddress& peer_addr);
static void bta_dm_adjust_roles(bool delay_role_switch);
static char* bta_dm_get_remname(void);
static void bta_dm_bond_cancel_complete_cback(tBTM_STATUS result);

static bool bta_dm_read_remote_device_name(const RawAddress& bd_addr,
                                           tBT_TRANSPORT transport);
static void bta_dm_discover_device(const RawAddress& remote_bd_addr);

static void bta_dm_disable_search_and_disc(void);

static uint8_t bta_dm_ble_smp_cback(tBTM_LE_EVT event, const RawAddress& bda,
                                    tBTM_LE_EVT_DATA* p_data);
static void bta_dm_ble_id_key_cback(uint8_t key_type,
                                    tBTM_BLE_LOCAL_KEYS* p_key);
static void bta_dm_gattc_register(void);
static void btm_dm_start_gatt_discovery(const RawAddress& bd_addr);
static void bta_dm_gattc_callback(tBTA_GATTC_EVT event, tBTA_GATTC* p_data);
extern tBTM_CONTRL_STATE bta_dm_pm_obtain_controller_state(void);
#if (BLE_VND_INCLUDED == TRUE)
static void bta_dm_ctrl_features_rd_cmpl_cback(tHCI_STATUS result);
#endif

#ifndef BTA_DM_BLE_ADV_CHNL_MAP
#define BTA_DM_BLE_ADV_CHNL_MAP \
  (BTM_BLE_ADV_CHNL_37 | BTM_BLE_ADV_CHNL_38 | BTM_BLE_ADV_CHNL_39)
#endif

/* Disable timer interval (in milliseconds) */
#ifndef BTA_DM_DISABLE_TIMER_MS
#define BTA_DM_DISABLE_TIMER_MS (2000)
#endif

/* Disable timer retrial interval (in milliseconds) */
#ifndef BTA_DM_DISABLE_TIMER_RETRIAL_MS
#define BTA_DM_DISABLE_TIMER_RETRIAL_MS 1500
#endif

/* Disable connection down timer (in milliseconds) */
#ifndef BTA_DM_DISABLE_CONN_DOWN_TIMER_MS
#define BTA_DM_DISABLE_CONN_DOWN_TIMER_MS 100
#endif

/* Switch delay timer (in milliseconds) */
#ifndef BTA_DM_SWITCH_DELAY_TIMER_MS
#define BTA_DM_SWITCH_DELAY_TIMER_MS 500
#endif

// Time to wait after receiving shutdown request to delay the actual shutdown
// process. This time may be zero which invokes immediate shutdown.
static uint64_t get_DisableDelayTimerInMs() {
#ifndef OS_ANDROID
  return 200;
#else
  static const uint64_t kDisableDelayTimerInMs =
      android::sysprop::bluetooth::Bta::disable_delay().value_or(200);
  return kDisableDelayTimerInMs;
#endif
}
namespace {

struct WaitForAllAclConnectionsToDrain {
  uint64_t time_to_wait_in_ms;
  unsigned long TimeToWaitInMs() const {
    return static_cast<unsigned long>(time_to_wait_in_ms);
  }
  void* AlarmCallbackData() const {
    return const_cast<void*>(static_cast<const void*>(this));
  }

  static const WaitForAllAclConnectionsToDrain* FromAlarmCallbackData(
      void* data);
  static bool IsFirstPass(const WaitForAllAclConnectionsToDrain*);
} first_pass =
    {
        .time_to_wait_in_ms = static_cast<uint64_t>(BTA_DM_DISABLE_TIMER_MS),
},
  second_pass = {
      .time_to_wait_in_ms =
          static_cast<uint64_t>(BTA_DM_DISABLE_TIMER_RETRIAL_MS),
};

bool WaitForAllAclConnectionsToDrain::IsFirstPass(
    const WaitForAllAclConnectionsToDrain* pass) {
  return pass == &first_pass;
}

const WaitForAllAclConnectionsToDrain*
WaitForAllAclConnectionsToDrain::FromAlarmCallbackData(void* data) {
  return const_cast<const WaitForAllAclConnectionsToDrain*>(
      static_cast<WaitForAllAclConnectionsToDrain*>(data));
}

}  // namespace

static void bta_dm_reset_sec_dev_pending(const RawAddress& remote_bd_addr);
static void bta_dm_remove_sec_dev_entry(const RawAddress& remote_bd_addr);
static void bta_dm_observe_results_cb(tBTM_INQ_RESULTS* p_inq,
                                      const uint8_t* p_eir, uint16_t eir_len);
static void bta_dm_observe_cmpl_cb(void* p_result);
static void bta_dm_delay_role_switch_cback(void* data);
static void bta_dm_wait_for_acl_to_drain_cback(void* data);

const uint16_t bta_service_id_to_uuid_lkup_tbl[BTA_MAX_SERVICE_ID] = {
    UUID_SERVCLASS_PNP_INFORMATION,       /* Reserved */
    UUID_SERVCLASS_SERIAL_PORT,           /* BTA_SPP_SERVICE_ID */
    UUID_SERVCLASS_DIALUP_NETWORKING,     /* BTA_DUN_SERVICE_ID */
    UUID_SERVCLASS_AUDIO_SOURCE,          /* BTA_A2DP_SOURCE_SERVICE_ID */
    UUID_SERVCLASS_LAN_ACCESS_USING_PPP,  /* BTA_LAP_SERVICE_ID */
    UUID_SERVCLASS_HEADSET,               /* BTA_HSP_HS_SERVICE_ID */
    UUID_SERVCLASS_HF_HANDSFREE,          /* BTA_HFP_HS_SERVICE_ID */
    UUID_SERVCLASS_OBEX_OBJECT_PUSH,      /* BTA_OPP_SERVICE_ID */
    UUID_SERVCLASS_OBEX_FILE_TRANSFER,    /* BTA_FTP_SERVICE_ID */
    UUID_SERVCLASS_CORDLESS_TELEPHONY,    /* BTA_CTP_SERVICE_ID */
    UUID_SERVCLASS_INTERCOM,              /* BTA_ICP_SERVICE_ID */
    UUID_SERVCLASS_IRMC_SYNC,             /* BTA_SYNC_SERVICE_ID */
    UUID_SERVCLASS_DIRECT_PRINTING,       /* BTA_BPP_SERVICE_ID */
    UUID_SERVCLASS_IMAGING_RESPONDER,     /* BTA_BIP_SERVICE_ID */
    UUID_SERVCLASS_PANU,                  /* BTA_PANU_SERVICE_ID */
    UUID_SERVCLASS_NAP,                   /* BTA_NAP_SERVICE_ID */
    UUID_SERVCLASS_GN,                    /* BTA_GN_SERVICE_ID */
    UUID_SERVCLASS_SAP,                   /* BTA_SAP_SERVICE_ID */
    UUID_SERVCLASS_AUDIO_SINK,            /* BTA_A2DP_SERVICE_ID */
    UUID_SERVCLASS_AV_REMOTE_CONTROL,     /* BTA_AVRCP_SERVICE_ID */
    UUID_SERVCLASS_HUMAN_INTERFACE,       /* BTA_HID_SERVICE_ID */
    UUID_SERVCLASS_VIDEO_SINK,            /* BTA_VDP_SERVICE_ID */
    UUID_SERVCLASS_PBAP_PSE,              /* BTA_PBAP_SERVICE_ID */
    UUID_SERVCLASS_HEADSET_AUDIO_GATEWAY, /* BTA_HSP_SERVICE_ID */
    UUID_SERVCLASS_AG_HANDSFREE,          /* BTA_HFP_SERVICE_ID */
    UUID_SERVCLASS_MESSAGE_ACCESS,        /* BTA_MAP_SERVICE_ID */
    UUID_SERVCLASS_MESSAGE_NOTIFICATION,  /* BTA_MN_SERVICE_ID */
    UUID_SERVCLASS_HDP_PROFILE,           /* BTA_HDP_SERVICE_ID */
    UUID_SERVCLASS_PBAP_PCE,              /* BTA_PCE_SERVICE_ID */
    UUID_PROTOCOL_ATT                     /* BTA_GATT_SERVICE_ID */
};

/* bta security callback */
const tBTM_APPL_INFO bta_security = {
    .p_pin_callback = &bta_dm_pin_cback,
    .p_link_key_callback = &bta_dm_new_link_key_cback,
    .p_auth_complete_callback = &bta_dm_authentication_complete_cback,
    .p_bond_cancel_cmpl_callback = &bta_dm_bond_cancel_complete_cback,
    .p_sp_callback = &bta_dm_sp_cback,
    .p_le_callback = &bta_dm_ble_smp_cback,
    .p_le_key_callback = &bta_dm_ble_id_key_cback};

#define MAX_DISC_RAW_DATA_BUF (4096)
uint8_t g_disc_raw_data_buf[MAX_DISC_RAW_DATA_BUF];

// Stores the local Input/Output Capabilities of the Bluetooth device.
static uint8_t btm_local_io_caps;

/** Initialises the BT device manager */
void bta_dm_enable(tBTA_DM_SEC_CBACK* p_sec_cback) {
  /* make sure security callback is saved - if no callback, do not erase the
  previous one,
  it could be an error recovery mechanism */
  if (p_sec_cback != NULL) bta_dm_cb.p_sec_cback = p_sec_cback;

  btm_local_io_caps = btif_storage_get_local_io_caps();
}

/*******************************************************************************
 *
 * Function         bta_dm_init_cb
 *
 * Description      Initializes the bta_dm_cb control block
 *
 *
 * Returns          void
 *
 ******************************************************************************/
void bta_dm_init_cb(void) {
  bta_dm_cb = {};
  bta_dm_cb.disable_timer = alarm_new("bta_dm.disable_timer");
  bta_dm_cb.switch_delay_timer = alarm_new("bta_dm.switch_delay_timer");
  for (size_t i = 0; i < BTA_DM_NUM_PM_TIMER; i++) {
    for (size_t j = 0; j < BTA_DM_PM_MODE_TIMER_MAX; j++) {
      bta_dm_cb.pm_timer[i].timer[j] = alarm_new("bta_dm.pm_timer");
    }
  }
}

/*******************************************************************************
 *
 * Function         bta_dm_deinit_cb
 *
 * Description      De-initializes the bta_dm_cb control block
 *
 *
 * Returns          void
 *
 ******************************************************************************/
void bta_dm_deinit_cb(void) {
  /*
   * TODO: Should alarm_free() the bta_dm_cb timers during graceful
   * shutdown.
   */
  alarm_free(bta_dm_cb.disable_timer);
  alarm_free(bta_dm_cb.switch_delay_timer);
  for (size_t i = 0; i < BTA_DM_NUM_PM_TIMER; i++) {
    for (size_t j = 0; j < BTA_DM_PM_MODE_TIMER_MAX; j++) {
      alarm_free(bta_dm_cb.pm_timer[i].timer[j]);
    }
  }
  bta_dm_cb = {};
}

void BTA_dm_on_hw_off() {
  BTIF_dm_disable();

  /* reinitialize the control block */
  bta_dm_deinit_cb();

  /* hw is ready, go on with BTA DM initialization */
  alarm_free(bta_dm_search_cb.search_timer);
  alarm_free(bta_dm_search_cb.gatt_close_timer);
  osi_free(bta_dm_search_cb.p_pending_search);
  fixed_queue_free(bta_dm_search_cb.pending_discovery_queue, osi_free);
  memset(&bta_dm_search_cb, 0, sizeof(bta_dm_search_cb));
}

void BTA_dm_on_hw_on() {
  DEV_CLASS dev_class;
  tBTA_DM_SEC_CBACK* temp_cback;
  uint8_t key_mask = 0;
  tBTA_BLE_LOCAL_ID_KEYS id_key;

  /* save security callback */
  temp_cback = bta_dm_cb.p_sec_cback;
  /* make sure the control block is properly initialized */
  bta_dm_init_cb();
  /* and retrieve the callback */
  bta_dm_cb.p_sec_cback = temp_cback;

  /* hw is ready, go on with BTA DM initialization */
  alarm_free(bta_dm_search_cb.search_timer);
  alarm_free(bta_dm_search_cb.gatt_close_timer);
  osi_free(bta_dm_search_cb.p_pending_search);
  fixed_queue_free(bta_dm_search_cb.pending_discovery_queue, osi_free);
  memset(&bta_dm_search_cb, 0, sizeof(bta_dm_search_cb));
  /*
   * TODO: Should alarm_free() the bta_dm_search_cb timers during
   * graceful shutdown.
   */
  bta_dm_search_cb.search_timer = alarm_new("bta_dm_search.search_timer");
  bool delay_close_gatt =
      osi_property_get_bool("bluetooth.gatt.delay_close.enabled", true);
  bta_dm_search_cb.gatt_close_timer =
      delay_close_gatt ? alarm_new("bta_dm_search.gatt_close_timer") : nullptr;
  bta_dm_search_cb.pending_discovery_queue = fixed_queue_new(SIZE_MAX);

  memset(&bta_dm_conn_srvcs, 0, sizeof(bta_dm_conn_srvcs));
  memset(&bta_dm_di_cb, 0, sizeof(tBTA_DM_DI_CB));

  btif_dm_get_local_class_of_device(dev_class);
  LOG_INFO("%s: Read default class of device {0x%x, 0x%x, 0x%x}", __func__,
      dev_class[0], dev_class[1], dev_class[2]);

  if (bluetooth::shim::is_gd_security_enabled()) {
    bluetooth::shim::BTM_SetDeviceClass(dev_class);
  } else {
    BTM_SetDeviceClass(dev_class);
  }

  /* load BLE local information: ID keys, ER if available */
  Octet16 er;
  btif_dm_get_ble_local_keys(&key_mask, &er, &id_key);

  if (key_mask & BTA_BLE_LOCAL_KEY_TYPE_ER) {
    get_btm_client_interface().ble.BTM_BleLoadLocalKeys(
        BTA_BLE_LOCAL_KEY_TYPE_ER, (tBTM_BLE_LOCAL_KEYS*)&er);
  }
  if (key_mask & BTA_BLE_LOCAL_KEY_TYPE_ID) {
    get_btm_client_interface().ble.BTM_BleLoadLocalKeys(
        BTA_BLE_LOCAL_KEY_TYPE_ID, (tBTM_BLE_LOCAL_KEYS*)&id_key);
  }
  bta_dm_search_cb.conn_id = GATT_INVALID_CONN_ID;

  if (bluetooth::shim::is_gd_security_enabled()) {
    bluetooth::shim::BTM_SecRegister(&bta_security);
  } else {
    get_btm_client_interface().security.BTM_SecRegister(&bta_security);
  }

  BTM_WritePageTimeout(p_bta_dm_cfg->page_timeout);

#if (BLE_VND_INCLUDED == TRUE)
  BTM_BleReadControllerFeatures(bta_dm_ctrl_features_rd_cmpl_cback);
#else
  /* If VSC multi adv commands are available, advertising will be initialized
   * when capabilities are read. If they are not available, initialize
   * advertising here */
  btm_ble_adv_init();
  /* Set controller features even if vendor support is not included */
  if (bta_dm_cb.p_sec_cback)
    bta_dm_cb.p_sec_cback(BTA_DM_LE_FEATURES_READ, NULL);
#endif

  btm_ble_scanner_init();

  /* Earlier, we used to invoke BTM_ReadLocalAddr which was just copying the
     bd_addr
     from the control block and invoking the callback which was sending the
     DM_ENABLE_EVT.
     But then we have a few HCI commands being invoked above which were still
     in progress
     when the ENABLE_EVT was sent. So modified this to fetch the local name
     which forces
     the DM_ENABLE_EVT to be sent only after all the init steps are complete
     */
  get_btm_client_interface().local.BTM_ReadLocalDeviceNameFromController(
      bta_dm_local_name_cback);

  bta_sys_rm_register(bta_dm_rm_cback);

  /* initialize bluetooth low power manager */
  bta_dm_init_pm();

  bta_dm_gattc_register();
}

/** Disables the BT device manager */
void bta_dm_disable() {
  /* Set l2cap idle timeout to 0 (so BTE immediately disconnects ACL link after
   * last channel is closed) */
  L2CA_SetIdleTimeoutByBdAddr(RawAddress::kAny, 0, BT_TRANSPORT_BR_EDR);
  L2CA_SetIdleTimeoutByBdAddr(RawAddress::kAny, 0, BT_TRANSPORT_LE);

  /* disable all active subsystems */
  bta_sys_disable();

  BTM_SetDiscoverability(BTM_NON_DISCOVERABLE);
  BTM_SetConnectability(BTM_NON_CONNECTABLE);

  bta_dm_disable_pm();
  bta_dm_disable_search_and_disc();
  bta_dm_cb.disabling = true;

  connection_manager::reset(false);

  if (BTM_GetNumAclLinks() == 0) {
    // We can shut down faster if there are no ACL links
    switch (get_DisableDelayTimerInMs()) {
      case 0:
        LOG_DEBUG("Immediately disabling device manager");
        bta_dm_disable_conn_down_timer_cback(nullptr);
        break;
      default:
        LOG_DEBUG("Set timer to delay disable initiation:%lu ms",
                  static_cast<unsigned long>(get_DisableDelayTimerInMs()));
        alarm_set_on_mloop(bta_dm_cb.disable_timer, get_DisableDelayTimerInMs(),
                           bta_dm_disable_conn_down_timer_cback, nullptr);
    }
  } else {
    LOG_DEBUG("Set timer to wait for all ACL connections to close:%lu ms",
              first_pass.TimeToWaitInMs());
    alarm_set_on_mloop(bta_dm_cb.disable_timer, first_pass.time_to_wait_in_ms,
                       bta_dm_wait_for_acl_to_drain_cback,
                       first_pass.AlarmCallbackData());
  }
}

/*******************************************************************************
 *
 * Function         bta_dm_wait_for_all_acl_to_drain
 *
 * Description      Called if the disable timer expires
 *                  Used to close ACL connections which are still active
 *
 * Returns          true if there is a device being forcefully disconnected
 *
 ******************************************************************************/
static bool force_disconnect_all_acl_connections() {
  const bool is_force_disconnect_needed = (bta_dm_cb.device_list.count > 0);

  for (auto i = 0; i < bta_dm_cb.device_list.count; i++) {
    btm_remove_acl(bta_dm_cb.device_list.peer_device[i].peer_bdaddr,
                   bta_dm_cb.device_list.peer_device[i].transport);
  }
  return is_force_disconnect_needed;
}

static void bta_dm_wait_for_acl_to_drain_cback(void* data) {
  ASSERT(data != nullptr);
  const WaitForAllAclConnectionsToDrain* pass =
      WaitForAllAclConnectionsToDrain::FromAlarmCallbackData(data);

  if (BTM_GetNumAclLinks() && force_disconnect_all_acl_connections() &&
      WaitForAllAclConnectionsToDrain::IsFirstPass(pass)) {
    /* DISABLE_EVT still need to be sent out to avoid java layer disable timeout
     */
    LOG_DEBUG(
        "Set timer for second pass to wait for all ACL connections to "
        "close:%lu ms ",
        second_pass.TimeToWaitInMs());
    alarm_set_on_mloop(bta_dm_cb.disable_timer, second_pass.time_to_wait_in_ms,
                       bta_dm_wait_for_acl_to_drain_cback,
                       second_pass.AlarmCallbackData());
  } else {
    // No ACL links to close were up or is second pass at ACL closure
    LOG_INFO("Ensuring all ACL connections have been properly flushed");
    bluetooth::shim::ACL_Shutdown();

    bta_dm_cb.disabling = false;

    bta_sys_remove_uuid(UUID_SERVCLASS_PNP_INFORMATION);
    BTIF_dm_disable();
  }
}

/** Sets local device name */
void bta_dm_set_dev_name(const std::vector<uint8_t>& name) {
  BTM_SetLocalDeviceName((const char*)name.data());
  bta_dm_set_eir((char*)name.data());
}

/** Sets discoverability, connectability and pairability */
bool BTA_DmSetVisibility(bt_scan_mode_t mode) {
  tBTA_DM_DISC disc_mode_param;
  tBTA_DM_CONN conn_mode_param;

  switch (mode) {
    case BT_SCAN_MODE_NONE:
      disc_mode_param = BTA_DM_NON_DISC;
      conn_mode_param = BTA_DM_NON_CONN;
      break;

    case BT_SCAN_MODE_CONNECTABLE:
      disc_mode_param = BTA_DM_NON_DISC;
      conn_mode_param = BTA_DM_CONN;
      break;

    case BT_SCAN_MODE_CONNECTABLE_DISCOVERABLE:
      disc_mode_param = BTA_DM_GENERAL_DISC;
      conn_mode_param = BTA_DM_CONN;
      break;

    default:
      return false;
  }

  BTM_SetDiscoverability(disc_mode_param);
  BTM_SetConnectability(conn_mode_param);
  return true;
}

static void bta_dm_process_remove_device_no_callback(
    const RawAddress& bd_addr) {
  /* need to remove all pending background connection before unpair */
  BTA_GATTC_CancelOpen(0, bd_addr, false);

  if (bluetooth::shim::is_gd_security_enabled()) {
    bluetooth::shim::BTM_SecDeleteDevice(bd_addr);
  } else {
    BTM_SecDeleteDevice(bd_addr);
  }

  /* remove all cached GATT information */
  BTA_GATTC_Refresh(bd_addr);
}

void bta_dm_process_remove_device(const RawAddress& bd_addr) {
  bta_dm_process_remove_device_no_callback(bd_addr);

  if (bta_dm_cb.p_sec_cback) {
    tBTA_DM_SEC sec_event;
    sec_event.link_down.bd_addr = bd_addr;
    bta_dm_cb.p_sec_cback(BTA_DM_DEV_UNPAIRED_EVT, &sec_event);
  }
}

/** Removes device, disconnects ACL link if required */
void bta_dm_remove_device(const RawAddress& bd_addr) {
  /* If ACL exists for the device in the remove_bond message*/
  bool is_bd_addr_connected =
      BTM_IsAclConnectionUp(bd_addr, BT_TRANSPORT_LE) ||
      BTM_IsAclConnectionUp(bd_addr, BT_TRANSPORT_BR_EDR);

  tBT_TRANSPORT other_transport = BT_TRANSPORT_AUTO;
  if (is_bd_addr_connected) {
    APPL_TRACE_DEBUG("%s: ACL Up count: %d", __func__,
                     bta_dm_cb.device_list.count);

    /* Take the link down first, and mark the device for removal when
     * disconnected */
    for (int i = 0; i < bta_dm_cb.device_list.count; i++) {
      auto& peer_device = bta_dm_cb.device_list.peer_device[i];
      if (peer_device.peer_bdaddr == bd_addr) {
        peer_device.conn_state = BTA_DM_UNPAIRING;

        /* Make sure device is not in acceptlist before we disconnect */
        GATT_CancelConnect(0, bd_addr, false);

        btm_remove_acl(bd_addr, peer_device.transport);
        APPL_TRACE_DEBUG("%s: transport: %d", __func__, peer_device.transport);

        /* save the other transport to check if device is connected on
         * other_transport */
        if (peer_device.transport == BT_TRANSPORT_LE)
          other_transport = BT_TRANSPORT_BR_EDR;
        else
          other_transport = BT_TRANSPORT_LE;

        break;
      }
    }
  }

  RawAddress other_address = bd_addr;
  RawAddress other_address2 = bd_addr;

  // If it is DUMO device and device is paired as different address, unpair that
  // device
  bool other_address_connected =
      (other_transport)
          ? BTM_ReadConnectedTransportAddress(&other_address, other_transport)
          : (BTM_ReadConnectedTransportAddress(&other_address,
                                               BT_TRANSPORT_BR_EDR) ||
             BTM_ReadConnectedTransportAddress(&other_address2,
                                               BT_TRANSPORT_LE));
  if (other_address == bd_addr) other_address = other_address2;

  if (other_address_connected) {
    // Get real transport
    if (other_transport == BT_TRANSPORT_AUTO) {
      bool connected_with_br_edr =
          BTM_IsAclConnectionUp(other_address, BT_TRANSPORT_BR_EDR);
      other_transport =
          connected_with_br_edr ? BT_TRANSPORT_BR_EDR : BT_TRANSPORT_LE;
    }
    LOG_INFO("other_address %s with transport %d connected",
             PRIVATE_ADDRESS(other_address), other_transport);
    /* Take the link down first, and mark the device for removal when
     * disconnected */
    for (int i = 0; i < bta_dm_cb.device_list.count; i++) {
      auto& peer_device = bta_dm_cb.device_list.peer_device[i];
      if (peer_device.peer_bdaddr == other_address &&
          peer_device.transport == other_transport) {
        peer_device.conn_state = BTA_DM_UNPAIRING;
        LOG_INFO("Remove ACL of address %s", PRIVATE_ADDRESS(other_address));

        /* Make sure device is not in acceptlist before we disconnect */
        GATT_CancelConnect(0, bd_addr, false);

        btm_remove_acl(other_address, peer_device.transport);
        break;
      }
    }
  }

  /* Delete the device mentioned in the msg */
  if (!is_bd_addr_connected) {
    bta_dm_process_remove_device(bd_addr);
  }

  /* Delete the other paired device too */
  if (!other_address_connected && !other_address.IsEmpty()) {
    bta_dm_process_remove_device(other_address);
  }
}

/*******************************************************************************
 *
 * Function         bta_dm_add_device
 *
 * Description      This function adds a Link Key to an security database entry.
 *                  It is normally called during host startup to restore all
 *                  required information stored in the NVRAM.
 ******************************************************************************/
void bta_dm_add_device(std::unique_ptr<tBTA_DM_API_ADD_DEVICE> msg) {
  uint8_t* p_dc = NULL;
  LinkKey* p_lc = NULL;

  /* If not all zeros, the device class has been specified */
  if (msg->dc_known) p_dc = (uint8_t*)msg->dc;

  if (msg->link_key_known) p_lc = &msg->link_key;

  if (bluetooth::shim::is_gd_security_enabled()) {
    bluetooth::shim::BTM_SecAddDevice(msg->bd_addr, p_dc, msg->bd_name, nullptr,
                                      p_lc, msg->key_type, msg->pin_length);
  } else {
    auto add_result =
        BTM_SecAddDevice(msg->bd_addr, p_dc, msg->bd_name, nullptr, p_lc,
                         msg->key_type, msg->pin_length);
    if (!add_result) {
      LOG(ERROR) << "BTA_DM: Error adding device " << msg->bd_addr;
    }
  }
}

/** This function forces to close the connection to a remote device and
 * optionaly remove the device from security database if required. */
void bta_dm_close_acl(const RawAddress& bd_addr, bool remove_dev,
                      tBT_TRANSPORT transport) {
  uint8_t index;

  APPL_TRACE_DEBUG("bta_dm_close_acl");

  if (BTM_IsAclConnectionUp(bd_addr, transport)) {
    for (index = 0; index < bta_dm_cb.device_list.count; index++) {
      if (bta_dm_cb.device_list.peer_device[index].peer_bdaddr == bd_addr)
        break;
    }
    if (index != bta_dm_cb.device_list.count) {
      if (remove_dev)
        bta_dm_cb.device_list.peer_device[index].remove_dev_pending = true;
    } else {
      APPL_TRACE_ERROR("unknown device, remove ACL failed");
    }

    /* Make sure device is not in acceptlist before we disconnect */
    GATT_CancelConnect(0, bd_addr, false);

    /* Disconnect the ACL link */
    btm_remove_acl(bd_addr, transport);
  }
  /* if to remove the device from security database ? do it now */
  else if (remove_dev) {
    bta_dm_process_remove_device_no_callback(bd_addr);
  }
  /* otherwise, no action needed */
}

/** Bonds with peer device */
void bta_dm_bond(const RawAddress& bd_addr, tBLE_ADDR_TYPE addr_type,
                 tBT_TRANSPORT transport, tBT_DEVICE_TYPE device_type) {
  LOG_DEBUG("Bonding with peer device:%s type:%s transport:%s type:%s",
            PRIVATE_ADDRESS(bd_addr), AddressTypeText(addr_type).c_str(),
            bt_transport_text(transport).c_str(),
            DeviceTypeText(device_type).c_str());

  tBTA_DM_SEC sec_event;
  char* p_name;

  tBTM_STATUS status =
      (bluetooth::shim::is_gd_security_enabled())
          ? bluetooth::shim::BTM_SecBond(bd_addr, addr_type, transport,
                                         device_type)
          : BTM_SecBond(bd_addr, addr_type, transport, device_type, 0, NULL);

  if (bta_dm_cb.p_sec_cback && (status != BTM_CMD_STARTED)) {
    memset(&sec_event, 0, sizeof(tBTA_DM_SEC));
    sec_event.auth_cmpl.bd_addr = bd_addr;
    p_name = (bluetooth::shim::is_gd_security_enabled())
                 ? bluetooth::shim::BTM_SecReadDevName(bd_addr)
                 : BTM_SecReadDevName(bd_addr);
    if (p_name != NULL) {
      memcpy(sec_event.auth_cmpl.bd_name, p_name, BD_NAME_LEN);
      sec_event.auth_cmpl.bd_name[BD_NAME_LEN] = 0;
    }

    /*      taken care of by memset [above]
            sec_event.auth_cmpl.key_present = false;
            sec_event.auth_cmpl.success = false;
    */
    sec_event.auth_cmpl.fail_reason = HCI_ERR_ILLEGAL_COMMAND;
    if (status == BTM_SUCCESS) {
      sec_event.auth_cmpl.success = true;
    } else {
      /* delete this device entry from Sec Dev DB */
      bta_dm_remove_sec_dev_entry(bd_addr);
    }
    bta_dm_cb.p_sec_cback(BTA_DM_AUTH_CMPL_EVT, &sec_event);
  }
}

/** Cancels bonding with a peer device */
void bta_dm_bond_cancel(const RawAddress& bd_addr) {
  tBTM_STATUS status;
  tBTA_DM_SEC sec_event;

  APPL_TRACE_EVENT(" bta_dm_bond_cancel ");

  status = (bluetooth::shim::is_gd_security_enabled())
               ? bluetooth::shim::BTM_SecBondCancel(bd_addr)
               : BTM_SecBondCancel(bd_addr);

  if (bta_dm_cb.p_sec_cback &&
      (status != BTM_CMD_STARTED && status != BTM_SUCCESS)) {
    sec_event.bond_cancel_cmpl.result = BTA_FAILURE;

    bta_dm_cb.p_sec_cback(BTA_DM_BOND_CANCEL_CMPL_EVT, &sec_event);
  }
}

/** Send the pin_reply to a request from BTM */
void bta_dm_pin_reply(std::unique_ptr<tBTA_DM_API_PIN_REPLY> msg) {
  if (msg->accept) {
    if (bluetooth::shim::is_gd_security_enabled()) {
      bluetooth::shim::BTM_PINCodeReply(msg->bd_addr, BTM_SUCCESS, msg->pin_len,
                                        msg->p_pin);
    } else {
      BTM_PINCodeReply(msg->bd_addr, BTM_SUCCESS, msg->pin_len, msg->p_pin);
    }
  } else {
    if (bluetooth::shim::is_gd_security_enabled()) {
      bluetooth::shim::BTM_PINCodeReply(msg->bd_addr, BTM_NOT_AUTHORIZED, 0,
                                        NULL);
    } else {
      BTM_PINCodeReply(msg->bd_addr, BTM_NOT_AUTHORIZED, 0, NULL);
    }
  }
}

/** Send the user confirm request reply in response to a request from BTM */
void bta_dm_confirm(const RawAddress& bd_addr, bool accept) {
  if (bluetooth::shim::is_gd_security_enabled()) {
    bluetooth::shim::BTM_ConfirmReqReply(
        accept ? BTM_SUCCESS : BTM_NOT_AUTHORIZED, bd_addr);
  } else {
    BTM_ConfirmReqReply(accept ? BTM_SUCCESS : BTM_NOT_AUTHORIZED, bd_addr);
  }
}

/** respond to the OOB data request for the remote device from BTM */
void bta_dm_ci_rmt_oob_act(std::unique_ptr<tBTA_DM_CI_RMT_OOB> msg) {
  if (bluetooth::shim::is_gd_security_enabled()) {
    bluetooth::shim::BTM_RemoteOobDataReply(
        msg->accept ? BTM_SUCCESS : BTM_NOT_AUTHORIZED, msg->bd_addr, msg->c,
        msg->r);
  } else {
    BTM_RemoteOobDataReply(msg->accept ? BTM_SUCCESS : BTM_NOT_AUTHORIZED,
                           msg->bd_addr, msg->c, msg->r);
  }
}

/*******************************************************************************
 *
 * Function         bta_dm_search_start
 *
 * Description      Starts an inquiry
 *
 *
 * Returns          void
 *
 ******************************************************************************/
void bta_dm_search_start(tBTA_DM_MSG* p_data) {
  tBTM_INQUIRY_CMPL result = {};

  bta_dm_gattc_register();

  APPL_TRACE_DEBUG("%s avoid_scatter=%d", __func__,
                   p_bta_dm_cfg->avoid_scatter);

  BTM_ClearInqDb(nullptr);
  /* save search params */
  bta_dm_search_cb.p_search_cback = p_data->search.p_cback;
  bta_dm_search_cb.services = p_data->search.services;

  result.status = BTM_StartInquiry(bta_dm_inq_results_cb, bta_dm_inq_cmpl_cb);

  APPL_TRACE_EVENT("%s status=%d", __func__, result.status);
  if (result.status != BTM_CMD_STARTED) {
    LOG(ERROR) << __func__ << ": BTM_StartInquiry returned "
               << std::to_string(result.status);
    result.num_resp = 0;
    bta_dm_inq_cmpl_cb((void*)&result);
  }
}

/*******************************************************************************
 *
 * Function         bta_dm_search_cancel
 *
 * Description      Cancels an ongoing search for devices
 *
 *
 * Returns          void
 *
 ******************************************************************************/
void bta_dm_search_cancel() {
  if (BTM_IsInquiryActive()) {
    BTM_CancelInquiry();
    bta_dm_search_cancel_notify();
    bta_dm_search_cmpl();
  }
  /* If no Service Search going on then issue cancel remote name in case it is
     active */
  else if (!bta_dm_search_cb.name_discover_done) {
    BTM_CancelRemoteDeviceName();
    bta_dm_search_cmpl();
  } else {
    bta_dm_inq_cmpl(0);
  }
}

/*******************************************************************************
 *
 * Function         bta_dm_discover
 *
 * Description      Discovers services on a remote device
 *
 *
 * Returns          void
 *
 ******************************************************************************/
void bta_dm_discover(tBTA_DM_MSG* p_data) {
  /* save the search condition */
  bta_dm_search_cb.services = BTA_ALL_SERVICE_MASK;

  bta_dm_gattc_register();

  bta_dm_search_cb.p_search_cback = p_data->discover.p_cback;
  bta_dm_search_cb.services_to_search = bta_dm_search_cb.services;
  bta_dm_search_cb.service_index = 0;
  bta_dm_search_cb.services_found = 0;
  bta_dm_search_cb.peer_name[0] = 0;
  bta_dm_search_cb.p_btm_inq_info = BTM_InqDbRead(p_data->discover.bd_addr);
  bta_dm_search_cb.transport = p_data->discover.transport;

  bta_dm_search_cb.name_discover_done = false;

  LOG_INFO("bta_dm_discovery: starting service discovery to %s , transport: %s",
           PRIVATE_ADDRESS(p_data->discover.bd_addr),
           bt_transport_text(p_data->discover.transport).c_str());
  bta_dm_discover_device(p_data->discover.bd_addr);
}

/*******************************************************************************
 *
 * Function         bta_dm_disable_search_and_disc
 *
 * Description      Cancels an ongoing search or discovery for devices in case
 *                  of a Bluetooth disable
 *
 *
 * Returns          void
 *
 ******************************************************************************/
static void bta_dm_disable_search_and_disc(void) {
  if (bta_dm_search_cb.state != BTA_DM_SEARCH_IDLE) bta_dm_search_cancel();
}

/*******************************************************************************
 *
 * Function         bta_dm_read_remote_device_name
 *
 * Description      Initiate to get remote device name
 *
 * Returns          true if started to get remote name
 *
 ******************************************************************************/
static bool bta_dm_read_remote_device_name(const RawAddress& bd_addr,
                                           tBT_TRANSPORT transport) {
  tBTM_STATUS btm_status;

  APPL_TRACE_DEBUG("%s", __func__);

  bta_dm_search_cb.peer_bdaddr = bd_addr;
  bta_dm_search_cb.peer_name[0] = 0;

  btm_status =
      (bluetooth::shim::is_gd_security_enabled())
          ? bluetooth::shim::BTM_ReadRemoteDeviceName(
                bta_dm_search_cb.peer_bdaddr, bta_dm_remname_cback, transport)
          : BTM_ReadRemoteDeviceName(bta_dm_search_cb.peer_bdaddr,
                                     bta_dm_remname_cback, transport);

  if (btm_status == BTM_CMD_STARTED) {
    APPL_TRACE_DEBUG("%s: BTM_ReadRemoteDeviceName is started", __func__);

    return (true);
  } else if (btm_status == BTM_BUSY) {
    APPL_TRACE_DEBUG("%s: BTM_ReadRemoteDeviceName is busy", __func__);

    /* Remote name discovery is on going now so BTM cannot notify through
     * "bta_dm_remname_cback" */
    /* adding callback to get notified that current reading remote name done */

    if (bluetooth::shim::is_gd_security_enabled()) {
      bluetooth::shim::BTM_SecAddRmtNameNotifyCallback(
          &bta_dm_service_search_remname_cback);
    } else {
      BTM_SecAddRmtNameNotifyCallback(&bta_dm_service_search_remname_cback);
    }

    return (true);
  } else {
    APPL_TRACE_WARNING("%s: BTM_ReadRemoteDeviceName returns 0x%02X", __func__,
                       btm_status);

    return (false);
  }
}

/*******************************************************************************
 *
 * Function         bta_dm_inq_cmpl
 *
 * Description      Process the inquiry complete event from BTM
 *
 * Returns          void
 *
 ******************************************************************************/
void bta_dm_inq_cmpl(uint8_t num) {
  if (bta_dm_search_get_state() == BTA_DM_SEARCH_CANCELLING) {
    bta_dm_search_set_state(BTA_DM_SEARCH_IDLE);
    bta_dm_execute_queued_request();
    return;
  }

  if (bta_dm_search_get_state() != BTA_DM_SEARCH_ACTIVE) {
    return;
  }

  tBTA_DM_SEARCH data;

  APPL_TRACE_DEBUG("bta_dm_inq_cmpl");

  data.inq_cmpl.num_resps = num;
  bta_dm_search_cb.p_search_cback(BTA_DM_INQ_CMPL_EVT, &data);

  bta_dm_search_cb.p_btm_inq_info = BTM_InqDbFirst();
  if (bta_dm_search_cb.p_btm_inq_info != NULL) {
    /* start name and service discovery from the first device on inquiry result
     */
    bta_dm_search_cb.name_discover_done = false;
    bta_dm_search_cb.peer_name[0] = 0;
    bta_dm_discover_device(
        bta_dm_search_cb.p_btm_inq_info->results.remote_bd_addr);
  } else {
    bta_dm_search_cb.services = 0;
    bta_dm_search_cmpl();
  }
}

/*******************************************************************************
 *
 * Function         bta_dm_rmt_name
 *
 * Description      Process the remote name result from BTM
 *
 * Returns          void
 *
 ******************************************************************************/
void bta_dm_rmt_name(tBTA_DM_MSG* p_data) {
  APPL_TRACE_DEBUG("bta_dm_rmt_name");

  if (p_data->rem_name.result.disc_res.bd_name[0] &&
      bta_dm_search_cb.p_btm_inq_info) {
    bta_dm_search_cb.p_btm_inq_info->appl_knows_rem_name = true;
  }

  bta_dm_discover_device(bta_dm_search_cb.peer_bdaddr);
}

/*******************************************************************************
 *
 * Function         bta_dm_disc_rmt_name
 *
 * Description      Process the remote name result from BTM when application
 *                  wants to find the name for a bdaddr
 *
 * Returns          void
 *
 ******************************************************************************/
void bta_dm_disc_rmt_name(tBTA_DM_MSG* p_data) {
  tBTM_INQ_INFO* p_btm_inq_info;

  APPL_TRACE_DEBUG("bta_dm_disc_rmt_name");

  p_btm_inq_info = BTM_InqDbRead(p_data->rem_name.result.disc_res.bd_addr);
  if (p_btm_inq_info) {
    if (p_data->rem_name.result.disc_res.bd_name[0]) {
      p_btm_inq_info->appl_knows_rem_name = true;
    }
  }

  bta_dm_discover_device(p_data->rem_name.result.disc_res.bd_addr);
}

/*******************************************************************************
 *
 * Function         bta_dm_sdp_result
 *
 * Description      Process the discovery result from sdp
 *
 * Returns          void
 *
 ******************************************************************************/
void bta_dm_sdp_result(tBTA_DM_MSG* p_data) {
  tSDP_DISC_REC* p_sdp_rec = NULL;
  tBTA_DM_MSG* p_msg;
  bool scn_found = false;
  uint16_t service = 0xFFFF;
  tSDP_PROTOCOL_ELEM pe;

  std::vector<Uuid> uuid_list;

  if ((p_data->sdp_event.sdp_result == SDP_SUCCESS) ||
      (p_data->sdp_event.sdp_result == SDP_NO_RECS_MATCH) ||
      (p_data->sdp_event.sdp_result == SDP_DB_FULL)) {
    APPL_TRACE_DEBUG("sdp_result::0x%x", p_data->sdp_event.sdp_result);
    do {
      p_sdp_rec = NULL;
      if (bta_dm_search_cb.service_index == (BTA_USER_SERVICE_ID + 1)) {
        if (p_sdp_rec && SDP_FindProtocolListElemInRec(
                             p_sdp_rec, UUID_PROTOCOL_RFCOMM, &pe)) {
          bta_dm_search_cb.peer_scn = (uint8_t)pe.params[0];
          scn_found = true;
        }
      } else {
        service =
            bta_service_id_to_uuid_lkup_tbl[bta_dm_search_cb.service_index - 1];
        p_sdp_rec =
            SDP_FindServiceInDb(bta_dm_search_cb.p_sdp_db, service, p_sdp_rec);
      }
      /* finished with BR/EDR services, now we check the result for GATT based
       * service UUID */
      if (bta_dm_search_cb.service_index == BTA_MAX_SERVICE_ID) {
        /* all GATT based services */

        std::vector<Uuid> gatt_uuids;

        do {
          /* find a service record, report it */
          p_sdp_rec =
              SDP_FindServiceInDb(bta_dm_search_cb.p_sdp_db, 0, p_sdp_rec);
          if (p_sdp_rec) {
            Uuid service_uuid;
            if (SDP_FindServiceUUIDInRec(p_sdp_rec, &service_uuid)) {
              gatt_uuids.push_back(service_uuid);
            }
          }
        } while (p_sdp_rec);

        if (!gatt_uuids.empty()) {
          LOG_INFO("GATT services discovered using SDP");

          // send all result back to app
          tBTA_DM_SEARCH result;
          result.disc_ble_res.bd_addr = bta_dm_search_cb.peer_bdaddr;
          strlcpy((char*)result.disc_ble_res.bd_name, bta_dm_get_remname(),
                  BD_NAME_LEN + 1);

          result.disc_ble_res.services = &gatt_uuids;
          bta_dm_search_cb.p_search_cback(BTA_DM_GATT_OVER_SDP_RES_EVT,
                                          &result);
        }
      } else {
        /* SDP_DB_FULL means some records with the
           required attributes were received */
        if (((p_data->sdp_event.sdp_result == SDP_DB_FULL) &&
             bta_dm_search_cb.services != BTA_ALL_SERVICE_MASK) ||
            (p_sdp_rec != NULL)) {
          if (service != UUID_SERVCLASS_PNP_INFORMATION) {
            bta_dm_search_cb.services_found |=
                (tBTA_SERVICE_MASK)(BTA_SERVICE_ID_TO_SERVICE_MASK(
                    bta_dm_search_cb.service_index - 1));
            uint16_t tmp_svc =
                bta_service_id_to_uuid_lkup_tbl[bta_dm_search_cb.service_index -
                                                1];
            /* Add to the list of UUIDs */
            uuid_list.push_back(Uuid::From16Bit(tmp_svc));
          }
        }
      }

      if (bta_dm_search_cb.services == BTA_ALL_SERVICE_MASK &&
          bta_dm_search_cb.services_to_search == 0) {
        bta_dm_search_cb.service_index++;
      } else /* regular one service per search or PNP search */
        break;

    } while (bta_dm_search_cb.service_index <= BTA_MAX_SERVICE_ID);

    APPL_TRACE_DEBUG("%s services_found = %04x", __func__,
                     bta_dm_search_cb.services_found);

    /* Collect the 128-bit services here and put them into the list */
    if (bta_dm_search_cb.services == BTA_ALL_SERVICE_MASK) {
      p_sdp_rec = NULL;
      do {
        /* find a service record, report it */
        p_sdp_rec =
            SDP_FindServiceInDb_128bit(bta_dm_search_cb.p_sdp_db, p_sdp_rec);
        if (p_sdp_rec) {
          // SDP_FindServiceUUIDInRec_128bit is used only once, refactor?
          Uuid temp_uuid;
          if (SDP_FindServiceUUIDInRec_128bit(p_sdp_rec, &temp_uuid)) {
            uuid_list.push_back(temp_uuid);
          }
        }
      } while (p_sdp_rec);
    }
    /* if there are more services to search for */
    if (bta_dm_search_cb.services_to_search) {
      /* Free up the p_sdp_db before checking the next one */
      bta_dm_free_sdp_db();
      bta_dm_find_services(bta_dm_search_cb.peer_bdaddr);
    } else {
      /* callbacks */
      /* start next bd_addr if necessary */

      if (bluetooth::shim::is_gd_security_enabled()) {
        bluetooth::shim::BTM_SecDeleteRmtNameNotifyCallback(
            &bta_dm_service_search_remname_cback);
      } else {
        BTM_SecDeleteRmtNameNotifyCallback(
            &bta_dm_service_search_remname_cback);
      }

      p_msg = (tBTA_DM_MSG*)osi_calloc(sizeof(tBTA_DM_MSG));
      p_msg->hdr.event = BTA_DM_DISCOVERY_RESULT_EVT;
      p_msg->disc_result.result.disc_res.result = BTA_SUCCESS;
      p_msg->disc_result.result.disc_res.num_uuids = uuid_list.size();
      p_msg->disc_result.result.disc_res.p_uuid_list = NULL;
      if (uuid_list.size() > 0) {
        // TODO(jpawlowski): make p_uuid_list into vector, and just copy
        // vectors, but first get rid of bta_sys_sendmsg below.
        p_msg->disc_result.result.disc_res.p_uuid_list =
            (Uuid*)osi_calloc(uuid_list.size() * sizeof(Uuid));
        memcpy(p_msg->disc_result.result.disc_res.p_uuid_list, uuid_list.data(),
               uuid_list.size() * sizeof(Uuid));
      }
      // Copy the raw_data to the discovery result structure
      if (bta_dm_search_cb.p_sdp_db != NULL &&
          bta_dm_search_cb.p_sdp_db->raw_used != 0 &&
          bta_dm_search_cb.p_sdp_db->raw_data != NULL) {
        APPL_TRACE_DEBUG("%s raw_data used = 0x%x raw_data_ptr = 0x%x",
                         __func__, bta_dm_search_cb.p_sdp_db->raw_used,
                         bta_dm_search_cb.p_sdp_db->raw_data);

        bta_dm_search_cb.p_sdp_db->raw_data =
            NULL;  // no need to free this - it is a global assigned.
        bta_dm_search_cb.p_sdp_db->raw_used = 0;
        bta_dm_search_cb.p_sdp_db->raw_size = 0;
      } else {
        APPL_TRACE_DEBUG("%s raw data size is 0 or raw_data is null!!",
                         __func__);
      }
      /* Done with p_sdp_db. Free it */
      bta_dm_free_sdp_db();
      p_msg->disc_result.result.disc_res.services =
          bta_dm_search_cb.services_found;

      // Piggy back the SCN over result field
      if (scn_found) {
        p_msg->disc_result.result.disc_res.result =
            static_cast<tBTA_STATUS>((3 + bta_dm_search_cb.peer_scn));
        p_msg->disc_result.result.disc_res.services |= BTA_USER_SERVICE_MASK;

        APPL_TRACE_EVENT(" Piggy back the SCN over result field  SCN=%d",
                         bta_dm_search_cb.peer_scn);
      }
      p_msg->disc_result.result.disc_res.bd_addr = bta_dm_search_cb.peer_bdaddr;
      strlcpy((char*)p_msg->disc_result.result.disc_res.bd_name,
              bta_dm_get_remname(), BD_NAME_LEN + 1);

      bta_sys_sendmsg(p_msg);
    }
  } else {
    /* conn failed. No need for timer */
    if (p_data->sdp_event.sdp_result == SDP_CONN_FAILED)
      bta_dm_search_cb.wait_disc = false;

    /* not able to connect go to next device */
    if (bta_dm_search_cb.p_sdp_db)
      osi_free_and_reset((void**)&bta_dm_search_cb.p_sdp_db);

    if (bluetooth::shim::is_gd_security_enabled()) {
      bluetooth::shim::BTM_SecDeleteRmtNameNotifyCallback(
          &bta_dm_service_search_remname_cback);
    } else {
      BTM_SecDeleteRmtNameNotifyCallback(&bta_dm_service_search_remname_cback);
    }

    p_msg = (tBTA_DM_MSG*)osi_calloc(sizeof(tBTA_DM_MSG));
    p_msg->hdr.event = BTA_DM_DISCOVERY_RESULT_EVT;
    p_msg->disc_result.result.disc_res.result = BTA_FAILURE;
    p_msg->disc_result.result.disc_res.services =
        bta_dm_search_cb.services_found;
    p_msg->disc_result.result.disc_res.bd_addr = bta_dm_search_cb.peer_bdaddr;
    strlcpy((char*)p_msg->disc_result.result.disc_res.bd_name,
            bta_dm_get_remname(), BD_NAME_LEN + 1);

    bta_sys_sendmsg(p_msg);
  }
}

/*******************************************************************************
 *
 * Function         bta_dm_search_cmpl
 *
 * Description      Sends event to application
 *
 * Returns          void
 *
 ******************************************************************************/
void bta_dm_search_cmpl() {
  bta_dm_search_set_state(BTA_DM_SEARCH_IDLE);

  uint16_t conn_id = bta_dm_search_cb.conn_id;

  tBTA_DM_SEARCH result;
  std::vector<Uuid> gatt_services;
  result.disc_ble_res.services = &gatt_services;
  result.disc_ble_res.bd_addr = bta_dm_search_cb.peer_bdaddr;
  strlcpy((char*)result.disc_ble_res.bd_name, (char*)bta_dm_search_cb.peer_name,
          BD_NAME_LEN + 1);

  bool send_gatt_results =
      bluetooth::common::init_flags::
              always_send_services_if_gatt_disc_done_is_enabled()
          ? bta_dm_search_cb.gatt_disc_active
          : false;

  /* no BLE connection, i.e. Classic service discovery end */
  if (conn_id == GATT_INVALID_CONN_ID) {
    if (bta_dm_search_cb.gatt_disc_active) {
      LOG_WARN(
          "GATT active but no BLE connection, likely disconnected midway "
          "through");
    } else {
      LOG_INFO("No BLE connection, processing classic results");
    }
  } else {
    btgatt_db_element_t* db = NULL;
    int count = 0;
    BTA_GATTC_GetGattDb(conn_id, 0x0000, 0xFFFF, &db, &count);
    if (count != 0) {
      for (int i = 0; i < count; i++) {
        // we process service entries only
        if (db[i].type == BTGATT_DB_PRIMARY_SERVICE) {
          gatt_services.push_back(db[i].uuid);
        }
      }
      osi_free(db);
      LOG_INFO(
          "GATT services discovered using LE Transport, will always send to "
          "upper layer");
      send_gatt_results = true;
    } else {
      LOG_WARN("Empty GATT database - no BLE services discovered");
    }
  }

  // send all result back to app
  if (send_gatt_results) {
    LOG_INFO("Sending GATT results to upper layer");
    bta_dm_search_cb.p_search_cback(BTA_DM_GATT_OVER_LE_RES_EVT, &result);
  }

  bta_dm_search_cb.p_search_cback(BTA_DM_DISC_CMPL_EVT, nullptr);
  bta_dm_search_cb.gatt_disc_active = false;

  bta_dm_execute_queued_request();
}

/*******************************************************************************
 *
 * Function         bta_dm_disc_result
 *
 * Description      Service discovery result when discovering services on a
 *                  device
 *
 * Returns          void
 *
 ******************************************************************************/
void bta_dm_disc_result(tBTA_DM_MSG* p_data) {
  APPL_TRACE_EVENT("%s", __func__);

  /* disc_res.device_type is set only when GATT discovery is finished in
   * bta_dm_gatt_disc_complete */
  bool is_gatt_over_ble = ((p_data->disc_result.result.disc_res.device_type &
                            BT_DEVICE_TYPE_BLE) != 0);

  /* if any BR/EDR service discovery has been done, report the event */
  if (!is_gatt_over_ble && (bta_dm_search_cb.services &
                            ((BTA_ALL_SERVICE_MASK | BTA_USER_SERVICE_MASK) &
                             ~BTA_BLE_SERVICE_MASK)))
    bta_dm_search_cb.p_search_cback(BTA_DM_DISC_RES_EVT,
                                    &p_data->disc_result.result);

  bta_dm_search_cmpl();
}

/*******************************************************************************
 *
 * Function         bta_dm_search_result
 *
 * Description      Service discovery result while searching for devices
 *
 * Returns          void
 *
 ******************************************************************************/
void bta_dm_search_result(tBTA_DM_MSG* p_data) {
  APPL_TRACE_DEBUG("%s searching:0x%04x, result:0x%04x", __func__,
                   bta_dm_search_cb.services,
                   p_data->disc_result.result.disc_res.services);

  /* call back if application wants name discovery or found services that
   * application is searching */
  if ((!bta_dm_search_cb.services) ||
      ((bta_dm_search_cb.services) &&
       (p_data->disc_result.result.disc_res.services))) {
    bta_dm_search_cb.p_search_cback(BTA_DM_DISC_RES_EVT,
                                    &p_data->disc_result.result);
  }

  /* if searching did not initiate to create link */
  if (!bta_dm_search_cb.wait_disc) {
    /* if service searching is done with EIR, don't search next device */
    if (bta_dm_search_cb.p_btm_inq_info) bta_dm_discover_next_device();
  } else {
    /* wait until link is disconnected or timeout */
    bta_dm_search_cb.sdp_results = true;
    alarm_set_on_mloop(bta_dm_search_cb.search_timer,
                       1000 * (L2CAP_LINK_INACTIVITY_TOUT + 1),
                       bta_dm_search_timer_cback, NULL);
  }
}

/*******************************************************************************
 *
 * Function         bta_dm_search_timer_cback
 *
 * Description      Called when ACL disconnect time is over
 *
 *
 * Returns          void
 *
 ******************************************************************************/
static void bta_dm_search_timer_cback(UNUSED_ATTR void* data) {
  APPL_TRACE_EVENT("%s", __func__);
  bta_dm_search_cb.wait_disc = false;

  /* proceed with next device */
  bta_dm_discover_next_device();
}

/*******************************************************************************
 *
 * Function         bta_dm_free_sdp_db
 *
 * Description      Frees SDP data base
 *
 * Returns          void
 *
 ******************************************************************************/
void bta_dm_free_sdp_db() {
  osi_free_and_reset((void**)&bta_dm_search_cb.p_sdp_db);
}

/*******************************************************************************
 *
 * Function         bta_dm_queue_search
 *
 * Description      Queues search command
 *
 * Returns          void
 *
 ******************************************************************************/
void bta_dm_queue_search(tBTA_DM_MSG* p_data) {
  osi_free_and_reset((void**)&bta_dm_search_cb.p_pending_search);
  bta_dm_search_cb.p_pending_search =
      (tBTA_DM_MSG*)osi_malloc(sizeof(tBTA_DM_API_SEARCH));
  memcpy(bta_dm_search_cb.p_pending_search, p_data, sizeof(tBTA_DM_API_SEARCH));
}

/*******************************************************************************
 *
 * Function         bta_dm_queue_disc
 *
 * Description      Queues discovery command
 *
 * Returns          void
 *
 ******************************************************************************/
void bta_dm_queue_disc(tBTA_DM_MSG* p_data) {
  tBTA_DM_MSG* p_pending_discovery =
      (tBTA_DM_MSG*)osi_malloc(sizeof(tBTA_DM_API_DISCOVER));
  memcpy(p_pending_discovery, p_data, sizeof(tBTA_DM_API_DISCOVER));

  LOG_INFO("bta_dm_discovery: queuing service discovery to %s",
           p_pending_discovery->discover.bd_addr.ToString().c_str());
  fixed_queue_enqueue(bta_dm_search_cb.pending_discovery_queue,
                      p_pending_discovery);
}

/*******************************************************************************
 *
 * Function         bta_dm_execute_queued_request
 *
 * Description      Executes queued request if one exists
 *
 * Returns          void
 *
 ******************************************************************************/
void bta_dm_execute_queued_request() {
  if (bta_dm_search_cb.p_pending_search) {
    LOG_INFO("%s Start pending search", __func__);
    bta_sys_sendmsg(bta_dm_search_cb.p_pending_search);
    bta_dm_search_cb.p_pending_search = NULL;
  } else {
    tBTA_DM_MSG* p_pending_discovery = (tBTA_DM_MSG*)fixed_queue_try_dequeue(
        bta_dm_search_cb.pending_discovery_queue);
    if (p_pending_discovery) {
      LOG_INFO("%s Start pending discovery", __func__);
      bta_sys_sendmsg(p_pending_discovery);
    }
  }
}

/*******************************************************************************
 *
 * Function         bta_dm_is_search_request_queued
 *
 * Description      Checks if there is a queued search request
 *
 * Returns          bool
 *
 ******************************************************************************/
bool bta_dm_is_search_request_queued() {
  return bta_dm_search_cb.p_pending_search != NULL;
}

/*******************************************************************************
 *
 * Function         bta_dm_search_clear_queue
 *
 * Description      Clears the queue if API search cancel is called
 *
 * Returns          void
 *
 ******************************************************************************/
void bta_dm_search_clear_queue() {
  osi_free_and_reset((void**)&bta_dm_search_cb.p_pending_search);
  if (bluetooth::common::InitFlags::
          IsBtmDmFlushDiscoveryQueueOnSearchCancel()) {
    fixed_queue_flush(bta_dm_search_cb.pending_discovery_queue, osi_free);
  }
}

/*******************************************************************************
 *
 * Function         bta_dm_search_cancel_notify
 *
 * Description      Notify application that search has been cancelled
 *
 * Returns          void
 *
 ******************************************************************************/
void bta_dm_search_cancel_notify() {
  if (bta_dm_search_cb.p_search_cback) {
    bta_dm_search_cb.p_search_cback(BTA_DM_SEARCH_CANCEL_CMPL_EVT, NULL);
  }
  if (!bta_dm_search_cb.name_discover_done &&
      (bta_dm_search_cb.state == BTA_DM_SEARCH_ACTIVE ||
       bta_dm_search_cb.state == BTA_DM_SEARCH_CANCELLING)) {
    BTM_CancelRemoteDeviceName();
  }
}

/*******************************************************************************
 *
 * Function         bta_dm_find_services
 *
 * Description      Starts discovery on a device
 *
 * Returns          void
 *
 ******************************************************************************/
static void bta_dm_find_services(const RawAddress& bd_addr) {
  while (bta_dm_search_cb.service_index < BTA_MAX_SERVICE_ID) {
    Uuid uuid = Uuid::kEmpty;
    if (bta_dm_search_cb.services_to_search &
        (tBTA_SERVICE_MASK)(
            BTA_SERVICE_ID_TO_SERVICE_MASK(bta_dm_search_cb.service_index))) {
      bta_dm_search_cb.p_sdp_db =
          (tSDP_DISCOVERY_DB*)osi_malloc(BTA_DM_SDP_DB_SIZE);
      APPL_TRACE_DEBUG("bta_dm_search_cb.services = %04x***********",
                       bta_dm_search_cb.services);
      /* try to search all services by search based on L2CAP UUID */
      if (bta_dm_search_cb.services == BTA_ALL_SERVICE_MASK) {
        LOG_INFO("%s services_to_search=%08x", __func__,
                 bta_dm_search_cb.services_to_search);
        if (bta_dm_search_cb.services_to_search & BTA_RES_SERVICE_MASK) {
          uuid = Uuid::From16Bit(bta_service_id_to_uuid_lkup_tbl[0]);
          bta_dm_search_cb.services_to_search &= ~BTA_RES_SERVICE_MASK;
        } else {
          uuid = Uuid::From16Bit(UUID_PROTOCOL_L2CAP);
          bta_dm_search_cb.services_to_search = 0;
        }
      } else {
        /* for LE only profile */
        if (bta_dm_search_cb.service_index == BTA_BLE_SERVICE_ID) {
          uuid = Uuid::From16Bit(
              bta_service_id_to_uuid_lkup_tbl[bta_dm_search_cb.service_index]);

          bta_dm_search_cb.services_to_search &= (tBTA_SERVICE_MASK)(~(
              BTA_SERVICE_ID_TO_SERVICE_MASK(bta_dm_search_cb.service_index)));
        } else {
          /* remove the service from services to be searched  */
          bta_dm_search_cb.services_to_search &= (tBTA_SERVICE_MASK)(~(
              BTA_SERVICE_ID_TO_SERVICE_MASK(bta_dm_search_cb.service_index)));
          uuid = Uuid::From16Bit(
              bta_service_id_to_uuid_lkup_tbl[bta_dm_search_cb.service_index]);
        }
      }

      LOG_INFO("%s search UUID = %s", __func__, uuid.ToString().c_str());
      SDP_InitDiscoveryDb(bta_dm_search_cb.p_sdp_db, BTA_DM_SDP_DB_SIZE, 1,
                          &uuid, 0, NULL);

      memset(g_disc_raw_data_buf, 0, sizeof(g_disc_raw_data_buf));
      bta_dm_search_cb.p_sdp_db->raw_data = g_disc_raw_data_buf;

      bta_dm_search_cb.p_sdp_db->raw_size = MAX_DISC_RAW_DATA_BUF;

      if (!SDP_ServiceSearchAttributeRequest(bd_addr, bta_dm_search_cb.p_sdp_db,
                                             &bta_dm_sdp_callback)) {
        /*
         * If discovery is not successful with this device, then
         * proceed with the next one.
         */
        osi_free_and_reset((void**)&bta_dm_search_cb.p_sdp_db);
        bta_dm_search_cb.service_index = BTA_MAX_SERVICE_ID;

      } else {
        bta_dm_search_cb.service_index++;
        return;
      }
    }

    bta_dm_search_cb.service_index++;
  }

  /* no more services to be discovered */
  if (bta_dm_search_cb.service_index >= BTA_MAX_SERVICE_ID) {
    tBTA_DM_MSG* p_msg = (tBTA_DM_MSG*)osi_malloc(sizeof(tBTA_DM_MSG));
    /* initialize the data structure */
    memset(&(p_msg->disc_result.result), 0, sizeof(tBTA_DM_DISC_RES));
    p_msg->hdr.event = BTA_DM_DISCOVERY_RESULT_EVT;
    p_msg->disc_result.result.disc_res.services =
        bta_dm_search_cb.services_found;
    p_msg->disc_result.result.disc_res.bd_addr = bta_dm_search_cb.peer_bdaddr;
    strlcpy((char*)p_msg->disc_result.result.disc_res.bd_name,
            bta_dm_get_remname(), BD_NAME_LEN + 1);

    bta_sys_sendmsg(p_msg);
  }
}

/*******************************************************************************
 *
 * Function         bta_dm_discover_next_device
 *
 * Description      Starts discovery on the next device in Inquiry data base
 *
 * Returns          void
 *
 ******************************************************************************/
static void bta_dm_discover_next_device(void) {
  APPL_TRACE_DEBUG("bta_dm_discover_next_device");

  /* searching next device on inquiry result */
  bta_dm_search_cb.p_btm_inq_info =
      BTM_InqDbNext(bta_dm_search_cb.p_btm_inq_info);
  if (bta_dm_search_cb.p_btm_inq_info != NULL) {
    bta_dm_search_cb.name_discover_done = false;
    bta_dm_search_cb.peer_name[0] = 0;
    bta_dm_discover_device(
        bta_dm_search_cb.p_btm_inq_info->results.remote_bd_addr);
  } else {
    tBTA_DM_MSG* p_msg = (tBTA_DM_MSG*)osi_malloc(sizeof(tBTA_DM_MSG));

    /* no devices, search complete */
    bta_dm_search_cb.services = 0;

    p_msg->hdr.event = BTA_DM_SEARCH_CMPL_EVT;
    bta_sys_sendmsg(p_msg);
  }
}

/*******************************************************************************
 *
 * Function         bta_dm_discover_device
 *
 * Description      Starts name and service discovery on the device
 *
 * Returns          void
 *
 ******************************************************************************/
static void bta_dm_discover_device(const RawAddress& remote_bd_addr) {
  tBT_TRANSPORT transport = BT_TRANSPORT_BR_EDR;
  if (bta_dm_search_cb.transport == BT_TRANSPORT_AUTO) {
    tBT_DEVICE_TYPE dev_type;
    tBLE_ADDR_TYPE addr_type;

    BTM_ReadDevInfo(remote_bd_addr, &dev_type, &addr_type);
    if (dev_type == BT_DEVICE_TYPE_BLE || addr_type == BLE_ADDR_RANDOM)
      transport = BT_TRANSPORT_LE;
  } else {
    transport = bta_dm_search_cb.transport;
  }

  VLOG(1) << __func__ << " BDA: " << remote_bd_addr;

  bta_dm_search_cb.peer_bdaddr = remote_bd_addr;

  APPL_TRACE_DEBUG(
      "%s name_discover_done = %d p_btm_inq_info 0x%x state = %d, transport=%d",
      __func__, bta_dm_search_cb.name_discover_done,
      bta_dm_search_cb.p_btm_inq_info, bta_dm_search_cb.state, transport);

  if (bta_dm_search_cb.p_btm_inq_info) {
    APPL_TRACE_DEBUG("%s appl_knows_rem_name %d", __func__,
                     bta_dm_search_cb.p_btm_inq_info->appl_knows_rem_name);
  }
  if (((bta_dm_search_cb.p_btm_inq_info) &&
       (bta_dm_search_cb.p_btm_inq_info->results.device_type ==
        BT_DEVICE_TYPE_BLE) &&
       (bta_dm_search_cb.state == BTA_DM_SEARCH_ACTIVE)) ||
      (transport == BT_TRANSPORT_LE &&
       interop_match_addr(INTEROP_DISABLE_NAME_REQUEST,
                          &bta_dm_search_cb.peer_bdaddr))) {
    /* Do not perform RNR for LE devices at inquiry complete*/
    bta_dm_search_cb.name_discover_done = true;
  }
  // If we already have the name we can skip getting the name
  if (BTM_IsRemoteNameKnown(remote_bd_addr, transport) &&
      bluetooth::common::init_flags::sdp_skip_rnr_if_known_is_enabled()) {
    LOG_DEBUG("Security record already known skipping read remote name peer:%s",
              PRIVATE_ADDRESS(remote_bd_addr));
    bta_dm_search_cb.name_discover_done = true;
  }

  /* if name discovery is not done and application needs remote name */
  if ((!bta_dm_search_cb.name_discover_done) &&
      ((bta_dm_search_cb.p_btm_inq_info == NULL) ||
       (bta_dm_search_cb.p_btm_inq_info &&
        (!bta_dm_search_cb.p_btm_inq_info->appl_knows_rem_name)))) {
    if (bta_dm_read_remote_device_name(bta_dm_search_cb.peer_bdaddr,
                                       transport)) {
      if (bta_dm_search_cb.state != BTA_DM_DISCOVER_ACTIVE) {
        /* Reset transport state for next discovery */
        bta_dm_search_cb.transport = BT_TRANSPORT_AUTO;
      }
      return;
    }

    /* starting name discovery failed */
    bta_dm_search_cb.name_discover_done = true;
  }

  /* Reset transport state for next discovery */
  bta_dm_search_cb.transport = BT_TRANSPORT_AUTO;

  /* if application wants to discover service */
  if (bta_dm_search_cb.services) {
    /* initialize variables */
    bta_dm_search_cb.service_index = 0;
    bta_dm_search_cb.services_found = 0;
    bta_dm_search_cb.services_to_search = bta_dm_search_cb.services;

    /* if seaching with EIR is not completed */
    if (bta_dm_search_cb.services_to_search) {
      /* check whether connection already exists to the device
         if connection exists, we don't have to wait for ACL
         link to go down to start search on next device */
      if (transport == BT_TRANSPORT_BR_EDR) {
        if (BTM_IsAclConnectionUp(bta_dm_search_cb.peer_bdaddr,
                                  BT_TRANSPORT_BR_EDR))
          bta_dm_search_cb.wait_disc = false;
        else
          bta_dm_search_cb.wait_disc = true;
      }
      if (bta_dm_search_cb.p_btm_inq_info) {
        APPL_TRACE_DEBUG(
            "%s p_btm_inq_info 0x%x results.device_type 0x%x "
            "services_to_search 0x%x",
            __func__, bta_dm_search_cb.p_btm_inq_info,
            bta_dm_search_cb.p_btm_inq_info->results.device_type,
            bta_dm_search_cb.services_to_search);
      }

      if (transport == BT_TRANSPORT_LE) {
        if (bta_dm_search_cb.services_to_search & BTA_BLE_SERVICE_MASK) {
          LOG_INFO("bta_dm_discovery: starting GATT discovery on %s",
                   PRIVATE_ADDRESS(bta_dm_search_cb.peer_bdaddr));
          // set the raw data buffer here
          memset(g_disc_raw_data_buf, 0, sizeof(g_disc_raw_data_buf));
          /* start GATT for service discovery */
          btm_dm_start_gatt_discovery(bta_dm_search_cb.peer_bdaddr);
          return;
        }
      } else {
        LOG_INFO("bta_dm_discovery: starting SDP discovery on %s",
                 PRIVATE_ADDRESS(bta_dm_search_cb.peer_bdaddr));
        bta_dm_search_cb.sdp_results = false;
        bta_dm_find_services(bta_dm_search_cb.peer_bdaddr);
        return;
      }
    }
  }

  /* name discovery and service discovery are done for this device */
  tBTA_DM_MSG* p_msg = (tBTA_DM_MSG*)osi_malloc(sizeof(tBTA_DM_MSG));
  p_msg->hdr.event = BTA_DM_DISCOVERY_RESULT_EVT;
  /* initialize the data structure */
  memset(&(p_msg->disc_result.result), 0, sizeof(tBTA_DM_DISC_RES));
  p_msg->disc_result.result.disc_res.result = BTA_SUCCESS;
  p_msg->disc_result.result.disc_res.services = bta_dm_search_cb.services_found;
  p_msg->disc_result.result.disc_res.bd_addr = bta_dm_search_cb.peer_bdaddr;
  strlcpy((char*)p_msg->disc_result.result.disc_res.bd_name,
          (char*)bta_dm_search_cb.peer_name, BD_NAME_LEN + 1);

  bta_sys_sendmsg(p_msg);
}

/*******************************************************************************
 *
 * Function         bta_dm_sdp_callback
 *
 * Description      Callback from sdp with discovery status
 *
 * Returns          void
 *
 ******************************************************************************/
static void bta_dm_sdp_callback(tSDP_STATUS sdp_status) {
  tBTA_DM_SDP_RESULT* p_msg =
      (tBTA_DM_SDP_RESULT*)osi_malloc(sizeof(tBTA_DM_SDP_RESULT));

  p_msg->hdr.event = BTA_DM_SDP_RESULT_EVT;
  p_msg->sdp_result = sdp_status;

  bta_sys_sendmsg(p_msg);
}

/*******************************************************************************
 *
 * Function         bta_dm_inq_results_cb
 *
 * Description      Inquiry results callback from BTM
 *
 * Returns          void
 *
 ******************************************************************************/
static void bta_dm_inq_results_cb(tBTM_INQ_RESULTS* p_inq, const uint8_t* p_eir,
                                  uint16_t eir_len) {
  tBTA_DM_SEARCH result;
  tBTM_INQ_INFO* p_inq_info;
  uint16_t service_class;

  result.inq_res.bd_addr = p_inq->remote_bd_addr;

  // Pass the original address to GattService#onScanResult
  result.inq_res.original_bda = p_inq->original_bda;

  memcpy(result.inq_res.dev_class, p_inq->dev_class, DEV_CLASS_LEN);
  BTM_COD_SERVICE_CLASS(service_class, p_inq->dev_class);
  result.inq_res.is_limited =
      (service_class & BTM_COD_SERVICE_LMTD_DISCOVER) ? true : false;
  result.inq_res.rssi = p_inq->rssi;

  result.inq_res.ble_addr_type = p_inq->ble_addr_type;
  result.inq_res.inq_result_type = p_inq->inq_result_type;
  result.inq_res.device_type = p_inq->device_type;
  result.inq_res.flag = p_inq->flag;
  result.inq_res.include_rsi = p_inq->include_rsi;

  /* application will parse EIR to find out remote device name */
  result.inq_res.p_eir = const_cast<uint8_t*>(p_eir);
  result.inq_res.eir_len = eir_len;

  result.inq_res.ble_evt_type = p_inq->ble_evt_type;

  p_inq_info = BTM_InqDbRead(p_inq->remote_bd_addr);
  if (p_inq_info != NULL) {
    /* initialize remt_name_not_required to false so that we get the name by
     * default */
    result.inq_res.remt_name_not_required = false;
  }

  if (bta_dm_search_cb.p_search_cback)
    bta_dm_search_cb.p_search_cback(BTA_DM_INQ_RES_EVT, &result);

  if (p_inq_info) {
    /* application indicates if it knows the remote name, inside the callback
     copy that to the inquiry data base*/
    if (result.inq_res.remt_name_not_required)
      p_inq_info->appl_knows_rem_name = true;
  }
}

/*******************************************************************************
 *
 * Function         bta_dm_inq_cmpl_cb
 *
 * Description      Inquiry complete callback from BTM
 *
 * Returns          void
 *
 ******************************************************************************/
static void bta_dm_inq_cmpl_cb(void* p_result) {
  APPL_TRACE_DEBUG("%s", __func__);

  bta_dm_inq_cmpl(((tBTM_INQUIRY_CMPL*)p_result)->num_resp);
}

/*******************************************************************************
 *
 * Function         bta_dm_service_search_remname_cback
 *
 * Description      Remote name call back from BTM during service discovery
 *
 * Returns          void
 *
 ******************************************************************************/
static void bta_dm_service_search_remname_cback(const RawAddress& bd_addr,
                                                UNUSED_ATTR DEV_CLASS dc,
                                                tBTM_BD_NAME bd_name) {
  tBTM_REMOTE_DEV_NAME rem_name = {};
  tBTM_STATUS btm_status;

  APPL_TRACE_DEBUG("%s name=<%s>", __func__, bd_name);

  /* if this is what we are looking for */
  if (bta_dm_search_cb.peer_bdaddr == bd_addr) {
    rem_name.bd_addr = bd_addr;
    rem_name.length = strlcpy((char*)rem_name.remote_bd_name, (char*)bd_name,
                              BD_NAME_LEN + 1);
    if (rem_name.length > BD_NAME_LEN) {
      rem_name.length = BD_NAME_LEN;
    }
    rem_name.status = BTM_SUCCESS;
    rem_name.hci_status = HCI_SUCCESS;
    bta_dm_remname_cback(&rem_name);
  } else {
    /* get name of device */
    btm_status =
        BTM_ReadRemoteDeviceName(bta_dm_search_cb.peer_bdaddr,
                                 bta_dm_remname_cback, BT_TRANSPORT_BR_EDR);
    if (btm_status == BTM_BUSY) {
      /* wait for next chance(notification of remote name discovery done) */
      APPL_TRACE_DEBUG("%s: BTM_ReadRemoteDeviceName is busy", __func__);
    } else if (btm_status != BTM_CMD_STARTED) {
      /* if failed to start getting remote name then continue */
      APPL_TRACE_WARNING("%s: BTM_ReadRemoteDeviceName returns 0x%02X",
                         __func__, btm_status);

      // needed so our response is not ignored, since this corresponds to the
      // actual peer_bdaddr
      rem_name.bd_addr = bta_dm_search_cb.peer_bdaddr;
      rem_name.length = 0;
      rem_name.remote_bd_name[0] = 0;
      rem_name.status = btm_status;
      rem_name.hci_status = HCI_SUCCESS;
      bta_dm_remname_cback(&rem_name);
    }
  }
}

/*******************************************************************************
 *
 * Function         bta_dm_remname_cback
 *
 * Description      Remote name complete call back from BTM
 *
 * Returns          void
 *
 ******************************************************************************/
static void bta_dm_remname_cback(void* p) {
  tBTM_REMOTE_DEV_NAME* p_remote_name = (tBTM_REMOTE_DEV_NAME*)p;
  APPL_TRACE_DEBUG("bta_dm_remname_cback len = %d name=<%s>",
                   p_remote_name->length, p_remote_name->remote_bd_name);

  if (bta_dm_search_cb.peer_bdaddr == p_remote_name->bd_addr) {
    if (bluetooth::shim::is_gd_security_enabled()) {
      bluetooth::shim::BTM_SecDeleteRmtNameNotifyCallback(
          &bta_dm_service_search_remname_cback);
    } else {
      BTM_SecDeleteRmtNameNotifyCallback(&bta_dm_service_search_remname_cback);
    }
  } else {
    // if we got a different response, maybe ignore it
    // we will have made a request directly from BTM_ReadRemoteDeviceName so we
    // expect a dedicated response for us
    if (p_remote_name->hci_status == HCI_ERR_CONNECTION_EXISTS) {
      if (bluetooth::shim::is_gd_security_enabled()) {
        bluetooth::shim::BTM_SecDeleteRmtNameNotifyCallback(
            &bta_dm_service_search_remname_cback);
      } else {
        BTM_SecDeleteRmtNameNotifyCallback(
            &bta_dm_service_search_remname_cback);
      }
      LOG_INFO(
          "Assume command failed due to disconnection hci_status:%s peer:%s",
          hci_error_code_text(p_remote_name->hci_status).c_str(),
          PRIVATE_ADDRESS(p_remote_name->bd_addr));
    } else {
      LOG_INFO(
          "Ignored remote name response for the wrong address exp:%s act:%s",
          PRIVATE_ADDRESS(bta_dm_search_cb.peer_bdaddr),
          PRIVATE_ADDRESS(p_remote_name->bd_addr));
      return;
    }
  }

  /* remote name discovery is done but it could be failed */
  bta_dm_search_cb.name_discover_done = true;
  strlcpy((char*)bta_dm_search_cb.peer_name,
          (char*)p_remote_name->remote_bd_name, BD_NAME_LEN + 1);

  if (bta_dm_search_cb.transport == BT_TRANSPORT_LE) {
    GAP_BleReadPeerPrefConnParams(bta_dm_search_cb.peer_bdaddr);
  }

  tBTA_DM_REM_NAME* p_msg =
      (tBTA_DM_REM_NAME*)osi_malloc(sizeof(tBTA_DM_REM_NAME));
  p_msg->result.disc_res.bd_addr = bta_dm_search_cb.peer_bdaddr;
  strlcpy((char*)p_msg->result.disc_res.bd_name,
          (char*)p_remote_name->remote_bd_name, BD_NAME_LEN + 1);
  p_msg->hdr.event = BTA_DM_REMT_NAME_EVT;

  bta_sys_sendmsg(p_msg);
}

/*******************************************************************************
 *
 * Function         bta_dm_pinname_cback
 *
 * Description      Callback requesting pin_key
 *
 * Returns          void
 *
 ******************************************************************************/
static void bta_dm_pinname_cback(void* p_data) {
  tBTM_REMOTE_DEV_NAME* p_result = (tBTM_REMOTE_DEV_NAME*)p_data;
  tBTA_DM_SEC sec_event;
  uint32_t bytes_to_copy;
  tBTA_DM_SEC_EVT event = bta_dm_cb.pin_evt;

  if (BTA_DM_SP_CFM_REQ_EVT == event) {
    /* Retrieved saved device class and bd_addr */
    sec_event.cfm_req.bd_addr = bta_dm_cb.pin_bd_addr;
    BTA_COPY_DEVICE_CLASS(sec_event.cfm_req.dev_class, bta_dm_cb.pin_dev_class);

    if (p_result && p_result->status == BTM_SUCCESS) {
      bytes_to_copy =
          (p_result->length < BD_NAME_LEN) ? p_result->length : BD_NAME_LEN;
      memcpy(sec_event.cfm_req.bd_name, p_result->remote_bd_name,
             bytes_to_copy);
      sec_event.pin_req.bd_name[BD_NAME_LEN] = 0;
    } else /* No name found */
      sec_event.cfm_req.bd_name[0] = 0;

    sec_event.key_notif.passkey =
        bta_dm_cb.num_val; /* get PIN code numeric number */

    /* 1 additional event data fields for this event */
    sec_event.cfm_req.just_works = bta_dm_cb.just_works;
    /* retrieve the loc and rmt caps */
    sec_event.cfm_req.loc_io_caps = bta_dm_cb.loc_io_caps;
    sec_event.cfm_req.rmt_io_caps = bta_dm_cb.rmt_io_caps;
    sec_event.cfm_req.loc_auth_req = bta_dm_cb.loc_auth_req;
    sec_event.cfm_req.rmt_auth_req = bta_dm_cb.rmt_auth_req;

  } else {
    /* Retrieved saved device class and bd_addr */
    sec_event.pin_req.bd_addr = bta_dm_cb.pin_bd_addr;
    BTA_COPY_DEVICE_CLASS(sec_event.pin_req.dev_class, bta_dm_cb.pin_dev_class);

    if (p_result && p_result->status == BTM_SUCCESS) {
      bytes_to_copy = (p_result->length < BD_NAME_LEN) ? p_result->length
                                                       : (BD_NAME_LEN - 1);
      memcpy(sec_event.pin_req.bd_name, p_result->remote_bd_name,
             bytes_to_copy);
      sec_event.pin_req.bd_name[BD_NAME_LEN] = 0;
    } else /* No name found */
      sec_event.pin_req.bd_name[0] = 0;

    event = bta_dm_cb.pin_evt;
    sec_event.key_notif.passkey =
        bta_dm_cb.num_val; /* get PIN code numeric number */
  }

  if (bta_dm_cb.p_sec_cback) bta_dm_cb.p_sec_cback(event, &sec_event);
}

/*******************************************************************************
 *
 * Function         bta_dm_pin_cback
 *
 * Description      Callback requesting pin_key
 *
 * Returns          void
 *
 ******************************************************************************/
static uint8_t bta_dm_pin_cback(const RawAddress& bd_addr, DEV_CLASS dev_class,
                                const tBTM_BD_NAME bd_name, bool min_16_digit) {
  if (!bta_dm_cb.p_sec_cback) return BTM_NOT_AUTHORIZED;

  /* If the device name is not known, save bdaddr and devclass and initiate a
   * name request */
  if (bd_name[0] == 0) {
    bta_dm_cb.pin_evt = BTA_DM_PIN_REQ_EVT;
    bta_dm_cb.pin_bd_addr = bd_addr;
    BTA_COPY_DEVICE_CLASS(bta_dm_cb.pin_dev_class, dev_class);
    if ((BTM_ReadRemoteDeviceName(bd_addr, bta_dm_pinname_cback,
                                  BT_TRANSPORT_BR_EDR)) == BTM_CMD_STARTED)
      return BTM_CMD_STARTED;

    APPL_TRACE_WARNING(
        " bta_dm_pin_cback() -> Failed to start Remote Name Request  ");
  }

  tBTA_DM_SEC sec_event = {.pin_req = {
                               .bd_addr = bd_addr,
                           }};
  BTA_COPY_DEVICE_CLASS(sec_event.pin_req.dev_class, dev_class);
  strlcpy((char*)sec_event.pin_req.bd_name, (char*)bd_name, BD_NAME_LEN + 1);
  sec_event.pin_req.min_16_digit = min_16_digit;

  bta_dm_cb.p_sec_cback(BTA_DM_PIN_REQ_EVT, &sec_event);
  return BTM_CMD_STARTED;
}

/*******************************************************************************
 *
 * Function         bta_dm_new_link_key_cback
 *
 * Description      Callback from BTM to notify new link key
 *
 * Returns          void
 *
 ******************************************************************************/
static uint8_t bta_dm_new_link_key_cback(const RawAddress& bd_addr,
                                         UNUSED_ATTR DEV_CLASS dev_class,
                                         tBTM_BD_NAME bd_name,
                                         const LinkKey& key, uint8_t key_type,
                                         bool is_ctkd) {
  tBTA_DM_SEC sec_event;
  tBTA_DM_AUTH_CMPL* p_auth_cmpl;
  tBTA_DM_SEC_EVT event = BTA_DM_AUTH_CMPL_EVT;

  memset(&sec_event, 0, sizeof(tBTA_DM_SEC));

  p_auth_cmpl = &sec_event.auth_cmpl;

  p_auth_cmpl->bd_addr = bd_addr;

  memcpy(p_auth_cmpl->bd_name, bd_name, BD_NAME_LEN);
  p_auth_cmpl->bd_name[BD_NAME_LEN] = 0;
  p_auth_cmpl->key_present = true;
  p_auth_cmpl->key_type = key_type;
  p_auth_cmpl->success = true;
  p_auth_cmpl->key = key;
  p_auth_cmpl->is_ctkd = is_ctkd;

  sec_event.auth_cmpl.fail_reason = HCI_SUCCESS;

  // Report the BR link key based on the BR/EDR address and type
  BTM_ReadDevInfo(bd_addr, &sec_event.auth_cmpl.dev_type,
                  &sec_event.auth_cmpl.addr_type);
  if (bta_dm_cb.p_sec_cback) bta_dm_cb.p_sec_cback(event, &sec_event);

  // Setting remove_dev_pending flag to false, where it will avoid deleting
  // the
  // security device record when the ACL connection link goes down in case of
  // reconnection.
  if (bta_dm_cb.device_list.count)
    bta_dm_reset_sec_dev_pending(p_auth_cmpl->bd_addr);

  return BTM_CMD_STARTED;
}

/*******************************************************************************
 *
 * Function         bta_dm_authentication_complete_cback
 *
 * Description      Authentication complete callback from BTM
 *
 * Returns          void
 *
 ******************************************************************************/
static void bta_dm_authentication_complete_cback(
    const RawAddress& bd_addr, UNUSED_ATTR DEV_CLASS dev_class,
    tBTM_BD_NAME bd_name, tHCI_REASON reason) {
  if (reason != HCI_SUCCESS) {
    if (bta_dm_cb.p_sec_cback) {
      // Build out the security event data structure
      tBTA_DM_SEC sec_event = {
          .auth_cmpl =
              {
                  .bd_addr = bd_addr,
              },
      };
      memcpy(sec_event.auth_cmpl.bd_name, bd_name, BD_NAME_LEN);
      sec_event.auth_cmpl.bd_name[BD_NAME_LEN] = 0;

      // Report the BR link key based on the BR/EDR address and type
      BTM_ReadDevInfo(bd_addr, &sec_event.auth_cmpl.dev_type,
                      &sec_event.auth_cmpl.addr_type);
      sec_event.auth_cmpl.fail_reason = reason;

      bta_dm_cb.p_sec_cback(BTA_DM_AUTH_CMPL_EVT, &sec_event);
    }

    switch (reason) {
      case HCI_ERR_AUTH_FAILURE:
      case HCI_ERR_KEY_MISSING:
      case HCI_ERR_HOST_REJECT_SECURITY:
      case HCI_ERR_ENCRY_MODE_NOT_ACCEPTABLE:
        LOG_WARN(
            "Deleting device record as authentication failed entry:%s "
            "reason:%s",
            PRIVATE_ADDRESS(bd_addr), hci_reason_code_text(reason).c_str());
        break;

      default:
        break;
    }
  }
}

/*******************************************************************************
 *
 * Function         bta_dm_sp_cback
 *
 * Description      simple pairing callback from BTM
 *
 * Returns          void
 *
 ******************************************************************************/
static tBTM_STATUS bta_dm_sp_cback(tBTM_SP_EVT event,
                                   tBTM_SP_EVT_DATA* p_data) {
  tBTM_STATUS status = BTM_CMD_STARTED;
  tBTA_DM_SEC sec_event;
  tBTA_DM_SEC_EVT pin_evt = BTA_DM_SP_KEY_NOTIF_EVT;

  APPL_TRACE_EVENT("bta_dm_sp_cback: %d", event);
  if (!bta_dm_cb.p_sec_cback) return BTM_NOT_AUTHORIZED;

  bool sp_rmt_result = false;
  /* TODO_SP */
  switch (event) {
    case BTM_SP_IO_REQ_EVT:
      if (btm_local_io_caps != BTM_IO_CAP_NONE) {
        /* translate auth_req */
        btif_dm_set_oob_for_io_req(&p_data->io_req.oob_data);
        btif_dm_proc_io_req(&p_data->io_req.auth_req, p_data->io_req.is_orig);
      }
      APPL_TRACE_EVENT("io mitm: %d oob_data:%d", p_data->io_req.auth_req,
                       p_data->io_req.oob_data);
      break;
    case BTM_SP_IO_RSP_EVT:
      if (btm_local_io_caps != BTM_IO_CAP_NONE) {
        btif_dm_proc_io_rsp(p_data->io_rsp.bd_addr, p_data->io_rsp.io_cap,
                            p_data->io_rsp.oob_data, p_data->io_rsp.auth_req);
      }
      break;

    case BTM_SP_CFM_REQ_EVT:
      pin_evt = BTA_DM_SP_CFM_REQ_EVT;
      bta_dm_cb.just_works = sec_event.cfm_req.just_works =
          p_data->cfm_req.just_works;
      sec_event.cfm_req.loc_auth_req = p_data->cfm_req.loc_auth_req;
      sec_event.cfm_req.rmt_auth_req = p_data->cfm_req.rmt_auth_req;
      sec_event.cfm_req.loc_io_caps = p_data->cfm_req.loc_io_caps;
      sec_event.cfm_req.rmt_io_caps = p_data->cfm_req.rmt_io_caps;

      [[fallthrough]];
    /* Passkey entry mode, mobile device with output capability is very
        unlikely to receive key request, so skip this event */
    /*case BTM_SP_KEY_REQ_EVT: */
    case BTM_SP_KEY_NOTIF_EVT:
      if (btm_local_io_caps == BTM_IO_CAP_NONE &&
          BTM_SP_KEY_NOTIF_EVT == event) {
        status = BTM_NOT_AUTHORIZED;
        break;
      }

      bta_dm_cb.num_val = sec_event.key_notif.passkey =
          p_data->key_notif.passkey;

      if (BTM_SP_CFM_REQ_EVT == event) {
        /* Due to the switch case falling through below to BTM_SP_KEY_NOTIF_EVT,
           call remote name request using values from cfm_req */
        if (p_data->cfm_req.bd_name[0] == 0) {
          bta_dm_cb.pin_evt = pin_evt;
          bta_dm_cb.pin_bd_addr = p_data->cfm_req.bd_addr;
          bta_dm_cb.rmt_io_caps = sec_event.cfm_req.rmt_io_caps;
          bta_dm_cb.loc_io_caps = sec_event.cfm_req.loc_io_caps;
          bta_dm_cb.rmt_auth_req = sec_event.cfm_req.rmt_auth_req;
          bta_dm_cb.loc_auth_req = sec_event.cfm_req.loc_auth_req;

          BTA_COPY_DEVICE_CLASS(bta_dm_cb.pin_dev_class,
                                p_data->cfm_req.dev_class);
          if ((BTM_ReadRemoteDeviceName(
                  p_data->cfm_req.bd_addr, bta_dm_pinname_cback,
                  BT_TRANSPORT_BR_EDR)) == BTM_CMD_STARTED)
            return BTM_CMD_STARTED;
          APPL_TRACE_WARNING(
              " bta_dm_sp_cback() -> Failed to start Remote Name Request  ");
        } else {
          /* Due to the switch case falling through below to
             BTM_SP_KEY_NOTIF_EVT,
             copy these values into key_notif from cfm_req */
          sec_event.key_notif.bd_addr = p_data->cfm_req.bd_addr;
          BTA_COPY_DEVICE_CLASS(sec_event.key_notif.dev_class,
                                p_data->cfm_req.dev_class);
          strlcpy((char*)sec_event.key_notif.bd_name,
                  (char*)p_data->cfm_req.bd_name, BD_NAME_LEN + 1);
        }
      }

      if (BTM_SP_KEY_NOTIF_EVT == event) {
        /* If the device name is not known, save bdaddr and devclass
           and initiate a name request with values from key_notif */
        if (p_data->key_notif.bd_name[0] == 0) {
          bta_dm_cb.pin_evt = pin_evt;
          bta_dm_cb.pin_bd_addr = p_data->key_notif.bd_addr;
          BTA_COPY_DEVICE_CLASS(bta_dm_cb.pin_dev_class,
                                p_data->key_notif.dev_class);
          if ((BTM_ReadRemoteDeviceName(
                  p_data->key_notif.bd_addr, bta_dm_pinname_cback,
                  BT_TRANSPORT_BR_EDR)) == BTM_CMD_STARTED)
            return BTM_CMD_STARTED;
          APPL_TRACE_WARNING(
              " bta_dm_sp_cback() -> Failed to start Remote Name Request  ");
        } else {
          sec_event.key_notif.bd_addr = p_data->key_notif.bd_addr;
          BTA_COPY_DEVICE_CLASS(sec_event.key_notif.dev_class,
                                p_data->key_notif.dev_class);
          strlcpy((char*)sec_event.key_notif.bd_name,
                  (char*)p_data->key_notif.bd_name, BD_NAME_LEN + 1);
          sec_event.key_notif.bd_name[BD_NAME_LEN] = 0;
        }
      }

      bta_dm_cb.p_sec_cback(pin_evt, &sec_event);

      break;

    case BTM_SP_LOC_OOB_EVT:
#ifdef BTIF_DM_OOB_TEST
      btif_dm_proc_loc_oob(BT_TRANSPORT_BR_EDR,
                           (bool)(p_data->loc_oob.status == BTM_SUCCESS),
                           p_data->loc_oob.c, p_data->loc_oob.r);
#endif
      break;

    case BTM_SP_RMT_OOB_EVT: {
      Octet16 c;
      Octet16 r;
      sp_rmt_result = false;
#ifdef BTIF_DM_OOB_TEST
      sp_rmt_result = btif_dm_proc_rmt_oob(p_data->rmt_oob.bd_addr, &c, &r);
#endif
      BTIF_TRACE_DEBUG("bta_dm_ci_rmt_oob: result=%d", sp_rmt_result);
      bta_dm_ci_rmt_oob(sp_rmt_result, p_data->rmt_oob.bd_addr, c, r);
      break;
    }

    default:
      status = BTM_NOT_AUTHORIZED;
      break;
  }
  APPL_TRACE_EVENT("dm status: %d", status);
  return status;
}

/*******************************************************************************
 *
 * Function         bta_dm_local_name_cback
 *
 * Description      Callback from btm after local name is read
 *
 *
 * Returns          void
 *
 ******************************************************************************/
static void bta_dm_local_name_cback(UNUSED_ATTR void* p_name) {
  BTIF_dm_enable();
}

static void handle_role_change(const RawAddress& bd_addr, tHCI_ROLE new_role,
                               tHCI_STATUS hci_status) {
  tBTA_DM_PEER_DEVICE* p_dev = bta_dm_find_peer_device(bd_addr);
  if (!p_dev) {
    LOG_WARN(
        "Unable to find device for role change peer:%s new_role:%s "
        "hci_status:%s",
        PRIVATE_ADDRESS(bd_addr), RoleText(new_role).c_str(),
        hci_error_code_text(hci_status).c_str());
    return;
  }

  LOG_INFO(
      "Role change callback peer:%s info:0x%x new_role:%s dev count:%d "
      "hci_status:%s",
      PRIVATE_ADDRESS(bd_addr), p_dev->Info(), RoleText(new_role).c_str(),
      bta_dm_cb.device_list.count, hci_error_code_text(hci_status).c_str());

  if (p_dev->Info() & BTA_DM_DI_AV_ACTIVE) {
    bool need_policy_change = false;

    /* there's AV activity on this link */
    if (new_role == HCI_ROLE_PERIPHERAL && bta_dm_cb.device_list.count > 1 &&
        hci_status == HCI_SUCCESS) {
      /* more than one connections and the AV connection is role switched
       * to peripheral
       * switch it back to central and remove the switch policy */
      BTM_SwitchRoleToCentral(bd_addr);
      need_policy_change = true;
    } else if (p_bta_dm_cfg->avoid_scatter && (new_role == HCI_ROLE_CENTRAL)) {
      /* if the link updated to be central include AV activities, remove
       * the switch policy */
      need_policy_change = true;
    }

    if (need_policy_change) {
      BTM_block_role_switch_for(p_dev->peer_bdaddr);
    }
  } else {
    /* there's AV no activity on this link and role switch happened
     * check if AV is active
     * if so, make sure the AV link is central */
    bta_dm_check_av();
  }
  bta_sys_notify_role_chg(bd_addr, new_role, hci_status);
}

void BTA_dm_report_role_change(const RawAddress bd_addr, tHCI_ROLE new_role,
                               tHCI_STATUS hci_status) {
  do_in_main_thread(
      FROM_HERE, base::Bind(handle_role_change, bd_addr, new_role, hci_status));
}

void handle_remote_features_complete(const RawAddress& bd_addr) {
  tBTA_DM_PEER_DEVICE* p_dev = bta_dm_find_peer_device(bd_addr);
  if (!p_dev) {
    LOG_WARN("Unable to find device peer:%s", PRIVATE_ADDRESS(bd_addr));
    return;
  }

  if (controller_get_interface()->supports_sniff_subrating() &&
      acl_peer_supports_sniff_subrating(bd_addr)) {
    LOG_DEBUG("Device supports sniff subrating peer:%s",
              PRIVATE_ADDRESS(bd_addr));
    p_dev->info = BTA_DM_DI_USE_SSR;
  } else {
    LOG_DEBUG("Device does NOT support sniff subrating peer:%s",
              PRIVATE_ADDRESS(bd_addr));
  }
}

void BTA_dm_notify_remote_features_complete(const RawAddress bd_addr) {
  do_in_main_thread(FROM_HERE,
                    base::Bind(handle_remote_features_complete, bd_addr));
}

static tBTA_DM_PEER_DEVICE* allocate_device_for(const RawAddress& bd_addr,
                                                tBT_TRANSPORT transport) {
  for (uint8_t i = 0; i < bta_dm_cb.device_list.count; i++) {
    auto device = &bta_dm_cb.device_list.peer_device[i];
    if (device->peer_bdaddr == bd_addr && device->transport == transport) {
      return device;
    }
  }

  if (bta_dm_cb.device_list.count < BTA_DM_NUM_PEER_DEVICE) {
    auto device =
        &bta_dm_cb.device_list.peer_device[bta_dm_cb.device_list.count];
    device->peer_bdaddr = bd_addr;
    bta_dm_cb.device_list.count++;
    if (transport == BT_TRANSPORT_LE) {
      bta_dm_cb.device_list.le_count++;
    }
    return device;
  }
  return nullptr;
}

void bta_dm_acl_up(const RawAddress& bd_addr, tBT_TRANSPORT transport) {
  auto device = allocate_device_for(bd_addr, transport);
  if (device == nullptr) {
    LOG_WARN("Unable to allocate device resources for new connection");
    return;
  }
  device->conn_state = BTA_DM_CONNECTED;
  device->pref_role = BTA_ANY_ROLE;
  device->info = BTA_DM_DI_NONE;
  device->transport = transport;

  if (controller_get_interface()->supports_sniff_subrating() &&
      acl_peer_supports_sniff_subrating(bd_addr)) {
    // NOTE: This callback assumes upon ACL connection that
    // the read remote features has completed and is valid.
    // The only guaranteed contract for valid read remote features
    // data is when the BTA_dm_notify_remote_features_complete()
    // callback has completed.  The below assignment is kept for
    // transitional informational purposes only.
    device->info = BTA_DM_DI_USE_SSR;
  }

  if (bta_dm_cb.p_sec_cback) {
    tBTA_DM_SEC conn;
    memset(&conn, 0, sizeof(tBTA_DM_SEC));
    conn.link_up.bd_addr = bd_addr;
    conn.link_up.transport_link_type = transport;

    bta_dm_cb.p_sec_cback(BTA_DM_LINK_UP_EVT, &conn);
    LOG_DEBUG("Executed security callback for new connection available");
  }
  bta_dm_adjust_roles(true);
}

void BTA_dm_acl_up(const RawAddress bd_addr, tBT_TRANSPORT transport) {
  do_in_main_thread(FROM_HERE, base::Bind(bta_dm_acl_up, bd_addr, transport));
}

static void bta_dm_acl_down(const RawAddress& bd_addr,
                            tBT_TRANSPORT transport) {
  bool issue_unpair_cb = false;
  bool remove_device = false;

  for (uint8_t i = 0; i < bta_dm_cb.device_list.count; i++) {
    auto device = &bta_dm_cb.device_list.peer_device[i];
    if (device->peer_bdaddr != bd_addr || device->transport != transport)
      continue;

    if (device->conn_state == BTA_DM_UNPAIRING) {
      issue_unpair_cb =
          (bluetooth::shim::is_gd_security_enabled())
              ? bluetooth::shim::BTM_SecDeleteDevice(device->peer_bdaddr)
              : BTM_SecDeleteDevice(device->peer_bdaddr);

      /* remove all cached GATT information */
      BTA_GATTC_Refresh(bd_addr);

      APPL_TRACE_DEBUG("%s: Unpairing: issue unpair CB = %d ", __func__,
                       issue_unpair_cb);
    }

    remove_device = device->remove_dev_pending;

    // Iterate to the one before the last when shrinking the list,
    // otherwise we memcpy garbage data into the record.
    // Then clear out the last item in the list since we are shrinking.
    for (; i < bta_dm_cb.device_list.count - 1; i++) {
      memcpy(&bta_dm_cb.device_list.peer_device[i],
             &bta_dm_cb.device_list.peer_device[i + 1],
             sizeof(bta_dm_cb.device_list.peer_device[i]));
    }
    if (bta_dm_cb.device_list.count > 0) {
      int clear_index = bta_dm_cb.device_list.count - 1;
      memset(&bta_dm_cb.device_list.peer_device[clear_index], 0,
             sizeof(bta_dm_cb.device_list.peer_device[clear_index]));
    }
    break;
  }
  if (bta_dm_cb.device_list.count) bta_dm_cb.device_list.count--;
  if ((transport == BT_TRANSPORT_LE) && (bta_dm_cb.device_list.le_count)) {
    bta_dm_cb.device_list.le_count--;
  }

  if ((transport == BT_TRANSPORT_BR_EDR) &&
      (bta_dm_search_cb.wait_disc && bta_dm_search_cb.peer_bdaddr == bd_addr)) {
    bta_dm_search_cb.wait_disc = false;

    if (bta_dm_search_cb.sdp_results) {
      APPL_TRACE_EVENT(" timer stopped  ");
      alarm_cancel(bta_dm_search_cb.search_timer);
      bta_dm_discover_next_device();
    }
  }

  if (bta_dm_cb.disabling) {
    if (!BTM_GetNumAclLinks()) {
      /*
       * Start a timer to make sure that the profiles
       * get the disconnect event.
       */
      alarm_set_on_mloop(bta_dm_cb.disable_timer,
                         BTA_DM_DISABLE_CONN_DOWN_TIMER_MS,
                         bta_dm_disable_conn_down_timer_cback, NULL);
    }
  }
  if (remove_device) {
    bta_dm_process_remove_device_no_callback(bd_addr);
  }

  if (bta_dm_cb.p_sec_cback) {
    tBTA_DM_SEC conn;
    memset(&conn, 0, sizeof(tBTA_DM_SEC));
    conn.link_down.bd_addr = bd_addr;
    conn.link_down.transport_link_type = transport;

    bta_dm_cb.p_sec_cback(BTA_DM_LINK_DOWN_EVT, &conn);
    if (issue_unpair_cb) bta_dm_cb.p_sec_cback(BTA_DM_DEV_UNPAIRED_EVT, &conn);
  }

  bta_dm_adjust_roles(true);
}

void BTA_dm_acl_down(const RawAddress bd_addr, tBT_TRANSPORT transport) {
  do_in_main_thread(FROM_HERE, base::Bind(bta_dm_acl_down, bd_addr, transport));
}

/*******************************************************************************
 *
 * Function         bta_dm_check_av
 *
 * Description      This function checks if AV is active
 *                  if yes, make sure the AV link is central
 *
 ******************************************************************************/
static void bta_dm_check_av() {
  uint8_t i;
  tBTA_DM_PEER_DEVICE* p_dev;

  if (bta_dm_cb.cur_av_count) {
    LOG_INFO("av_count:%d", bta_dm_cb.cur_av_count);
    for (i = 0; i < bta_dm_cb.device_list.count; i++) {
      p_dev = &bta_dm_cb.device_list.peer_device[i];
      APPL_TRACE_WARNING("[%d]: state:%d, info:x%x", i, p_dev->conn_state,
                         p_dev->Info());
      if ((p_dev->conn_state == BTA_DM_CONNECTED) &&
          (p_dev->Info() & BTA_DM_DI_AV_ACTIVE)) {
        /* make central and take away the role switch policy */
        BTM_SwitchRoleToCentral(p_dev->peer_bdaddr);
        /* else either already central or can not switch for some reasons */
        BTM_block_role_switch_for(p_dev->peer_bdaddr);
        break;
      }
    }
  }
}

/*******************************************************************************
 *
 * Function         bta_dm_disable_conn_down_timer_cback
 *
 * Description      Sends disable event to application
 *
 *
 * Returns          void
 *
 ******************************************************************************/
static void bta_dm_disable_conn_down_timer_cback(UNUSED_ATTR void* data) {
  /* disable the power managment module */
  bta_dm_disable_pm();

  bta_dm_cb.disabling = false;
  LOG_INFO("Stack device manager shutdown completed");
  future_ready(stack_manager_get_hack_future(), FUTURE_SUCCESS);
}

/*******************************************************************************
 *
 * Function         bta_dm_rm_cback
 *
 * Description      Role management callback from sys
 *
 *
 * Returns          void
 *
 ******************************************************************************/
void bta_dm_rm_cback(tBTA_SYS_CONN_STATUS status, uint8_t id, uint8_t app_id,
                     const RawAddress& peer_addr) {
  uint8_t j;
  tBTA_PREF_ROLES role;
  tBTA_DM_PEER_DEVICE* p_dev;

  LOG_DEBUG("BTA Role management callback count:%d status:%s peer:%s",
            bta_dm_cb.cur_av_count, bta_sys_conn_status_text(status).c_str(),
            PRIVATE_ADDRESS(peer_addr));

  p_dev = bta_dm_find_peer_device(peer_addr);
  if (status == BTA_SYS_CONN_OPEN) {
    if (p_dev) {
      /* Do not set to connected if we are in the middle of unpairing. When AV
       * stream is
       * started it fakes out a SYS_CONN_OPEN to potentially trigger a role
       * switch command.
       * But this should not be done if we are in the middle of unpairing.
       */
      if (p_dev->conn_state != BTA_DM_UNPAIRING)
        p_dev->conn_state = BTA_DM_CONNECTED;

      for (j = 1; j <= p_bta_dm_rm_cfg[0].app_id; j++) {
        if (((p_bta_dm_rm_cfg[j].app_id == app_id) ||
             (p_bta_dm_rm_cfg[j].app_id == BTA_ALL_APP_ID)) &&
            (p_bta_dm_rm_cfg[j].id == id)) {
          ASSERT_LOG(p_bta_dm_rm_cfg[j].cfg <= BTA_PERIPHERAL_ROLE_ONLY,
                     "Passing illegal preferred role:0x%02x [0x%02x<=>0x%02x]",
                     p_bta_dm_rm_cfg[j].cfg, BTA_ANY_ROLE,
                     BTA_PERIPHERAL_ROLE_ONLY);
          role = static_cast<tBTA_PREF_ROLES>(p_bta_dm_rm_cfg[j].cfg);
          if (role > p_dev->pref_role) p_dev->pref_role = role;
          break;
        }
      }
    }
  }

  if (BTA_ID_AV == id) {
    if (status == BTA_SYS_CONN_BUSY) {
      if (p_dev) p_dev->info |= BTA_DM_DI_AV_ACTIVE;
      /* AV calls bta_sys_conn_open with the A2DP stream count as app_id */
      if (BTA_ID_AV == id) bta_dm_cb.cur_av_count = bta_dm_get_av_count();
    } else if (status == BTA_SYS_CONN_IDLE) {
      if (p_dev) p_dev->info &= ~BTA_DM_DI_AV_ACTIVE;

      /* get cur_av_count from connected services */
      if (BTA_ID_AV == id) bta_dm_cb.cur_av_count = bta_dm_get_av_count();
    }
  }

  /* Don't adjust roles for each busy/idle state transition to avoid
     excessive switch requests when individual profile busy/idle status
     changes */
  if ((status != BTA_SYS_CONN_BUSY) && (status != BTA_SYS_CONN_IDLE))
    bta_dm_adjust_roles(false);
}

/*******************************************************************************
 *
 * Function         bta_dm_delay_role_switch_cback
 *
 * Description      Callback from btm to delay a role switch
 *
 * Returns          void
 *
 ******************************************************************************/
static void bta_dm_delay_role_switch_cback(UNUSED_ATTR void* data) {
  APPL_TRACE_EVENT("%s: initiating Delayed RS", __func__);
  bta_dm_adjust_roles(false);
}

/*******************************************************************************
 *
 * Function         bta_dm_reset_sec_dev_pending
 *
 * Description      Setting the remove device pending status to false from
 *                  security device DB, when the link key notification
 *                  event comes.
 *
 * Returns          void
 *
 ******************************************************************************/
static void bta_dm_reset_sec_dev_pending(const RawAddress& remote_bd_addr) {
  for (size_t i = 0; i < bta_dm_cb.device_list.count; i++) {
    if (bta_dm_cb.device_list.peer_device[i].peer_bdaddr == remote_bd_addr) {
      bta_dm_cb.device_list.peer_device[i].remove_dev_pending = false;
      return;
    }
  }
}

/*******************************************************************************
 *
 * Function         bta_dm_remove_sec_dev_entry
 *
 * Description      Removes device entry from Security device DB if ACL
 connection with
 *                  remtoe device does not exist, else schedule for dev entry
 removal upon
                     ACL close
 *
 * Returns          void
 *
 ******************************************************************************/
static void bta_dm_remove_sec_dev_entry(const RawAddress& remote_bd_addr) {
  if (BTM_IsAclConnectionUp(remote_bd_addr, BT_TRANSPORT_LE) ||
      BTM_IsAclConnectionUp(remote_bd_addr, BT_TRANSPORT_BR_EDR)) {
    APPL_TRACE_DEBUG(
        "%s ACL is not down. Schedule for  Dev Removal when ACL closes",
        __func__);
    if (bluetooth::shim::is_gd_security_enabled()) {
      bluetooth::shim::BTM_SecClearSecurityFlags(remote_bd_addr);
    } else {
      BTM_SecClearSecurityFlags(remote_bd_addr);
    }
    for (int i = 0; i < bta_dm_cb.device_list.count; i++) {
      if (bta_dm_cb.device_list.peer_device[i].peer_bdaddr == remote_bd_addr) {
        bta_dm_cb.device_list.peer_device[i].remove_dev_pending = TRUE;
        break;
      }
    }
  } else {
    // remote_bd_addr comes from security record, which is removed in
    // BTM_SecDeleteDevice.
    RawAddress addr_copy = remote_bd_addr;
    bta_dm_process_remove_device_no_callback(addr_copy);
  }
}

/*******************************************************************************
 *
 * Function         bta_dm_adjust_roles
 *
 * Description      Adjust roles
 *
 *
 * Returns          void
 *
 ******************************************************************************/
static void bta_dm_adjust_roles(bool delay_role_switch) {
  uint8_t i;
  uint8_t link_count = bta_dm_cb.device_list.count;
  if (link_count) {
    for (i = 0; i < bta_dm_cb.device_list.count; i++) {
      if (bta_dm_cb.device_list.peer_device[i].conn_state == BTA_DM_CONNECTED &&
          bta_dm_cb.device_list.peer_device[i].transport ==
              BT_TRANSPORT_BR_EDR) {
        if ((bta_dm_cb.device_list.peer_device[i].pref_role ==
             BTA_CENTRAL_ROLE_ONLY) ||
            (link_count > 1)) {
          /* Initiating immediate role switch with certain remote devices
            has caused issues due to role  switch colliding with link encryption
            setup and
            causing encryption (and in turn the link) to fail .  These device .
            Firmware
            versions are stored in a rejectlist and role switch with these
            devices are
            delayed to avoid the collision with link encryption setup */

          if (bta_dm_cb.device_list.peer_device[i].pref_role !=
                  BTA_PERIPHERAL_ROLE_ONLY &&
              !delay_role_switch) {
            BTM_SwitchRoleToCentral(
                bta_dm_cb.device_list.peer_device[i].peer_bdaddr);
          } else {
            alarm_set_on_mloop(bta_dm_cb.switch_delay_timer,
                               BTA_DM_SWITCH_DELAY_TIMER_MS,
                               bta_dm_delay_role_switch_cback, NULL);
          }
        }
      }
    }
  }
}

/*******************************************************************************
 *
 * Function         bta_dm_get_remname
 *
 * Description      Returns a pointer to the remote name stored in the DM
 *                  control block if it exists, or from the BTM memory.
 *
 * Returns          char * - Pointer to the remote device name
 ******************************************************************************/
static char* bta_dm_get_remname(void) {
  char* p_name = (char*)bta_dm_search_cb.peer_name;
  char* p_temp;

  /* If the name isn't already stored, try retrieving from BTM */
  if (*p_name == '\0') {
    p_temp =
        (bluetooth::shim::is_gd_security_enabled())
            ? bluetooth::shim::BTM_SecReadDevName(bta_dm_search_cb.peer_bdaddr)
            : BTM_SecReadDevName(bta_dm_search_cb.peer_bdaddr);
    if (p_temp != NULL) p_name = p_temp;
  }

  return p_name;
}

/*******************************************************************************
 *
 * Function         bta_dm_bond_cancel_complete_cback
 *
 * Description      Authentication complete callback from BTM
 *
 * Returns          void
 *
 ******************************************************************************/
static void bta_dm_bond_cancel_complete_cback(tBTM_STATUS result) {
  tBTA_DM_SEC sec_event;

  if (result == BTM_SUCCESS)
    sec_event.bond_cancel_cmpl.result = BTA_SUCCESS;
  else
    sec_event.bond_cancel_cmpl.result = BTA_FAILURE;

  if (bta_dm_cb.p_sec_cback) {
    bta_dm_cb.p_sec_cback(BTA_DM_BOND_CANCEL_CMPL_EVT, &sec_event);
  }
}

/*******************************************************************************
 *
 * Function         find_utf8_char_boundary
 *
 * Description      This function checks a UTF8 string |utf8str| starting at
 *                  |offset|, moving backwards and returns the offset of the
 *                  next valid UTF8 character boundary found.
 *
 * Returns          Offset of UTF8 character boundary
 *
 ******************************************************************************/
static size_t find_utf8_char_boundary(const char* utf8str, size_t offset) {
  CHECK(utf8str);
  CHECK(offset > 0);

  while (--offset) {
    uint8_t ch = (uint8_t)utf8str[offset];
    if ((ch & 0x80) == 0x00)  // ASCII
      return offset + 1;
    if ((ch & 0xC0) == 0xC0)  // Multi-byte sequence start
      return offset;
  }

  return 0;
}

/*******************************************************************************
 *
 * Function         bta_dm_set_eir
 *
 * Description      This function creates EIR tagged data and writes it to
 *                  controller.
 *
 * Returns          None
 *
 ******************************************************************************/
static void bta_dm_set_eir(char* local_name) {
  uint8_t* p;
  uint8_t* p_length;
#if (BTA_EIR_CANNED_UUID_LIST != TRUE)
  uint8_t* p_type;
  uint8_t max_num_uuid;
#if (BTA_EIR_SERVER_NUM_CUSTOM_UUID > 0)
  uint8_t custom_uuid_idx;
#endif  // BTA_EIR_SERVER_NUM_CUSTOM_UUID
#endif  // BTA_EIR_CANNED_UUID_LIST
#if (BTM_EIR_DEFAULT_FEC_REQUIRED == FALSE)
  uint8_t free_eir_length = HCI_EXT_INQ_RESPONSE_LEN;
#else  // BTM_EIR_DEFAULT_FEC_REQUIRED
  uint8_t free_eir_length = HCI_DM5_PACKET_SIZE;
#endif  // BTM_EIR_DEFAULT_FEC_REQUIRED
  uint8_t num_uuid;
  uint8_t data_type;
  uint8_t local_name_len;

  /* wait until complete to disable */
  if (alarm_is_scheduled(bta_dm_cb.disable_timer)) return;

#if (BTA_EIR_CANNED_UUID_LIST != TRUE)
  /* if local name is not provided, get it from controller */
  if (local_name == NULL) {
    if (BTM_ReadLocalDeviceName((const char**)&local_name) != BTM_SUCCESS) {
      APPL_TRACE_ERROR("Fail to read local device name for EIR");
    }
  }
#endif  // BTA_EIR_CANNED_UUID_LIST

  /* Allocate a buffer to hold HCI command */
  BT_HDR* p_buf = (BT_HDR*)osi_malloc(BTM_CMD_BUF_SIZE);
  ASSERT(p_buf != nullptr);
  p = (uint8_t*)p_buf + BTM_HCI_EIR_OFFSET;

  memset(p, 0x00, HCI_EXT_INQ_RESPONSE_LEN);

  LOG_INFO("Generating extended inquiry response packet EIR");

  if (local_name)
    local_name_len = strlen(local_name);
  else
    local_name_len = 0;

  data_type = HCI_EIR_COMPLETE_LOCAL_NAME_TYPE;
  /* if local name is longer than minimum length of shortened name */
  /* check whether it needs to be shortened or not */
  if (local_name_len > p_bta_dm_eir_cfg->bta_dm_eir_min_name_len) {
/* get number of UUID 16-bit list */
#if (BTA_EIR_CANNED_UUID_LIST == TRUE)
    num_uuid = p_bta_dm_eir_cfg->bta_dm_eir_uuid16_len / Uuid::kNumBytes16;
#else   // BTA_EIR_CANNED_UUID_LIST
    max_num_uuid = (free_eir_length - 2) / Uuid::kNumBytes16;
    data_type = get_btm_client_interface().eir.BTM_GetEirSupportedServices(
        bta_dm_cb.eir_uuid, &p, max_num_uuid, &num_uuid);
    p = (uint8_t*)p_buf + BTM_HCI_EIR_OFFSET; /* reset p */
#endif  // BTA_EIR_CANNED_UUID_LIST

    /* if UUID doesn't fit remaing space, shorten local name */
    if (local_name_len > (free_eir_length - 4 - num_uuid * Uuid::kNumBytes16)) {
      local_name_len = find_utf8_char_boundary(
          local_name, p_bta_dm_eir_cfg->bta_dm_eir_min_name_len);
      APPL_TRACE_WARNING("%s local name is shortened (%d)", __func__,
                         local_name_len);
      data_type = HCI_EIR_SHORTENED_LOCAL_NAME_TYPE;
    } else {
      data_type = HCI_EIR_COMPLETE_LOCAL_NAME_TYPE;
    }
  }

  UINT8_TO_STREAM(p, local_name_len + 1);
  UINT8_TO_STREAM(p, data_type);

  if (local_name != NULL) {
    memcpy(p, local_name, local_name_len);
    p += local_name_len;
  }
  free_eir_length -= local_name_len + 2;

#if (BTA_EIR_CANNED_UUID_LIST == TRUE)
  /* if UUID list is provided as static data in configuration */
  if ((p_bta_dm_eir_cfg->bta_dm_eir_uuid16_len > 0) &&
      (p_bta_dm_eir_cfg->bta_dm_eir_uuid16)) {
    if (free_eir_length > Uuid::kNumBytes16 + 2) {
      free_eir_length -= 2;

      if (free_eir_length >= p_bta_dm_eir_cfg->bta_dm_eir_uuid16_len) {
        num_uuid = p_bta_dm_eir_cfg->bta_dm_eir_uuid16_len / Uuid::kNumBytes16;
        data_type = HCI_EIR_COMPLETE_16BITS_UUID_TYPE;
      } else /* not enough room for all UUIDs */
      {
        APPL_TRACE_WARNING("BTA EIR: UUID 16-bit list is truncated");
        num_uuid = free_eir_length / Uuid::kNumBytes16;
        data_type = HCI_EIR_MORE_16BITS_UUID_TYPE;
      }
      UINT8_TO_STREAM(p, num_uuid * Uuid::kNumBytes16 + 1);
      UINT8_TO_STREAM(p, data_type);
      memcpy(p, p_bta_dm_eir_cfg->bta_dm_eir_uuid16,
             num_uuid * Uuid::kNumBytes16);
      p += num_uuid * Uuid::kNumBytes16;
      free_eir_length -= num_uuid * Uuid::kNumBytes16;
    }
  }
#else /* (BTA_EIR_CANNED_UUID_LIST == TRUE) */
  /* if UUID list is dynamic */
  if (free_eir_length >= 2) {
    p_length = p++;
    p_type = p++;
    num_uuid = 0;

    max_num_uuid = (free_eir_length - 2) / Uuid::kNumBytes16;
    data_type = get_btm_client_interface().eir.BTM_GetEirSupportedServices(
        bta_dm_cb.eir_uuid, &p, max_num_uuid, &num_uuid);

    if (data_type == HCI_EIR_MORE_16BITS_UUID_TYPE) {
      APPL_TRACE_WARNING("BTA EIR: UUID 16-bit list is truncated");
    }
#if (BTA_EIR_SERVER_NUM_CUSTOM_UUID > 0)
    else {
      for (custom_uuid_idx = 0;
           custom_uuid_idx < BTA_EIR_SERVER_NUM_CUSTOM_UUID;
           custom_uuid_idx++) {
        const Uuid& curr = bta_dm_cb.bta_custom_uuid[custom_uuid_idx].custom_uuid;
        if (curr.GetShortestRepresentationSize() == Uuid::kNumBytes16) {
          if (num_uuid < max_num_uuid) {
            UINT16_TO_STREAM(p, curr.As16Bit());
            num_uuid++;
          } else {
            data_type = HCI_EIR_MORE_16BITS_UUID_TYPE;
            APPL_TRACE_WARNING("BTA EIR: UUID 16-bit list is truncated");
            break;
          }
        }
      }
    }
#endif /* (BTA_EIR_SERVER_NUM_CUSTOM_UUID > 0) */

    UINT8_TO_STREAM(p_length, num_uuid * Uuid::kNumBytes16 + 1);
    UINT8_TO_STREAM(p_type, data_type);
    free_eir_length -= num_uuid * Uuid::kNumBytes16 + 2;
  }
#endif /* (BTA_EIR_CANNED_UUID_LIST == TRUE) */

#if (BTA_EIR_CANNED_UUID_LIST != TRUE && BTA_EIR_SERVER_NUM_CUSTOM_UUID > 0)
  /* Adding 32-bit UUID list */
  if (free_eir_length >= 2) {
    p_length = p++;
    p_type = p++;
    num_uuid = 0;
    data_type = HCI_EIR_COMPLETE_32BITS_UUID_TYPE;

    max_num_uuid = (free_eir_length - 2) / Uuid::kNumBytes32;

    for (custom_uuid_idx = 0; custom_uuid_idx < BTA_EIR_SERVER_NUM_CUSTOM_UUID;
         custom_uuid_idx++) {
      const Uuid& curr = bta_dm_cb.bta_custom_uuid[custom_uuid_idx].custom_uuid;
      if (curr.GetShortestRepresentationSize() == Uuid::kNumBytes32) {
        if (num_uuid < max_num_uuid) {
          UINT32_TO_STREAM(p, curr.As32Bit());
          num_uuid++;
        } else {
          data_type = HCI_EIR_MORE_32BITS_UUID_TYPE;
          APPL_TRACE_WARNING("BTA EIR: UUID 32-bit list is truncated");
          break;
        }
      }
    }

    UINT8_TO_STREAM(p_length, num_uuid * Uuid::kNumBytes32 + 1);
    UINT8_TO_STREAM(p_type, data_type);
    free_eir_length -= num_uuid * Uuid::kNumBytes32 + 2;
  }

  /* Adding 128-bit UUID list */
  if (free_eir_length >= 2) {
    p_length = p++;
    p_type = p++;
    num_uuid = 0;
    data_type = HCI_EIR_COMPLETE_128BITS_UUID_TYPE;

    max_num_uuid = (free_eir_length - 2) / Uuid::kNumBytes128;

    for (custom_uuid_idx = 0; custom_uuid_idx < BTA_EIR_SERVER_NUM_CUSTOM_UUID;
         custom_uuid_idx++) {
      const Uuid& curr = bta_dm_cb.bta_custom_uuid[custom_uuid_idx].custom_uuid;
      if (curr.GetShortestRepresentationSize() == Uuid::kNumBytes128) {
        if (num_uuid < max_num_uuid) {
          ARRAY16_TO_STREAM(p, curr.To128BitBE().data());
          num_uuid++;
        } else {
          data_type = HCI_EIR_MORE_128BITS_UUID_TYPE;
          APPL_TRACE_WARNING("BTA EIR: UUID 128-bit list is truncated");
          break;
        }
      }
    }

    UINT8_TO_STREAM(p_length, num_uuid * Uuid::kNumBytes128 + 1);
    UINT8_TO_STREAM(p_type, data_type);
    free_eir_length -= num_uuid * Uuid::kNumBytes128 + 2;
  }
#endif /* ( BTA_EIR_CANNED_UUID_LIST != TRUE \
          )&&(BTA_EIR_SERVER_NUM_CUSTOM_UUID > 0) */

  /* if Flags are provided in configuration */
  if ((p_bta_dm_eir_cfg->bta_dm_eir_flag_len > 0) &&
      (p_bta_dm_eir_cfg->bta_dm_eir_flags) &&
      (free_eir_length >= p_bta_dm_eir_cfg->bta_dm_eir_flag_len + 2)) {
    UINT8_TO_STREAM(p, p_bta_dm_eir_cfg->bta_dm_eir_flag_len + 1);
    UINT8_TO_STREAM(p, HCI_EIR_FLAGS_TYPE);
    memcpy(p, p_bta_dm_eir_cfg->bta_dm_eir_flags,
           p_bta_dm_eir_cfg->bta_dm_eir_flag_len);
    p += p_bta_dm_eir_cfg->bta_dm_eir_flag_len;
    free_eir_length -= p_bta_dm_eir_cfg->bta_dm_eir_flag_len + 2;
  }

  /* if Manufacturer Specific are provided in configuration */
  if ((p_bta_dm_eir_cfg->bta_dm_eir_manufac_spec_len > 0) &&
      (p_bta_dm_eir_cfg->bta_dm_eir_manufac_spec) &&
      (free_eir_length >= p_bta_dm_eir_cfg->bta_dm_eir_manufac_spec_len + 2)) {
    p_length = p;

    UINT8_TO_STREAM(p, p_bta_dm_eir_cfg->bta_dm_eir_manufac_spec_len + 1);
    UINT8_TO_STREAM(p, HCI_EIR_MANUFACTURER_SPECIFIC_TYPE);
    memcpy(p, p_bta_dm_eir_cfg->bta_dm_eir_manufac_spec,
           p_bta_dm_eir_cfg->bta_dm_eir_manufac_spec_len);
    p += p_bta_dm_eir_cfg->bta_dm_eir_manufac_spec_len;
    free_eir_length -= p_bta_dm_eir_cfg->bta_dm_eir_manufac_spec_len + 2;

  } else {
    p_length = NULL;
  }

  /* if Inquiry Tx Resp Power compiled */
  if ((p_bta_dm_eir_cfg->bta_dm_eir_inq_tx_power) && (free_eir_length >= 3)) {
    UINT8_TO_STREAM(p, 2); /* Length field */
    UINT8_TO_STREAM(p, HCI_EIR_TX_POWER_LEVEL_TYPE);
    UINT8_TO_STREAM(p, *(p_bta_dm_eir_cfg->bta_dm_eir_inq_tx_power));
    free_eir_length -= 3;
  }

  if (free_eir_length)
    UINT8_TO_STREAM(p, 0); /* terminator of significant part */

  get_btm_client_interface().eir.BTM_WriteEIR(p_buf);
}

#if (BTA_EIR_CANNED_UUID_LIST != TRUE)
/*******************************************************************************
 *
 * Function         bta_dm_get_cust_uuid_index
 *
 * Description      Get index of custom uuid from list
 *                  Note, handle equals to 0 means to find a vacant
 *                  from list.
 *
 * Returns          Index of array
 *                  bta_dm_cb.bta_custom_uuid[BTA_EIR_SERVER_NUM_CUSTOM_UUID]
 *
 ******************************************************************************/
static uint8_t bta_dm_get_cust_uuid_index(uint32_t handle) {
#if (BTA_EIR_SERVER_NUM_CUSTOM_UUID > 0)
  uint8_t c_uu_idx = 0;

  while(c_uu_idx < BTA_EIR_SERVER_NUM_CUSTOM_UUID &&
      bta_dm_cb.bta_custom_uuid[c_uu_idx].handle != handle) {
    c_uu_idx++;
  }

  return c_uu_idx;
#else
  return 0;
#endif
}

/*******************************************************************************
 *
 * Function         bta_dm_update_cust_uuid
 *
 * Description      Update custom uuid with given value
 *
 * Returns          None
 *
 ******************************************************************************/
static void bta_dm_update_cust_uuid(uint8_t c_uu_idx, const Uuid& uuid, uint32_t handle) {
#if (BTA_EIR_SERVER_NUM_CUSTOM_UUID > 0)
  if (c_uu_idx < BTA_EIR_SERVER_NUM_CUSTOM_UUID) {
    tBTA_CUSTOM_UUID& curr = bta_dm_cb.bta_custom_uuid[c_uu_idx];
    curr.custom_uuid.UpdateUuid(uuid);
    curr.handle = handle;
  } else {
    APPL_TRACE_ERROR("%s invalid uuid index %d", __func__, c_uu_idx);
  }
#endif
}

/*******************************************************************************
 *
 * Function         bta_dm_eir_update_cust_uuid
 *
 * Description      This function adds or removes custom service UUID in EIR database.
 *
 * Returns          None
 *
 ******************************************************************************/
void bta_dm_eir_update_cust_uuid(const tBTA_CUSTOM_UUID& curr, bool adding) {
  APPL_TRACE_DEBUG("%s", __func__);
#if (BTA_EIR_SERVER_NUM_CUSTOM_UUID > 0)
  uint8_t c_uu_idx = 0;
  if (adding) {
    c_uu_idx = bta_dm_get_cust_uuid_index(0); /* find a vacant from uuid list */
    bta_dm_update_cust_uuid(c_uu_idx, curr.custom_uuid, curr.handle);
  } else {
    c_uu_idx = bta_dm_get_cust_uuid_index(curr.handle); /* find the uuid from uuid list */
    bta_dm_update_cust_uuid(c_uu_idx, curr.custom_uuid, 0);
  }

  /* Update EIR when UUIDs are changed */
  if (c_uu_idx <= BTA_EIR_SERVER_NUM_CUSTOM_UUID) {
    bta_dm_set_eir(NULL);
  }
#endif
}

/*******************************************************************************
 *
 * Function         bta_dm_eir_update_uuid
 *
 * Description      This function adds or removes service UUID in EIR database.
 *
 * Returns          None
 *
 ******************************************************************************/
void bta_dm_eir_update_uuid(uint16_t uuid16, bool adding) {
  /* if this UUID is not advertised in EIR */
  if (!BTM_HasEirService(p_bta_dm_eir_cfg->uuid_mask, uuid16)) return;

  if (adding) {
    LOG_INFO("EIR Adding UUID=0x%04X into extended inquiry response", uuid16);

    BTM_AddEirService(bta_dm_cb.eir_uuid, uuid16);
  } else {
    LOG_INFO("EIR Removing UUID=0x%04X from extended inquiry response", uuid16);

    get_btm_client_interface().eir.BTM_RemoveEirService(bta_dm_cb.eir_uuid,
                                                        uuid16);
  }

  bta_dm_set_eir(NULL);
}
#endif

static tBTA_DM_PEER_DEVICE* find_connected_device(
    const RawAddress& bd_addr, UNUSED_ATTR tBT_TRANSPORT transport) {
  for (uint8_t i = 0; i < bta_dm_cb.device_list.count; i++) {
    if (bta_dm_cb.device_list.peer_device[i].peer_bdaddr == bd_addr &&
        bta_dm_cb.device_list.peer_device[i].conn_state == BTA_DM_CONNECTED)
      return &bta_dm_cb.device_list.peer_device[i];
  }
  return nullptr;
}

/*******************************************************************************
 *
 * Function         bta_dm_encrypt_cback
 *
 * Description      link encryption complete callback.
 *
 * Returns         None
 *
 ******************************************************************************/
void bta_dm_encrypt_cback(const RawAddress* bd_addr, tBT_TRANSPORT transport,
                          UNUSED_ATTR void* p_ref_data, tBTM_STATUS result) {
  tBTA_DM_ENCRYPT_CBACK* p_callback = nullptr;
  tBTA_DM_PEER_DEVICE* device = find_connected_device(*bd_addr, transport);
  if (device != nullptr) {
    p_callback = device->p_encrypt_cback;
    device->p_encrypt_cback = nullptr;
  }

  tBTA_STATUS bta_status = BTA_SUCCESS;
  switch (result) {
    case BTM_SUCCESS:
      LOG_WARN("Encrypted link peer:%s transport:%s status:%s callback:%c",
               PRIVATE_ADDRESS((*bd_addr)),
               bt_transport_text(transport).c_str(),
               btm_status_text(result).c_str(), (p_callback) ? 'T' : 'F');
      break;
    case BTM_WRONG_MODE:
      LOG_WARN(
          "Unable to encrypt link peer:%s transport:%s status:%s callback:%c",
          PRIVATE_ADDRESS((*bd_addr)), bt_transport_text(transport).c_str(),
          btm_status_text(result).c_str(), (p_callback) ? 'T' : 'F');
      bta_status = BTA_WRONG_MODE;
      break;
    case BTM_NO_RESOURCES:
      LOG_WARN(
          "Unable to encrypt link peer:%s transport:%s status:%s callback:%c",
          PRIVATE_ADDRESS((*bd_addr)), bt_transport_text(transport).c_str(),
          btm_status_text(result).c_str(), (p_callback) ? 'T' : 'F');
      bta_status = BTA_NO_RESOURCES;
      break;
    case BTM_BUSY:
      LOG_WARN(
          "Unable to encrypt link peer:%s transport:%s status:%s callback:%c",
          PRIVATE_ADDRESS((*bd_addr)), bt_transport_text(transport).c_str(),
          btm_status_text(result).c_str(), (p_callback) ? 'T' : 'F');
      bta_status = BTA_BUSY;
      break;
    default:
      LOG_ERROR(
          "Failed to encrypt link peer:%s transport:%s status:%s callback:%c",
          PRIVATE_ADDRESS((*bd_addr)), bt_transport_text(transport).c_str(),
          btm_status_text(result).c_str(), (p_callback) ? 'T' : 'F');
      bta_status = BTA_FAILURE;
      break;
  }
  if (p_callback) {
    (*p_callback)(*bd_addr, transport, bta_status);
  }
}

/**This function to encrypt the link */
void bta_dm_set_encryption(const RawAddress& bd_addr, tBT_TRANSPORT transport,
                           tBTA_DM_ENCRYPT_CBACK* p_callback,
                           tBTM_BLE_SEC_ACT sec_act) {
  if (p_callback == nullptr) {
    LOG_ERROR("bta_dm_set_encryption callback is not provided");
    return;
  }

  tBTA_DM_PEER_DEVICE* device = find_connected_device(bd_addr, transport);
  if (device == nullptr) {
    LOG_ERROR("Unable to find active ACL connection device:%s transport:%s",
              PRIVATE_ADDRESS(bd_addr), bt_transport_text(transport).c_str());
    return;
  }

  if (device->p_encrypt_cback) {
    LOG_ERROR(
        "Unable to start encryption as already in progress peer:%s "
        "transport:%s",
        PRIVATE_ADDRESS(bd_addr), bt_transport_text(transport).c_str());
    (*p_callback)(bd_addr, transport, BTA_BUSY);
    return;
  }

  if (BTM_SetEncryption(bd_addr, transport, bta_dm_encrypt_cback, NULL,
                        sec_act) == BTM_CMD_STARTED) {
    device->p_encrypt_cback = p_callback;
    LOG_DEBUG("Started encryption peer:%s transport:%s",
              PRIVATE_ADDRESS(bd_addr), bt_transport_text(transport).c_str());
  } else {
    LOG_ERROR("Unable to start encryption process peer:%s transport:%s",
              PRIVATE_ADDRESS(bd_addr), bt_transport_text(transport).c_str());
  }
}

bool bta_dm_check_if_only_hd_connected(const RawAddress& peer_addr) {
  APPL_TRACE_DEBUG("%s: count(%d)", __func__, bta_dm_conn_srvcs.count);

  for (uint8_t j = 0; j < bta_dm_conn_srvcs.count; j++) {
    // Check if profiles other than hid are connected
    if ((bta_dm_conn_srvcs.conn_srvc[j].id != BTA_ID_HD) &&
        bta_dm_conn_srvcs.conn_srvc[j].peer_bdaddr == peer_addr) {
      APPL_TRACE_DEBUG("%s: Another profile (id=%d) is connected", __func__,
                       bta_dm_conn_srvcs.conn_srvc[j].id);
      return false;
    }
  }

  return true;
}

/*******************************************************************************
 *
 * Function         bta_dm_observe_results_cb
 *
 * Description      Callback for BLE Observe result
 *
 *
 * Returns          void
 *
 ******************************************************************************/
static void bta_dm_observe_results_cb(tBTM_INQ_RESULTS* p_inq,
                                      const uint8_t* p_eir, uint16_t eir_len) {
  tBTA_DM_SEARCH result;
  tBTM_INQ_INFO* p_inq_info;
  APPL_TRACE_DEBUG("bta_dm_observe_results_cb");

  result.inq_res.bd_addr = p_inq->remote_bd_addr;
  result.inq_res.original_bda = p_inq->original_bda;
  result.inq_res.rssi = p_inq->rssi;
  result.inq_res.ble_addr_type = p_inq->ble_addr_type;
  result.inq_res.inq_result_type = p_inq->inq_result_type;
  result.inq_res.device_type = p_inq->device_type;
  result.inq_res.flag = p_inq->flag;
  result.inq_res.ble_evt_type = p_inq->ble_evt_type;
  result.inq_res.ble_primary_phy = p_inq->ble_primary_phy;
  result.inq_res.ble_secondary_phy = p_inq->ble_secondary_phy;
  result.inq_res.ble_advertising_sid = p_inq->ble_advertising_sid;
  result.inq_res.ble_tx_power = p_inq->ble_tx_power;
  result.inq_res.ble_periodic_adv_int = p_inq->ble_periodic_adv_int;

  /* application will parse EIR to find out remote device name */
  result.inq_res.p_eir = const_cast<uint8_t*>(p_eir);
  result.inq_res.eir_len = eir_len;

  p_inq_info = BTM_InqDbRead(p_inq->remote_bd_addr);
  if (p_inq_info != NULL) {
    /* initialize remt_name_not_required to false so that we get the name by
     * default */
    result.inq_res.remt_name_not_required = false;
  }

  if (bta_dm_search_cb.p_scan_cback)
    bta_dm_search_cb.p_scan_cback(BTA_DM_INQ_RES_EVT, &result);

  if (p_inq_info) {
    /* application indicates if it knows the remote name, inside the callback
     copy that to the inquiry data base*/
    if (result.inq_res.remt_name_not_required)
      p_inq_info->appl_knows_rem_name = true;
  }
}

/*******************************************************************************
 *
 * Function         bta_dm_opportunistic_observe_results_cb
 *
 * Description      Callback for BLE Observe result
 *
 *
 * Returns          void
 *
 ******************************************************************************/
static void bta_dm_opportunistic_observe_results_cb(tBTM_INQ_RESULTS* p_inq,
                                                    const uint8_t* p_eir,
                                                    uint16_t eir_len) {
  tBTA_DM_SEARCH result;
  tBTM_INQ_INFO* p_inq_info;

  result.inq_res.bd_addr = p_inq->remote_bd_addr;
  result.inq_res.rssi = p_inq->rssi;
  result.inq_res.ble_addr_type = p_inq->ble_addr_type;
  result.inq_res.inq_result_type = p_inq->inq_result_type;
  result.inq_res.device_type = p_inq->device_type;
  result.inq_res.flag = p_inq->flag;
  result.inq_res.ble_evt_type = p_inq->ble_evt_type;
  result.inq_res.ble_primary_phy = p_inq->ble_primary_phy;
  result.inq_res.ble_secondary_phy = p_inq->ble_secondary_phy;
  result.inq_res.ble_advertising_sid = p_inq->ble_advertising_sid;
  result.inq_res.ble_tx_power = p_inq->ble_tx_power;
  result.inq_res.ble_periodic_adv_int = p_inq->ble_periodic_adv_int;

  /* application will parse EIR to find out remote device name */
  result.inq_res.p_eir = const_cast<uint8_t*>(p_eir);
  result.inq_res.eir_len = eir_len;

  p_inq_info = BTM_InqDbRead(p_inq->remote_bd_addr);
  if (p_inq_info != NULL) {
    /* initialize remt_name_not_required to false so that we get the name by
     * default */
    result.inq_res.remt_name_not_required = false;
  }

  if (bta_dm_search_cb.p_csis_scan_cback)
    bta_dm_search_cb.p_csis_scan_cback(BTA_DM_INQ_RES_EVT, &result);

  if (p_inq_info) {
    /* application indicates if it knows the remote name, inside the callback
     copy that to the inquiry data base*/
    if (result.inq_res.remt_name_not_required)
      p_inq_info->appl_knows_rem_name = true;
  }
}

/*******************************************************************************
 *
 * Function         bta_dm_observe_cmpl_cb
 *
 * Description      Callback for BLE Observe complete
 *
 *
 * Returns          void
 *
 ******************************************************************************/
static void bta_dm_observe_cmpl_cb(void* p_result) {
  tBTA_DM_SEARCH data;

  APPL_TRACE_DEBUG("bta_dm_observe_cmpl_cb");

  data.inq_cmpl.num_resps = ((tBTM_INQUIRY_CMPL*)p_result)->num_resp;
  if (bta_dm_search_cb.p_scan_cback) {
    bta_dm_search_cb.p_scan_cback(BTA_DM_INQ_CMPL_EVT, &data);
  }
  if (bta_dm_search_cb.p_csis_scan_cback) {
    bta_dm_search_cb.p_csis_scan_cback(BTA_DM_INQ_CMPL_EVT, &data);
  }
}

static void ble_io_req(const RawAddress& bd_addr, tBTM_IO_CAP* p_io_cap,
                       tBTM_OOB_DATA* p_oob_data, tBTM_LE_AUTH_REQ* p_auth_req,
                       uint8_t* p_max_key_size, tBTM_LE_KEY_TYPE* p_init_key,
                       tBTM_LE_KEY_TYPE* p_resp_key) {
  bte_appl_cfg.ble_io_cap = btif_storage_get_local_io_caps_ble();

  /* Retrieve the properties from file system if possible */
  tBTE_APPL_CFG nv_config;
  if (btif_dm_get_smp_config(&nv_config)) bte_appl_cfg = nv_config;

  /* *p_auth_req by default is false for devices with NoInputNoOutput; true for
   * other devices. */

  if (bte_appl_cfg.ble_auth_req)
    *p_auth_req = bte_appl_cfg.ble_auth_req |
                  (bte_appl_cfg.ble_auth_req & 0x04) | ((*p_auth_req) & 0x04);

  /* if OOB is not supported, this call-out function does not need to do
   * anything
   * otherwise, look for the OOB data associated with the address and set
   * *p_oob_data accordingly.
   * If the answer can not be obtained right away,
   * set *p_oob_data to BTA_OOB_UNKNOWN and call bta_dm_ci_io_req() when the
   * answer is available.
   */

  btif_dm_set_oob_for_le_io_req(bd_addr, p_oob_data, p_auth_req);

  if (bte_appl_cfg.ble_io_cap <= 4) *p_io_cap = bte_appl_cfg.ble_io_cap;

  if (bte_appl_cfg.ble_init_key <= BTM_BLE_INITIATOR_KEY_SIZE)
    *p_init_key = bte_appl_cfg.ble_init_key;

  if (bte_appl_cfg.ble_resp_key <= BTM_BLE_RESPONDER_KEY_SIZE)
    *p_resp_key = bte_appl_cfg.ble_resp_key;

  if (bte_appl_cfg.ble_max_key_size > 7 && bte_appl_cfg.ble_max_key_size <= 16)
    *p_max_key_size = bte_appl_cfg.ble_max_key_size;
}

/*******************************************************************************
 *
 * Function         bta_dm_ble_smp_cback
 *
 * Description      Callback for BLE SMP
 *
 *
 * Returns          void
 *
 ******************************************************************************/
static uint8_t bta_dm_ble_smp_cback(tBTM_LE_EVT event, const RawAddress& bda,
                                    tBTM_LE_EVT_DATA* p_data) {
  tBTM_STATUS status = BTM_SUCCESS;
  tBTA_DM_SEC sec_event;
  char* p_name = NULL;

  if (!bta_dm_cb.p_sec_cback) return BTM_NOT_AUTHORIZED;

  memset(&sec_event, 0, sizeof(tBTA_DM_SEC));
  switch (event) {
    case BTM_LE_IO_REQ_EVT:
      ble_io_req(bda, &p_data->io_req.io_cap, &p_data->io_req.oob_data,
                 &p_data->io_req.auth_req, &p_data->io_req.max_key_size,
                 &p_data->io_req.init_keys, &p_data->io_req.resp_keys);
      APPL_TRACE_EVENT("io mitm: %d oob_data:%d", p_data->io_req.auth_req,
                       p_data->io_req.oob_data);
      break;

    case BTM_LE_CONSENT_REQ_EVT:
      sec_event.ble_req.bd_addr = bda;
      p_name = BTM_SecReadDevName(bda);
      if (p_name != NULL)
        strlcpy((char*)sec_event.ble_req.bd_name, p_name, BD_NAME_LEN);
      else
        sec_event.ble_req.bd_name[0] = 0;
      bta_dm_cb.p_sec_cback(BTA_DM_BLE_CONSENT_REQ_EVT, &sec_event);
      break;

    case BTM_LE_SEC_REQUEST_EVT:
      sec_event.ble_req.bd_addr = bda;
      p_name = (bluetooth::shim::is_gd_security_enabled())
                   ? bluetooth::shim::BTM_SecReadDevName(bda)
                   : BTM_SecReadDevName(bda);
      if (p_name != NULL)
        strlcpy((char*)sec_event.ble_req.bd_name, p_name, BD_NAME_LEN + 1);
      else
        sec_event.ble_req.bd_name[0] = 0;
      bta_dm_cb.p_sec_cback(BTA_DM_BLE_SEC_REQ_EVT, &sec_event);
      break;

    case BTM_LE_KEY_NOTIF_EVT:
      sec_event.key_notif.bd_addr = bda;
      p_name = (bluetooth::shim::is_gd_security_enabled())
                   ? bluetooth::shim::BTM_SecReadDevName(bda)
                   : BTM_SecReadDevName(bda);
      if (p_name != NULL)
        strlcpy((char*)sec_event.key_notif.bd_name, p_name, BD_NAME_LEN + 1);
      else
        sec_event.key_notif.bd_name[0] = 0;
      sec_event.key_notif.passkey = p_data->key_notif;
      bta_dm_cb.p_sec_cback(BTA_DM_BLE_PASSKEY_NOTIF_EVT, &sec_event);
      break;

    case BTM_LE_KEY_REQ_EVT:
      sec_event.ble_req.bd_addr = bda;
      bta_dm_cb.p_sec_cback(BTA_DM_BLE_PASSKEY_REQ_EVT, &sec_event);
      break;

    case BTM_LE_OOB_REQ_EVT:
      sec_event.ble_req.bd_addr = bda;
      bta_dm_cb.p_sec_cback(BTA_DM_BLE_OOB_REQ_EVT, &sec_event);
      break;

    case BTM_LE_NC_REQ_EVT:
      sec_event.key_notif.bd_addr = bda;
      strlcpy((char*)sec_event.key_notif.bd_name, bta_dm_get_remname(),
              (BD_NAME_LEN + 1));
      sec_event.key_notif.passkey = p_data->key_notif;
      bta_dm_cb.p_sec_cback(BTA_DM_BLE_NC_REQ_EVT, &sec_event);
      break;

    case BTM_LE_SC_OOB_REQ_EVT:
      sec_event.ble_req.bd_addr = bda;
      bta_dm_cb.p_sec_cback(BTA_DM_BLE_SC_OOB_REQ_EVT, &sec_event);
      break;

    case BTM_LE_SC_LOC_OOB_EVT:
      tBTA_DM_LOC_OOB_DATA local_oob_data;
      local_oob_data.local_oob_c = p_data->local_oob_data.commitment;
      local_oob_data.local_oob_r = p_data->local_oob_data.randomizer;
      sec_event.local_oob_data = local_oob_data;
      bta_dm_cb.p_sec_cback(BTA_DM_BLE_SC_CR_LOC_OOB_EVT, &sec_event);
      break;

    case BTM_LE_KEY_EVT:
      sec_event.ble_key.bd_addr = bda;
      sec_event.ble_key.key_type = p_data->key.key_type;
      sec_event.ble_key.p_key_value = p_data->key.p_key_value;
      bta_dm_cb.p_sec_cback(BTA_DM_BLE_KEY_EVT, &sec_event);
      break;

    case BTM_LE_COMPLT_EVT:
      sec_event.auth_cmpl.bd_addr = bda;
      BTM_ReadDevInfo(bda, &sec_event.auth_cmpl.dev_type,
                      &sec_event.auth_cmpl.addr_type);
      p_name = (bluetooth::shim::is_gd_security_enabled())
                   ? bluetooth::shim::BTM_SecReadDevName(bda)
                   : BTM_SecReadDevName(bda);
      if (p_name != NULL)
        strlcpy((char*)sec_event.auth_cmpl.bd_name, p_name, (BD_NAME_LEN + 1));
      else
        sec_event.auth_cmpl.bd_name[0] = 0;

      if (p_data->complt.reason != HCI_SUCCESS) {
        // TODO This is not a proper use of this type
        sec_event.auth_cmpl.fail_reason =
            static_cast<tHCI_STATUS>(BTA_DM_AUTH_CONVERT_SMP_CODE(
                (static_cast<uint8_t>(p_data->complt.reason))));

        if (btm_sec_is_a_bonded_dev(bda) &&
            p_data->complt.reason == SMP_CONN_TOUT &&
            !p_data->complt.smp_over_br) {
          // Bonded device failed to encrypt - to test this remove battery from
          // HID device right after connection, but before encryption is
          // established
          LOG(INFO) << __func__
                    << ": bonded device disconnected when encrypting - no "
                       "reason to unbond";
        } else {
          /* delete this device entry from Sec Dev DB */
          bta_dm_remove_sec_dev_entry(bda);
        }

      } else {
        sec_event.auth_cmpl.success = true;
        if (!p_data->complt.smp_over_br)
          GATT_ConfigServiceChangeCCC(bda, true, BT_TRANSPORT_LE);
      }

      if (bta_dm_cb.p_sec_cback) {
        // bta_dm_cb.p_sec_cback(BTA_DM_AUTH_CMPL_EVT, &sec_event);
        bta_dm_cb.p_sec_cback(BTA_DM_BLE_AUTH_CMPL_EVT, &sec_event);
      }
      break;

    case BTM_LE_ADDR_ASSOC_EVT:
      sec_event.proc_id_addr.pairing_bda = bda;
      sec_event.proc_id_addr.id_addr = p_data->id_addr;
      bta_dm_cb.p_sec_cback(BTA_DM_LE_ADDR_ASSOC_EVT, &sec_event);
      break;

    default:
      status = BTM_NOT_AUTHORIZED;
      break;
  }
  return status;
}

/*******************************************************************************
 *
 * Function         bta_dm_ble_id_key_cback
 *
 * Description      Callback for BLE local ID keys
 *
 *
 * Returns          void
 *
 ******************************************************************************/
static void bta_dm_ble_id_key_cback(uint8_t key_type,
                                    tBTM_BLE_LOCAL_KEYS* p_key) {
  switch (key_type) {
    case BTM_BLE_KEY_TYPE_ID:
    case BTM_BLE_KEY_TYPE_ER:
      if (bta_dm_cb.p_sec_cback) {
        tBTA_DM_SEC dm_key = {
            .ble_id_keys = {},
        };
        memcpy(&dm_key.ble_id_keys, p_key, sizeof(tBTM_BLE_LOCAL_KEYS));

        tBTA_DM_SEC_EVT evt = (key_type == BTM_BLE_KEY_TYPE_ID)
                                  ? BTA_DM_BLE_LOCAL_IR_EVT
                                  : BTA_DM_BLE_LOCAL_ER_EVT;
        bta_dm_cb.p_sec_cback(evt, &dm_key);
      }
      break;

    default:
      APPL_TRACE_DEBUG("Unknown key type %d", key_type);
      break;
  }
  return;
}

/*******************************************************************************
 *
 * Function         bta_dm_add_blekey
 *
 * Description      This function adds an BLE Key to an security database entry.
 *                  This function shall only be called AFTER BTA_DmAddBleDevice
 *                  has been called.
 *                  It is normally called during host startup to restore all
 *                  required information stored in the NVRAM.
 *
 * Parameters:
 *
 ******************************************************************************/
void bta_dm_add_blekey(const RawAddress& bd_addr, tBTA_LE_KEY_VALUE blekey,
                       tBTM_LE_KEY_TYPE key_type) {
  BTM_SecAddBleKey(bd_addr, (tBTM_LE_KEY_VALUE*)&blekey, key_type);
}

/*******************************************************************************
 *
 * Function         bta_dm_add_ble_device
 *
 * Description      This function adds an BLE device to an security database
 *                  entry.
 *                  It is normally called during host startup to restore all
 *                  required information stored in the NVRAM.
 *
 * Parameters:
 *
 ******************************************************************************/
void bta_dm_add_ble_device(const RawAddress& bd_addr, tBLE_ADDR_TYPE addr_type,
                           tBT_DEVICE_TYPE dev_type) {
  BTM_SecAddBleDevice(bd_addr, dev_type, addr_type);
}

/*******************************************************************************
 *
 * Function         bta_dm_add_ble_device
 *
 * Description      This function adds an BLE device to an security database
 *                  entry.
 *                  It is normally called during host startup to restore all
 *                  required information stored in the NVRAM.
 *
 * Parameters:
 *
 ******************************************************************************/
void bta_dm_ble_passkey_reply(const RawAddress& bd_addr, bool accept,
                              uint32_t passkey) {
  BTM_BlePasskeyReply(bd_addr, accept ? BTM_SUCCESS : BTM_NOT_AUTHORIZED,
                      passkey);
}

/** This is response to SM numeric comparison request submitted to application.
 */
void bta_dm_ble_confirm_reply(const RawAddress& bd_addr, bool accept) {
  BTM_BleConfirmReply(bd_addr, accept ? BTM_SUCCESS : BTM_NOT_AUTHORIZED);
}

/** This function set the preferred connection parameters */
void bta_dm_ble_set_conn_params(const RawAddress& bd_addr,
                                uint16_t conn_int_min, uint16_t conn_int_max,
                                uint16_t peripheral_latency,
                                uint16_t supervision_tout) {
  L2CA_AdjustConnectionIntervals(&conn_int_min, &conn_int_max,
                                 BTM_BLE_CONN_INT_MIN);

  BTM_BleSetPrefConnParams(bd_addr, conn_int_min, conn_int_max,
                           peripheral_latency, supervision_tout);
}

/** This function update LE connection parameters */
void bta_dm_ble_update_conn_params(const RawAddress& bd_addr, uint16_t min_int,
                                   uint16_t max_int, uint16_t latency,
                                   uint16_t timeout, uint16_t min_ce_len,
                                   uint16_t max_ce_len) {
  L2CA_AdjustConnectionIntervals(&min_int, &max_int, BTM_BLE_CONN_INT_MIN);

  if (!L2CA_UpdateBleConnParams(bd_addr, min_int, max_int, latency, timeout,
                                min_ce_len, max_ce_len)) {
    APPL_TRACE_ERROR("Update connection parameters failed!");
  }
}

/** This function set the local device LE privacy settings. */
void bta_dm_ble_config_local_privacy(bool privacy_enable) {
  BTM_BleConfigPrivacy(privacy_enable);
}

static void bta_dm_start_scan(uint8_t duration_sec) {
  tBTM_STATUS status = BTM_BleObserve(
      true, duration_sec, bta_dm_observe_results_cb, bta_dm_observe_cmpl_cb);

  if (status != BTM_CMD_STARTED) {
    tBTA_DM_SEARCH data = {
        .inq_cmpl =
            {
                .num_resps = 0,
            },
    };
    APPL_TRACE_WARNING(" %s BTM_BleObserve  failed. status %d", __func__,
                       status);
    if (bta_dm_search_cb.p_scan_cback) {
      bta_dm_search_cb.p_scan_cback(BTA_DM_INQ_CMPL_EVT, &data);
    }
    if (bta_dm_search_cb.p_csis_scan_cback) {
      bta_dm_search_cb.p_csis_scan_cback(BTA_DM_INQ_CMPL_EVT, &data);
    }
  }
}

void bta_dm_ble_observe(bool start, uint8_t duration,
                        tBTA_DM_SEARCH_CBACK* p_cback) {
  if (!start) {
    bta_dm_search_cb.p_scan_cback = NULL;
    BTM_BleObserve(false, 0, NULL, NULL);
    return;
  }

  /*Save the  callback to be called when a scan results are available */
  bta_dm_search_cb.p_scan_cback = p_cback;
  bta_dm_start_scan(duration);
}

void bta_dm_ble_scan(bool start, uint8_t duration_sec) {
  /* Start or stop only if there is no active main scanner */
  if (bta_dm_search_cb.p_scan_cback != NULL) return;

  if (!start) {
    BTM_BleObserve(false, 0, NULL, NULL);
    return;
  }

  bta_dm_start_scan(duration_sec);
}

void bta_dm_ble_csis_observe(bool observe, tBTA_DM_SEARCH_CBACK* p_cback) {
  if (!observe) {
    bta_dm_search_cb.p_csis_scan_cback = NULL;
    BTM_BleOpportunisticObserve(false, NULL);
    return;
  }

  /* Save the callback to be called when a scan results are available */
  bta_dm_search_cb.p_csis_scan_cback = p_cback;
  BTM_BleOpportunisticObserve(true, bta_dm_opportunistic_observe_results_cb);
}

/** This function set the maximum transmission packet size */
void bta_dm_ble_set_data_length(const RawAddress& bd_addr) {
  const controller_t* controller = controller_get_interface();
  uint16_t max_len = controller->get_ble_maximum_tx_data_length();

  if (BTM_SetBleDataLength(bd_addr, max_len) != BTM_SUCCESS) {
    LOG_INFO("Unable to set ble data length:%hu", max_len);
  }
}

/*******************************************************************************
 *
 * Function         bta_ble_enable_scan_cmpl
 *
 * Description      ADV payload filtering enable / disable complete callback
 *
 *
 * Returns          None
 *
 ******************************************************************************/
static void bta_ble_energy_info_cmpl(tBTM_BLE_TX_TIME_MS tx_time,
                                     tBTM_BLE_RX_TIME_MS rx_time,
                                     tBTM_BLE_IDLE_TIME_MS idle_time,
                                     tBTM_BLE_ENERGY_USED energy_used,
                                     tHCI_STATUS status) {
  tBTA_STATUS st = (status == HCI_SUCCESS) ? BTA_SUCCESS : BTA_FAILURE;
  tBTM_CONTRL_STATE ctrl_state = BTM_CONTRL_UNKNOWN;

  if (BTA_SUCCESS == st) ctrl_state = bta_dm_pm_obtain_controller_state();

  if (bta_dm_cb.p_energy_info_cback)
    bta_dm_cb.p_energy_info_cback(tx_time, rx_time, idle_time, energy_used,
                                  ctrl_state, st);
}

/** This function obtains the energy info */
void bta_dm_ble_get_energy_info(
    tBTA_BLE_ENERGY_INFO_CBACK* p_energy_info_cback) {
  bta_dm_cb.p_energy_info_cback = p_energy_info_cback;
  tBTM_STATUS btm_status = BTM_BleGetEnergyInfo(bta_ble_energy_info_cmpl);
  if (btm_status != BTM_CMD_STARTED)
    bta_ble_energy_info_cmpl(0, 0, 0, 0, HCI_ERR_UNSPECIFIED);
}

#ifndef BTA_DM_GATT_CLOSE_DELAY_TOUT
#define BTA_DM_GATT_CLOSE_DELAY_TOUT 1000
#endif

/*******************************************************************************
 *
 * Function         bta_dm_gattc_register
 *
 * Description      Register with GATTC in DM if BLE is needed.
 *
 *
 * Returns          void
 *
 ******************************************************************************/
static void bta_dm_gattc_register(void) {
  if (bta_dm_search_cb.client_if == BTA_GATTS_INVALID_IF) {
    BTA_GATTC_AppRegister(bta_dm_gattc_callback,
                          base::Bind([](uint8_t client_id, uint8_t status) {
                            if (status == GATT_SUCCESS)
                              bta_dm_search_cb.client_if = client_id;
                            else
                              bta_dm_search_cb.client_if = BTA_GATTS_INVALID_IF;

                          }), false);
  }
}

/*******************************************************************************
 *
 * Function         bta_dm_gatt_disc_complete
 *
 * Description      This function process the GATT service search complete.
 *
 * Parameters:
 *
 ******************************************************************************/
static void bta_dm_gatt_disc_complete(uint16_t conn_id, tGATT_STATUS status) {
  APPL_TRACE_DEBUG("%s conn_id = %d", __func__, conn_id);

  tBTA_DM_MSG* p_msg = (tBTA_DM_MSG*)osi_malloc(sizeof(tBTA_DM_MSG));

  /* no more services to be discovered */
  p_msg->hdr.event = BTA_DM_DISCOVERY_RESULT_EVT;
  p_msg->disc_result.result.disc_res.result =
      (status == GATT_SUCCESS) ? BTA_SUCCESS : BTA_FAILURE;
  APPL_TRACE_DEBUG("%s service found: 0x%08x", __func__,
                   bta_dm_search_cb.services_found);
  p_msg->disc_result.result.disc_res.services = bta_dm_search_cb.services_found;
  p_msg->disc_result.result.disc_res.num_uuids = 0;
  p_msg->disc_result.result.disc_res.p_uuid_list = NULL;
  p_msg->disc_result.result.disc_res.bd_addr = bta_dm_search_cb.peer_bdaddr;
  strlcpy((char*)p_msg->disc_result.result.disc_res.bd_name,
          bta_dm_get_remname(), BD_NAME_LEN + 1);

  p_msg->disc_result.result.disc_res.device_type |= BT_DEVICE_TYPE_BLE;

  bta_sys_sendmsg(p_msg);

  if (conn_id != GATT_INVALID_CONN_ID) {
    bta_dm_search_cb.pending_close_bda = bta_dm_search_cb.peer_bdaddr;
<<<<<<< HEAD
=======
    // Gatt will be close immediately if bluetooth.gatt.delay_close.enabled is
    // set to false. If property is true / unset there will be a delay
    if (bta_dm_search_cb.gatt_close_timer != nullptr) {
      /* start a GATT channel close delay timer */
      bta_sys_start_timer(bta_dm_search_cb.gatt_close_timer,
                          BTA_DM_GATT_CLOSE_DELAY_TOUT,
                          BTA_DM_DISC_CLOSE_TOUT_EVT, 0);
    } else {
      p_msg = (tBTA_DM_MSG*)osi_malloc(sizeof(tBTA_DM_MSG));
      p_msg->hdr.event = BTA_DM_DISC_CLOSE_TOUT_EVT;
      p_msg->hdr.layer_specific = 0;
      bta_sys_sendmsg(p_msg);
    }
>>>>>>> e090a3df
  } else {
    if (bluetooth::common::init_flags::
            bta_dm_clear_conn_id_on_client_close_is_enabled()) {
      bta_dm_search_cb.conn_id = GATT_INVALID_CONN_ID;
    }
  }
}

/*******************************************************************************
 *
 * Function         bta_dm_close_gatt_conn
 *
 * Description      This function close the GATT connection after delay
 *timeout.
 *
 * Parameters:
 *
 ******************************************************************************/
void bta_dm_close_gatt_conn(UNUSED_ATTR tBTA_DM_MSG* p_data) {
  if (bta_dm_search_cb.conn_id != GATT_INVALID_CONN_ID)
    BTA_GATTC_Close(bta_dm_search_cb.conn_id);

  bta_dm_search_cb.pending_close_bda = RawAddress::kEmpty;
  bta_dm_search_cb.conn_id = GATT_INVALID_CONN_ID;
}
/*******************************************************************************
 *
 * Function         btm_dm_start_gatt_discovery
 *
 * Description      This is GATT initiate the service search by open a GATT
 *                  connection first.
 *
 * Parameters:
 *
 ******************************************************************************/
void btm_dm_start_gatt_discovery(const RawAddress& bd_addr) {
  bta_dm_search_cb.gatt_disc_active = true;

  /* connection is already open */
  if (bta_dm_search_cb.pending_close_bda == bd_addr &&
      bta_dm_search_cb.conn_id != GATT_INVALID_CONN_ID) {
    bta_dm_search_cb.pending_close_bda = RawAddress::kEmpty;
    alarm_cancel(bta_dm_search_cb.gatt_close_timer);
    BTA_GATTC_ServiceSearchRequest(bta_dm_search_cb.conn_id, nullptr);
  } else {
    if (BTM_IsAclConnectionUp(bd_addr, BT_TRANSPORT_LE)) {
      BTA_GATTC_Open(bta_dm_search_cb.client_if, bd_addr,
                     BTM_BLE_DIRECT_CONNECTION, true);
    } else {
      BTA_GATTC_Open(bta_dm_search_cb.client_if, bd_addr,
                     BTM_BLE_DIRECT_CONNECTION, false);
    }
  }
}

/*******************************************************************************
 *
 * Function         bta_dm_proc_open_evt
 *
 * Description      process BTA_GATTC_OPEN_EVT in DM.
 *
 * Parameters:
 *
 ******************************************************************************/
void bta_dm_proc_open_evt(tBTA_GATTC_OPEN* p_data) {
  VLOG(1) << "DM Search state= " << bta_dm_search_cb.state
          << " search_cb.peer_dbaddr:" << bta_dm_search_cb.peer_bdaddr
          << " connected_bda=" << p_data->remote_bda.address;

  APPL_TRACE_DEBUG("BTA_GATTC_OPEN_EVT conn_id = %d client_if=%d status = %d",
                   p_data->conn_id, p_data->client_if, p_data->status);

  bta_dm_search_cb.conn_id = p_data->conn_id;

  if (p_data->status == GATT_SUCCESS) {
    BTA_GATTC_ServiceSearchRequest(p_data->conn_id, nullptr);
  } else {
    bta_dm_gatt_disc_complete(GATT_INVALID_CONN_ID, p_data->status);
  }
}

/*******************************************************************************
 *
 * Function         bta_dm_proc_open_evt
 *
 * Description      process BTA_GATTC_OPEN_EVT in DM.
 *
 * Parameters:
 *
 ******************************************************************************/
void bta_dm_clear_event_filter(void) {
  VLOG(1) << "bta_dm_clear_event_filter in bta_dm_act";
  bluetooth::shim::BTM_ClearEventFilter();
}

/*******************************************************************************
 *
 * Function         bta_dm_ble_reset_id
 *
 * Description      Reset the local adapter BLE keys.
 *
 * Parameters:
 *
 ******************************************************************************/
void bta_dm_ble_reset_id(void) {
  VLOG(1) << "bta_dm_ble_reset_id in bta_dm_act";
  bluetooth::shim::BTM_BleResetId();
}

/*******************************************************************************
 *
 * Function         bta_dm_gattc_callback
 *
 * Description      This is GATT client callback function used in DM.
 *
 * Parameters:
 *
 ******************************************************************************/
static void bta_dm_gattc_callback(tBTA_GATTC_EVT event, tBTA_GATTC* p_data) {
  APPL_TRACE_DEBUG("bta_dm_gattc_callback event = %d", event);

  switch (event) {
    case BTA_GATTC_OPEN_EVT:
      bta_dm_proc_open_evt(&p_data->open);
      break;

    case BTA_GATTC_SEARCH_RES_EVT:
      break;

    case BTA_GATTC_SEARCH_CMPL_EVT:
      if (bta_dm_search_cb.state != BTA_DM_SEARCH_IDLE)
        bta_dm_gatt_disc_complete(p_data->search_cmpl.conn_id,
                                  p_data->search_cmpl.status);
      break;

    case BTA_GATTC_CLOSE_EVT:
      LOG_INFO("BTA_GATTC_CLOSE_EVT reason = %d", p_data->close.reason);

      /* in case of disconnect before search is completed */
      if ((bta_dm_search_cb.state != BTA_DM_SEARCH_IDLE) &&
          (bta_dm_search_cb.state != BTA_DM_SEARCH_ACTIVE) &&
          p_data->close.remote_bda == bta_dm_search_cb.peer_bdaddr) {
        bta_dm_gatt_disc_complete((uint16_t)GATT_INVALID_CONN_ID,
                                  (tGATT_STATUS)GATT_ERROR);
      }
      break;

    default:
      break;
  }
}

#if (BLE_VND_INCLUDED == TRUE)
/*******************************************************************************
 *
 * Function         bta_dm_ctrl_features_rd_cmpl_cback
 *
 * Description      callback to handle controller feature read complete
 *
 * Parameters:
 *
 ******************************************************************************/
static void bta_dm_ctrl_features_rd_cmpl_cback(tHCI_STATUS result) {
  APPL_TRACE_DEBUG("%s  status = %d ", __func__, result);
  if (result == HCI_SUCCESS) {
    if (bta_dm_cb.p_sec_cback)
      bta_dm_cb.p_sec_cback(BTA_DM_LE_FEATURES_READ, NULL);
  } else {
    APPL_TRACE_ERROR("%s Ctrl BLE feature read failed: status :%d", __func__,
                     result);
  }
}
#endif /* BLE_VND_INCLUDED */

void bta_dm_process_delete_key_RC_to_unpair(const RawAddress& bd_addr)
{
    LOG_WARN("RC key missing");
    tBTA_DM_SEC param = {
        .delete_key_RC_to_unpair = {
            .bd_addr = bd_addr,
        },
    };
    bta_dm_cb.p_sec_cback(BTA_DM_REPORT_BONDING_EVT, &param);
}

namespace bluetooth {
namespace legacy {
namespace testing {
tBTA_DM_PEER_DEVICE* allocate_device_for(const RawAddress& bd_addr,
                                         tBT_TRANSPORT transport) {
  return ::allocate_device_for(bd_addr, transport);
}

void bta_dm_remname_cback(void* p) { ::bta_dm_remname_cback(p); }

}  // namespace testing
}  // namespace legacy
}  // namespace bluetooth<|MERGE_RESOLUTION|>--- conflicted
+++ resolved
@@ -4021,8 +4021,6 @@
 
   if (conn_id != GATT_INVALID_CONN_ID) {
     bta_dm_search_cb.pending_close_bda = bta_dm_search_cb.peer_bdaddr;
-<<<<<<< HEAD
-=======
     // Gatt will be close immediately if bluetooth.gatt.delay_close.enabled is
     // set to false. If property is true / unset there will be a delay
     if (bta_dm_search_cb.gatt_close_timer != nullptr) {
@@ -4036,7 +4034,6 @@
       p_msg->hdr.layer_specific = 0;
       bta_sys_sendmsg(p_msg);
     }
->>>>>>> e090a3df
   } else {
     if (bluetooth::common::init_flags::
             bta_dm_clear_conn_id_on_client_close_is_enabled()) {
