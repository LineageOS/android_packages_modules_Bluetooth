/******************************************************************************
 *
 *  Copyright 2009-2012 Broadcom Corporation
 *
 *  Licensed under the Apache License, Version 2.0 (the "License");
 *  you may not use this file except in compliance with the License.
 *  You may obtain a copy of the License at:
 *
 *  http://www.apache.org/licenses/LICENSE-2.0
 *
 *  Unless required by applicable law or agreed to in writing, software
 *  distributed under the License is distributed on an "AS IS" BASIS,
 *  WITHOUT WARRANTIES OR CONDITIONS OF ANY KIND, either express or implied.
 *  See the License for the specific language governing permissions and
 *  limitations under the License.
 *
 ******************************************************************************/

/*******************************************************************************
 *
 *  Filename:      btif_dm.c
 *
 *  Description:   Contains Device Management (DM) related functionality
 *
 *
 ******************************************************************************/

#define LOG_TAG "bt_btif_dm"

#include "btif_dm.h"

#ifdef OS_ANDROID
#include <android/sysprop/BluetoothProperties.sysprop.h>
#endif

#include <base/bind.h>
#include <base/logging.h>
#include <bluetooth/uuid.h>
#include <hardware/bluetooth.h>
#include <hardware/bt_csis.h>
#include <hardware/bt_hearing_aid.h>
#include <hardware/bt_le_audio.h>
#include <hardware/bt_vc.h>
#include <signal.h>
#include <stdio.h>
#include <stdlib.h>
#include <string.h>
#include <sys/types.h>
#include <time.h>
#include <unistd.h>

#include <mutex>

#ifdef OS_ANDROID
#include <android/sysprop/BluetoothProperties.sysprop.h>
#endif

#include "advertise_data_parser.h"
#include "bta_csis_api.h"
#include "bta_dm_int.h"
#include "bta_gatt_api.h"
#include "bta_le_audio_api.h"
#include "bta_vc_api.h"
#include "btif/include/stack_manager.h"
#include "btif_api.h"
#include "btif_av.h"
#include "btif_bqr.h"
#include "btif_config.h"
#include "btif_dm.h"
#include "btif_gatt.h"
#include "btif_hd.h"
#include "btif_hf.h"
#include "btif_hh.h"
#include "btif_metrics_logging.h"
#include "btif_sdp.h"
#include "btif_storage.h"
#include "btif_util.h"
#include "common/metrics.h"
#include "device/include/controller.h"
#include "device/include/interop.h"
#include "gd/common/lru_cache.h"
#include "internal_include/stack_config.h"
#include "main/shim/dumpsys.h"
#include "main/shim/shim.h"
#include "osi/include/allocator.h"
#include "osi/include/log.h"
#include "osi/include/osi.h"
#include "osi/include/properties.h"
#include "stack/btm/btm_dev.h"
#include "stack/btm/btm_sec.h"
#include "stack/include/bt_octets.h"
#include "stack_config.h"
#include "types/raw_address.h"

bool btif_get_device_type(const RawAddress& bda, int* p_device_type);

using bluetooth::Uuid;
/******************************************************************************
 *  Constants & Macros
 *****************************************************************************/

const Uuid UUID_HEARING_AID = Uuid::FromString("FDF0");
const Uuid UUID_VC = Uuid::FromString("1844");
const Uuid UUID_CSIS = Uuid::FromString("1846");
const Uuid UUID_LE_AUDIO = Uuid::FromString("184E");
const Uuid UUID_LE_MIDI = Uuid::FromString("03B80E5A-EDE8-4B33-A751-6CE34EC4C700");
const Uuid UUID_HAS = Uuid::FromString("1854");
const Uuid UUID_BASS = Uuid::FromString("184F");
const Uuid UUID_BATTERY = Uuid::FromString("180F");
const bool enable_address_consolidate = true;  // TODO remove

#define COD_MASK 0x07FF

#define COD_UNCLASSIFIED ((0x1F) << 8)
#define COD_HID_KEYBOARD 0x0540
#define COD_HID_POINTING 0x0580
#define COD_HID_COMBO 0x05C0
#define COD_HID_MAJOR 0x0500
#define COD_HID_MASK 0x0700
#define COD_AV_HEADSETS 0x0404
#define COD_AV_HANDSFREE 0x0408
#define COD_AV_HEADPHONES 0x0418
#define COD_AV_PORTABLE_AUDIO 0x041C
#define COD_AV_HIFI_AUDIO 0x0428

#define BTIF_DM_MAX_SDP_ATTEMPTS_AFTER_PAIRING 2

#ifndef PROPERTY_CLASS_OF_DEVICE
#define PROPERTY_CLASS_OF_DEVICE "bluetooth.device.class_of_device"
#endif

#define NUM_TIMEOUT_RETRIES 5
#ifndef PROPERTY_DEFAULT_DEVICE_NAME
#define PROPERTY_DEFAULT_DEVICE_NAME "bluetooth.device.default_name"
#endif
#ifndef PROPERTY_PRODUCT_MODEL
#define PROPERTY_PRODUCT_MODEL "ro.product.model"
#endif
#define DEFAULT_LOCAL_NAME_MAX 31
#if (DEFAULT_LOCAL_NAME_MAX > BTM_MAX_LOC_BD_NAME_LEN)
#error "default btif local name size exceeds stack supported length"
#endif

#ifndef PROPERTY_BLE_PRIVACY_ENABLED
#define PROPERTY_BLE_PRIVACY_ENABLED "bluetooth.core.gap.le.privacy.enabled"
#endif

#define ENCRYPTED_BREDR 2
#define ENCRYPTED_LE 4

typedef struct {
  bt_bond_state_t state;
  RawAddress static_bdaddr;
  RawAddress bd_addr;
  tBTM_SEC_DEV_REC::tBTM_BOND_TYPE bond_type;
  uint8_t pin_code_len;
  uint8_t is_ssp;
  uint8_t auth_req;
  uint8_t io_cap;
  uint8_t autopair_attempts;
  uint8_t timeout_retries;
  uint8_t is_local_initiated;
  uint8_t sdp_attempts;
  bool is_le_only;
  bool is_le_nc; /* LE Numeric comparison */
  btif_dm_ble_cb_t ble;
  uint8_t fail_reason;
} btif_dm_pairing_cb_t;

// TODO(jpawlowski): unify ?
// btif_dm_local_key_id_t == tBTM_BLE_LOCAL_ID_KEYS == tBTA_BLE_LOCAL_ID_KEYS
typedef struct {
  Octet16 ir;
  Octet16 irk;
  Octet16 dhk;
} btif_dm_local_key_id_t;

typedef struct {
  bool is_er_rcvd;
  Octet16 er;
  bool is_id_keys_rcvd;
  btif_dm_local_key_id_t id_keys; /* ID kyes */

} btif_dm_local_key_cb_t;

/* this structure holds optional OOB data for remote device */
typedef struct {
  RawAddress bdaddr;       /* peer bdaddr */
  tBT_TRANSPORT transport; /* BR/EDR or LE */
  int data_present;        /* What type(s) of OOB Data present */
  bt_oob_data_t p192_data; /* P192 Data or empty */
  bt_oob_data_t p256_data; /* P256 Data or empty */
} btif_dm_oob_cb_t;

typedef struct { unsigned int manufact_id; } skip_sdp_entry_t;

typedef enum {
  BTIF_DM_FUNC_CREATE_BOND,
  BTIF_DM_FUNC_CANCEL_BOND,
  BTIF_DM_FUNC_REMOVE_BOND,
  BTIF_DM_FUNC_BOND_STATE_CHANGED,
} bt_bond_function_t;

typedef struct {
  RawAddress bd_addr;
  bt_bond_function_t function;
  bt_bond_state_t state;
  struct timespec timestamp;
} btif_bond_event_t;

#define BTA_SERVICE_ID_TO_SERVICE_MASK(id) (1 << (id))

#define MAX_BTIF_BOND_EVENT_ENTRIES 15

#define MAX_NUM_DEVICES_IN_EIR_UUID_CACHE 128

static bluetooth::common::LruCache<RawAddress, std::set<Uuid>> eir_uuids_cache(
    MAX_NUM_DEVICES_IN_EIR_UUID_CACHE);

static skip_sdp_entry_t sdp_rejectlist[] = {{76}};  // Apple Mouse and Keyboard

/* This flag will be true if HCI_Inquiry is in progress */
static bool btif_dm_inquiry_in_progress = false;

/*******************************************************************************
 *  Static variables
 ******************************************************************************/
static char btif_default_local_name[DEFAULT_LOCAL_NAME_MAX + 1] = {'\0'};
static uid_set_t* uid_set = NULL;

/* A circular array to keep track of the most recent bond events */
static btif_bond_event_t btif_dm_bond_events[MAX_BTIF_BOND_EVENT_ENTRIES + 1];

static std::mutex bond_event_lock;

/* |btif_num_bond_events| keeps track of the total number of events and can be
   greater than |MAX_BTIF_BOND_EVENT_ENTRIES| */
static size_t btif_num_bond_events = 0;
static size_t btif_events_start_index = 0;
static size_t btif_events_end_index = 0;

/******************************************************************************
 *  Static functions
 *****************************************************************************/
static void btif_dm_ble_sec_req_evt(tBTA_DM_BLE_SEC_REQ* p_ble_req,
                                    bool is_consent);
static void btif_dm_remove_ble_bonding_keys(void);
static void btif_dm_save_ble_bonding_keys(RawAddress& bd_addr);
static btif_dm_pairing_cb_t pairing_cb;
static btif_dm_oob_cb_t oob_cb;
static void btif_dm_cb_create_bond(const RawAddress bd_addr,
                                   tBT_TRANSPORT transport);
static void btif_update_remote_properties(const RawAddress& bd_addr,
                                          BD_NAME bd_name, DEV_CLASS dev_class,
                                          tBT_DEVICE_TYPE dev_type);
static btif_dm_local_key_cb_t ble_local_key_cb;
static void btif_dm_ble_key_notif_evt(tBTA_DM_SP_KEY_NOTIF* p_ssp_key_notif);
static void btif_dm_ble_auth_cmpl_evt(tBTA_DM_AUTH_CMPL* p_auth_cmpl);
static void btif_dm_ble_passkey_req_evt(tBTA_DM_PIN_REQ* p_pin_req);
static void btif_dm_ble_key_nc_req_evt(tBTA_DM_SP_KEY_NOTIF* p_notif_req);
static void btif_dm_ble_oob_req_evt(tBTA_DM_SP_RMT_OOB* req_oob_type);
static void btif_dm_ble_sc_oob_req_evt(tBTA_DM_SP_RMT_OOB* req_oob_type);

static const char* btif_get_default_local_name();

static void btif_stats_add_bond_event(const RawAddress& bd_addr,
                                      bt_bond_function_t function,
                                      bt_bond_state_t state);

/******************************************************************************
 *  Externs
 *****************************************************************************/
extern bt_status_t btif_av_sink_execute_service(bool b_enable);
extern bt_status_t btif_hh_execute_service(bool b_enable);
extern bt_status_t btif_hf_client_execute_service(bool b_enable);
extern bt_status_t btif_sdp_execute_service(bool b_enable);
extern bt_status_t btif_hh_connect(const RawAddress* bd_addr);
extern bt_status_t btif_hd_execute_service(bool b_enable);
extern bluetooth::hearing_aid::HearingAidInterface*
btif_hearing_aid_get_interface();
extern bluetooth::csis::CsisClientInterface* btif_csis_client_get_interface();
extern bluetooth::le_audio::LeAudioClientInterface*
btif_le_audio_get_interface();
extern bluetooth::vc::VolumeControlInterface*
btif_volume_control_get_interface();

/******************************************************************************
 *  Functions
 *****************************************************************************/

static bool is_empty_128bit(uint8_t* data) {
  static const uint8_t zero[16] = {0};
  return !memcmp(zero, data, sizeof(zero));
}

static bool is_bonding_or_sdp() {
  return pairing_cb.state == BT_BOND_STATE_BONDING ||
         (pairing_cb.state == BT_BOND_STATE_BONDED && pairing_cb.sdp_attempts);
}

void btif_dm_init(uid_set_t* set) {
  uid_set = set;
}

void btif_dm_cleanup(void) {
  if (uid_set) {
    uid_set_destroy(uid_set);
    uid_set = NULL;
  }
}

bt_status_t btif_in_execute_service_request(tBTA_SERVICE_ID service_id,
                                            bool b_enable) {
  BTIF_TRACE_DEBUG("%s service_id: %d", __func__, service_id);
  /* Check the service_ID and invoke the profile's BT state changed API */
  switch (service_id) {
    case BTA_HFP_SERVICE_ID:
    case BTA_HSP_SERVICE_ID: {
      bluetooth::headset::ExecuteService(b_enable);
    } break;
    case BTA_A2DP_SOURCE_SERVICE_ID: {
      btif_av_source_execute_service(b_enable);
    } break;
    case BTA_A2DP_SINK_SERVICE_ID: {
      btif_av_sink_execute_service(b_enable);
    } break;
    case BTA_HID_SERVICE_ID: {
      btif_hh_execute_service(b_enable);
    } break;
    case BTA_HFP_HS_SERVICE_ID: {
      btif_hf_client_execute_service(b_enable);
    } break;
    case BTA_SDP_SERVICE_ID: {
      btif_sdp_execute_service(b_enable);
    } break;
    case BTA_HIDD_SERVICE_ID: {
      btif_hd_execute_service(b_enable);
    } break;
    case BTA_PBAP_SERVICE_ID:
      FALLTHROUGH_INTENDED; /* FALLTHROUGH */
    case BTA_PCE_SERVICE_ID:
      FALLTHROUGH_INTENDED; /* FALLTHROUGH */
    case BTA_MAP_SERVICE_ID:
      FALLTHROUGH_INTENDED; /* FALLTHROUGH */
    case BTA_MN_SERVICE_ID: {
      /**
       * Do nothing; these services were started elsewhere. However, we need to flow through this
       * codepath in order to properly report back the local UUIDs back to adapter properties in
       * Java. To achieve this, we need to catch these service IDs in order for {@link
       * btif_in_execute_service_request} to return {@code BT_STATUS_SUCCESS}, so that in {@link
       * btif_dm_enable_service} the check passes and the UUIDs are allowed to be passed up into
       * the Java layer.
       */
    } break;
    default:
      BTIF_TRACE_ERROR("%s: Unknown service %d being %s", __func__, service_id,
                       (b_enable) ? "enabled" : "disabled");
      return BT_STATUS_FAIL;
  }
  return BT_STATUS_SUCCESS;
}

/*******************************************************************************
 *
 * Function         check_eir_remote_name
 *
 * Description      Check if remote name is in the EIR data
 *
 * Returns          true if remote name found
 *                  Populate p_remote_name, if provided and remote name found
 *
 ******************************************************************************/
static bool check_eir_remote_name(tBTA_DM_SEARCH* p_search_data,
                                  uint8_t* p_remote_name,
                                  uint8_t* p_remote_name_len) {
  const uint8_t* p_eir_remote_name = NULL;
  uint8_t remote_name_len = 0;

  /* Check EIR for remote name and services */
  if (p_search_data->inq_res.p_eir) {
    p_eir_remote_name = AdvertiseDataParser::GetFieldByType(
        p_search_data->inq_res.p_eir, p_search_data->inq_res.eir_len,
        HCI_EIR_COMPLETE_LOCAL_NAME_TYPE, &remote_name_len);
    if (!p_eir_remote_name) {
      p_eir_remote_name = AdvertiseDataParser::GetFieldByType(
          p_search_data->inq_res.p_eir, p_search_data->inq_res.eir_len,
          HCI_EIR_SHORTENED_LOCAL_NAME_TYPE, &remote_name_len);
    }

    if (p_eir_remote_name) {
      if (remote_name_len > BD_NAME_LEN) remote_name_len = BD_NAME_LEN;

      if (p_remote_name && p_remote_name_len) {
        memcpy(p_remote_name, p_eir_remote_name, remote_name_len);
        *(p_remote_name + remote_name_len) = 0;
        *p_remote_name_len = remote_name_len;
      }

      return true;
    }
  }

  return false;
}

/*******************************************************************************
 *
 * Function         check_cached_remote_name
 *
 * Description      Check if remote name is in the NVRAM cache
 *
 * Returns          true if remote name found
 *                  Populate p_remote_name, if provided and remote name found
 *
 ******************************************************************************/
static bool check_cached_remote_name(tBTA_DM_SEARCH* p_search_data,
                                     uint8_t* p_remote_name,
                                     uint8_t* p_remote_name_len) {
  bt_bdname_t bdname;
  bt_property_t prop_name;

  /* check if we already have it in our btif_storage cache */

  BTIF_STORAGE_FILL_PROPERTY(&prop_name, BT_PROPERTY_BDNAME,
                             sizeof(bt_bdname_t), &bdname);
  if (btif_storage_get_remote_device_property(
          &p_search_data->inq_res.bd_addr, &prop_name) == BT_STATUS_SUCCESS) {
    if (p_remote_name && p_remote_name_len) {
      strcpy((char*)p_remote_name, (char*)bdname.name);
      *p_remote_name_len = strlen((char*)p_remote_name);
    }
    return true;
  }

  return false;
}

static uint32_t get_cod(const RawAddress* remote_bdaddr) {
  uint32_t remote_cod;
  bt_property_t prop_name;

  /* check if we already have it in our btif_storage cache */
  BTIF_STORAGE_FILL_PROPERTY(&prop_name, BT_PROPERTY_CLASS_OF_DEVICE,
                             sizeof(uint32_t), &remote_cod);
  if (btif_storage_get_remote_device_property(
          (RawAddress*)remote_bdaddr, &prop_name) == BT_STATUS_SUCCESS) {
    LOG_INFO("%s remote_cod = 0x%08x", __func__, remote_cod);
    return remote_cod & COD_MASK;
  }

  return 0;
}

bool check_cod(const RawAddress* remote_bdaddr, uint32_t cod) {
  return get_cod(remote_bdaddr) == cod;
}

bool check_cod_hid(const RawAddress* remote_bdaddr) {
  return (get_cod(remote_bdaddr) & COD_HID_MASK) == COD_HID_MAJOR;
}

bool check_cod_hid(const RawAddress& bd_addr) {
  return (get_cod(&bd_addr) & COD_HID_MASK) == COD_HID_MAJOR;
}

/*****************************************************************************
 *
 * Function        check_sdp_bl
 *
 * Description     Checks if a given device is rejectlisted to skip sdp
 *
 * Parameters     skip_sdp_entry
 *
 * Returns         true if the device is present in rejectlist, else false
 *
 ******************************************************************************/
static bool check_sdp_bl(const RawAddress* remote_bdaddr) {
  bt_property_t prop_name;
  bt_remote_version_t info;

  if (remote_bdaddr == NULL) return false;

  /* if not available yet, try fetching from config database */
  BTIF_STORAGE_FILL_PROPERTY(&prop_name, BT_PROPERTY_REMOTE_VERSION_INFO,
                             sizeof(bt_remote_version_t), &info);

  if (btif_storage_get_remote_device_property(remote_bdaddr, &prop_name) !=
      BT_STATUS_SUCCESS) {
    return false;
  }
  uint16_t manufacturer = info.manufacturer;

  for (unsigned int i = 0; i < ARRAY_SIZE(sdp_rejectlist); i++) {
    if (manufacturer == sdp_rejectlist[i].manufact_id) return true;
  }
  return false;
}

static void bond_state_changed(bt_status_t status, const RawAddress& bd_addr,
                               bt_bond_state_t state) {
  btif_stats_add_bond_event(bd_addr, BTIF_DM_FUNC_BOND_STATE_CHANGED, state);

  if ((pairing_cb.state == state) && (state == BT_BOND_STATE_BONDING)) {
    // Cross key pairing so send callback for static address
    if (!pairing_cb.static_bdaddr.IsEmpty()) {
      invoke_bond_state_changed_cb(status, bd_addr, state,
                                   pairing_cb.fail_reason);
    }
    return;
  }

  if (pairing_cb.bond_type == tBTM_SEC_DEV_REC::BOND_TYPE_TEMPORARY) {
    state = BT_BOND_STATE_NONE;
  }

  LOG_INFO(
      "Bond state changed to state=%d [0:none, 1:bonding, 2:bonded],"
      " prev_state=%d, sdp_attempts = %d",
      state, pairing_cb.state, pairing_cb.sdp_attempts);

  if (state == BT_BOND_STATE_NONE) {
    forget_device_from_metric_id_allocator(bd_addr);
  } else if (state == BT_BOND_STATE_BONDED) {
    allocate_metric_id_from_metric_id_allocator(bd_addr);
    if (!save_metric_id_from_metric_id_allocator(bd_addr)) {
      LOG(FATAL) << __func__ << ": Fail to save metric id for device "
                 << bd_addr;
    }
  }
  invoke_bond_state_changed_cb(status, bd_addr, state, pairing_cb.fail_reason);

  int dev_type;
  if (!btif_get_device_type(bd_addr, &dev_type)) {
    dev_type = BT_DEVICE_TYPE_BREDR;
  }

  if (state == BT_BOND_STATE_BONDING ||
      (state == BT_BOND_STATE_BONDED && pairing_cb.sdp_attempts > 0)) {
    // Save state for the device is bonding or SDP.
    pairing_cb.state = state;
    pairing_cb.bd_addr = bd_addr;
  } else {
    pairing_cb = {};
  }
}

/* store remote version in bt config to always have access
   to it post pairing*/
static void btif_update_remote_version_property(RawAddress* p_bd) {
  bt_property_t property;
  uint8_t lmp_ver = 0;
  uint16_t lmp_subver = 0;
  uint16_t mfct_set = 0;
  bt_remote_version_t info;
  bt_status_t status;

  CHECK(p_bd != nullptr);

  const bool version_info_valid =
      BTM_ReadRemoteVersion(*p_bd, &lmp_ver, &mfct_set, &lmp_subver);

  LOG_INFO("Remote version info valid:%s [%s]: %x, %x, %x",
           logbool(version_info_valid).c_str(), PRIVATE_ADDRESS((*p_bd)),
           lmp_ver, mfct_set, lmp_subver);

  if (version_info_valid) {
    // Always update cache to ensure we have availability whenever BTM API is
    // not populated
    info.manufacturer = mfct_set;
    info.sub_ver = lmp_subver;
    info.version = lmp_ver;
    BTIF_STORAGE_FILL_PROPERTY(&property, BT_PROPERTY_REMOTE_VERSION_INFO,
                               sizeof(bt_remote_version_t), &info);
    status = btif_storage_set_remote_device_property(p_bd, &property);
    ASSERTC(status == BT_STATUS_SUCCESS, "failed to save remote version",
            status);
  }
}

static void btif_update_remote_properties(const RawAddress& bdaddr,
                                          BD_NAME bd_name, DEV_CLASS dev_class,
                                          tBT_DEVICE_TYPE device_type) {
  int num_properties = 0;
  bt_property_t properties[3];
  bt_status_t status = BT_STATUS_UNHANDLED;
  uint32_t cod;
  bt_device_type_t dev_type;

  memset(properties, 0, sizeof(properties));

  /* remote name */
  if (strlen((const char*)bd_name)) {
    BTIF_STORAGE_FILL_PROPERTY(&properties[num_properties], BT_PROPERTY_BDNAME,
                               strlen((char*)bd_name), bd_name);
    if (!bluetooth::shim::is_gd_security_enabled()) {
      status = btif_storage_set_remote_device_property(
          &bdaddr, &properties[num_properties]);
      ASSERTC(status == BT_STATUS_SUCCESS, "failed to save remote device name",
              status);
    }
    num_properties++;
  }

  /* class of device */
  cod = devclass2uint(dev_class);
  if (cod == 0) {
    /* Try to retrieve cod from storage */
    LOG_VERBOSE("class of device (cod) is unclassified, checking storage");
    BTIF_STORAGE_FILL_PROPERTY(&properties[num_properties],
                               BT_PROPERTY_CLASS_OF_DEVICE, sizeof(cod), &cod);
    status = btif_storage_get_remote_device_property(
        &bdaddr, &properties[num_properties]);
    LOG_VERBOSE("cod retrieved from storage is 0x%06x", cod);
    if (cod == 0) {
      LOG_INFO("cod from storage is also unclassified");
      cod = COD_UNCLASSIFIED;
    }
  } else {
    LOG_INFO("class of device (cod) is 0x%06x", cod);
  }

  BTIF_STORAGE_FILL_PROPERTY(&properties[num_properties],
                             BT_PROPERTY_CLASS_OF_DEVICE, sizeof(cod), &cod);

  if (!bluetooth::shim::is_gd_security_enabled()) {
    status = btif_storage_set_remote_device_property(
        &bdaddr, &properties[num_properties]);
    ASSERTC(status == BT_STATUS_SUCCESS, "failed to save remote device class",
            status);
  }
  num_properties++;

  /* device type */
  bt_property_t prop_name;
  uint8_t remote_dev_type;
  BTIF_STORAGE_FILL_PROPERTY(&prop_name, BT_PROPERTY_TYPE_OF_DEVICE,
                             sizeof(uint8_t), &remote_dev_type);
  if (btif_storage_get_remote_device_property(&bdaddr, &prop_name) ==
      BT_STATUS_SUCCESS) {
    dev_type = (bt_device_type_t)(remote_dev_type | device_type);
  } else {
    dev_type = (bt_device_type_t)device_type;
  }

  BTIF_STORAGE_FILL_PROPERTY(&properties[num_properties],
                             BT_PROPERTY_TYPE_OF_DEVICE, sizeof(dev_type),
                             &dev_type);
  if (!bluetooth::shim::is_gd_security_enabled()) {
    status = btif_storage_set_remote_device_property(
        &bdaddr, &properties[num_properties]);
    ASSERTC(status == BT_STATUS_SUCCESS, "failed to save remote device type",
            status);
  }
  num_properties++;

  invoke_remote_device_properties_cb(status, bdaddr, num_properties,
                                     properties);
}

/*******************************************************************************
 *
 * Function         btif_dm_cb_create_bond
 *
 * Description      Create bond initiated from the BTIF thread context
 *                  Special handling for HID devices
 *
 * Returns          void
 *
 ******************************************************************************/
static void btif_dm_cb_create_bond(const RawAddress bd_addr,
                                   tBT_TRANSPORT transport) {
  bool is_hid = check_cod(&bd_addr, COD_HID_POINTING);
  bond_state_changed(BT_STATUS_SUCCESS, bd_addr, BT_BOND_STATE_BONDING);

  int device_type = 0;
  tBLE_ADDR_TYPE addr_type = BLE_ADDR_PUBLIC;
  std::string addrstr = bd_addr.ToString();
  const char* bdstr = addrstr.c_str();
  if (transport == BT_TRANSPORT_LE) {
    if (!btif_config_get_int(bdstr, "DevType", &device_type)) {
      btif_config_set_int(bdstr, "DevType", BT_DEVICE_TYPE_BLE);
    }
    if (btif_storage_get_remote_addr_type(&bd_addr, &addr_type) !=
        BT_STATUS_SUCCESS) {
      // Try to read address type. OOB pairing might have set it earlier, but
      // didn't store it, it defaults to BLE_ADDR_PUBLIC
      uint8_t tmp_dev_type;
      tBLE_ADDR_TYPE tmp_addr_type = BLE_ADDR_PUBLIC;
      BTM_ReadDevInfo(bd_addr, &tmp_dev_type, &tmp_addr_type);
      addr_type = tmp_addr_type;

      btif_storage_set_remote_addr_type(&bd_addr, addr_type);
    }
  }
  if ((btif_config_get_int(bdstr, "DevType", &device_type) &&
       (btif_storage_get_remote_addr_type(&bd_addr, &addr_type) ==
        BT_STATUS_SUCCESS) &&
       (device_type & BT_DEVICE_TYPE_BLE) == BT_DEVICE_TYPE_BLE) ||
      (transport == BT_TRANSPORT_LE)) {
    BTA_DmAddBleDevice(bd_addr, addr_type,
                       static_cast<tBT_DEVICE_TYPE>(device_type));
  }

  if (is_hid && (device_type & BT_DEVICE_TYPE_BLE) == 0) {
    const bt_status_t status = btif_hh_connect(&bd_addr);
    if (status != BT_STATUS_SUCCESS)
      bond_state_changed(status, bd_addr, BT_BOND_STATE_NONE);
  } else {
    BTA_DmBond(bd_addr, addr_type, transport, device_type);
  }
  /*  Track  originator of bond creation  */
  pairing_cb.is_local_initiated = true;
}

/*******************************************************************************
 *
 * Function         btif_dm_get_connection_state
 *
 * Description      Returns whether the remote device is currently connected
 *                  and whether encryption is active for the connection
 *
 * Returns          0 if not connected; 1 if connected and > 1 if connection is
 *                  encrypted
 *
 ******************************************************************************/
uint16_t btif_dm_get_connection_state(const RawAddress* bd_addr) {
  uint16_t rc = BTA_DmGetConnectionState(*bd_addr);

  if (rc != 0) {
    if (BTM_IsEncrypted(*bd_addr, BT_TRANSPORT_BR_EDR)) {
      rc |= ENCRYPTED_BREDR;
    }
    if (BTM_IsEncrypted(*bd_addr, BT_TRANSPORT_LE)) {
      rc |= ENCRYPTED_LE;
    }
  }

  return rc;
}

/******************************************************************************
 *
 *  BTIF DM callback events
 *
 ****************************************************************************/

/*******************************************************************************
 *
 * Function         btif_dm_pin_req_evt
 *
 * Description      Executes pin request event in btif context
 *
 * Returns          void
 *
 ******************************************************************************/
static void btif_dm_pin_req_evt(tBTA_DM_PIN_REQ* p_pin_req) {
  bt_bdname_t bd_name;
  uint32_t cod;
  bt_pin_code_t pin_code;
  int dev_type;

  /* Remote properties update */
  if (BTM_GetPeerDeviceTypeFromFeatures(p_pin_req->bd_addr) ==
      BT_DEVICE_TYPE_DUMO) {
    dev_type = BT_DEVICE_TYPE_DUMO;
  } else if (!btif_get_device_type(p_pin_req->bd_addr, &dev_type)) {
    // Failed to get device type, defaulting to BR/EDR.
    dev_type = BT_DEVICE_TYPE_BREDR;
  }
  btif_update_remote_properties(p_pin_req->bd_addr, p_pin_req->bd_name,
                                p_pin_req->dev_class,
                                (tBT_DEVICE_TYPE)dev_type);

  const RawAddress& bd_addr = p_pin_req->bd_addr;
  memcpy(bd_name.name, p_pin_req->bd_name, BD_NAME_LEN);
  bd_name.name[BD_NAME_LEN] = '\0';

  if (pairing_cb.state == BT_BOND_STATE_BONDING &&
      bd_addr != pairing_cb.bd_addr) {
    BTIF_TRACE_WARNING("%s(): already in bonding state, reject request",
                       __FUNCTION__);
    return;
  }

  bond_state_changed(BT_STATUS_SUCCESS, bd_addr, BT_BOND_STATE_BONDING);

  cod = devclass2uint(p_pin_req->dev_class);

  if (cod == 0) {
    BTIF_TRACE_DEBUG("%s cod is 0, set as unclassified", __func__);
    cod = COD_UNCLASSIFIED;
  }

  /* check for auto pair possiblity only if bond was initiated by local device
   */
  if (pairing_cb.is_local_initiated && !p_pin_req->min_16_digit) {
    if (check_cod(&bd_addr, COD_AV_HEADSETS) ||
        check_cod(&bd_addr, COD_AV_HEADPHONES) ||
        check_cod(&bd_addr, COD_AV_PORTABLE_AUDIO) ||
        check_cod(&bd_addr, COD_AV_HIFI_AUDIO) ||
        check_cod(&bd_addr, COD_HID_POINTING)) {
      /*  Check if this device can be auto paired  */
      if (!interop_match_addr(INTEROP_DISABLE_AUTO_PAIRING, &bd_addr) &&
          !interop_match_name(INTEROP_DISABLE_AUTO_PAIRING,
                              (const char*)bd_name.name) &&
          (pairing_cb.autopair_attempts == 0)) {
        BTIF_TRACE_DEBUG("%s() Attempting auto pair", __func__);
        pin_code.pin[0] = 0x30;
        pin_code.pin[1] = 0x30;
        pin_code.pin[2] = 0x30;
        pin_code.pin[3] = 0x30;

        pairing_cb.autopair_attempts++;
        BTA_DmPinReply(bd_addr, true, 4, pin_code.pin);
        return;
      }
    } else if (check_cod(&bd_addr, COD_HID_KEYBOARD) ||
               check_cod(&bd_addr, COD_HID_COMBO)) {
      if ((interop_match_addr(INTEROP_KEYBOARD_REQUIRES_FIXED_PIN, &bd_addr) ==
           true) &&
          (pairing_cb.autopair_attempts == 0)) {
        BTIF_TRACE_DEBUG("%s() Attempting auto pair", __func__);
        pin_code.pin[0] = 0x30;
        pin_code.pin[1] = 0x30;
        pin_code.pin[2] = 0x30;
        pin_code.pin[3] = 0x30;

        pairing_cb.autopair_attempts++;
        BTA_DmPinReply(bd_addr, true, 4, pin_code.pin);
        return;
      }
    }
  }
  invoke_pin_request_cb(bd_addr, bd_name, cod, p_pin_req->min_16_digit);
}

/*******************************************************************************
 *
 * Function         btif_dm_ssp_cfm_req_evt
 *
 * Description      Executes SSP confirm request event in btif context
 *
 * Returns          void
 *
 ******************************************************************************/
static void btif_dm_ssp_cfm_req_evt(tBTA_DM_SP_CFM_REQ* p_ssp_cfm_req) {
  bt_bdname_t bd_name;
  bool is_incoming = !(pairing_cb.state == BT_BOND_STATE_BONDING);
  uint32_t cod;
  int dev_type;

  BTIF_TRACE_DEBUG("%s", __func__);

  /* Remote properties update */
  if (BTM_GetPeerDeviceTypeFromFeatures(p_ssp_cfm_req->bd_addr) ==
      BT_DEVICE_TYPE_DUMO) {
    dev_type = BT_DEVICE_TYPE_DUMO;
  } else if (!btif_get_device_type(p_ssp_cfm_req->bd_addr, &dev_type)) {
    // Failed to get device type, defaulting to BR/EDR.
    dev_type = BT_DEVICE_TYPE_BREDR;
  }
  btif_update_remote_properties(p_ssp_cfm_req->bd_addr, p_ssp_cfm_req->bd_name,
                                p_ssp_cfm_req->dev_class,
                                (tBT_DEVICE_TYPE)dev_type);

  RawAddress bd_addr = p_ssp_cfm_req->bd_addr;
  memcpy(bd_name.name, p_ssp_cfm_req->bd_name, BD_NAME_LEN);

  if (pairing_cb.state == BT_BOND_STATE_BONDING &&
      bd_addr != pairing_cb.bd_addr) {
    BTIF_TRACE_WARNING("%s(): already in bonding state, reject request",
                       __FUNCTION__);
    btif_dm_ssp_reply(bd_addr, BT_SSP_VARIANT_PASSKEY_CONFIRMATION, 0);
    return;
  }

  /* Set the pairing_cb based on the local & remote authentication requirements
   */
  bond_state_changed(BT_STATUS_SUCCESS, bd_addr, BT_BOND_STATE_BONDING);

  BTIF_TRACE_EVENT("%s: just_works:%d, loc_auth_req=%d, rmt_auth_req=%d",
                   __func__, p_ssp_cfm_req->just_works,
                   p_ssp_cfm_req->loc_auth_req, p_ssp_cfm_req->rmt_auth_req);

  /* if just_works and bonding bit is not set treat this as temporary */
  if (p_ssp_cfm_req->just_works &&
      !(p_ssp_cfm_req->loc_auth_req & BTM_AUTH_BONDS) &&
      !(p_ssp_cfm_req->rmt_auth_req & BTM_AUTH_BONDS) &&
      !(check_cod((RawAddress*)&p_ssp_cfm_req->bd_addr, COD_HID_POINTING)))
    pairing_cb.bond_type = tBTM_SEC_DEV_REC::BOND_TYPE_TEMPORARY;
  else
    pairing_cb.bond_type = tBTM_SEC_DEV_REC::BOND_TYPE_PERSISTENT;

  btm_set_bond_type_dev(p_ssp_cfm_req->bd_addr, pairing_cb.bond_type);

  pairing_cb.is_ssp = true;

  /* If JustWorks auto-accept */
  if (p_ssp_cfm_req->just_works) {
    /* Pairing consent for JustWorks NOT needed if:
     * 1. Incoming temporary pairing is detected
     */
    if (is_incoming &&
        pairing_cb.bond_type == tBTM_SEC_DEV_REC::BOND_TYPE_TEMPORARY) {
      BTIF_TRACE_EVENT(
          "%s: Auto-accept JustWorks pairing for temporary incoming", __func__);
      btif_dm_ssp_reply(bd_addr, BT_SSP_VARIANT_CONSENT, true);
      return;
    }
  }

  cod = devclass2uint(p_ssp_cfm_req->dev_class);

  if (cod == 0) {
    LOG_INFO("%s cod is 0, set as unclassified", __func__);
    cod = COD_UNCLASSIFIED;
  }

  pairing_cb.sdp_attempts = 0;
  invoke_ssp_request_cb(
      bd_addr, bd_name, cod,
      (p_ssp_cfm_req->just_works ? BT_SSP_VARIANT_CONSENT
                                 : BT_SSP_VARIANT_PASSKEY_CONFIRMATION),
      p_ssp_cfm_req->num_val);
}

static void btif_dm_ssp_key_notif_evt(tBTA_DM_SP_KEY_NOTIF* p_ssp_key_notif) {
  bt_bdname_t bd_name;
  uint32_t cod;
  int dev_type;

  BTIF_TRACE_DEBUG("%s", __func__);

  /* Remote properties update */
  if (BTM_GetPeerDeviceTypeFromFeatures(p_ssp_key_notif->bd_addr) ==
      BT_DEVICE_TYPE_DUMO) {
    dev_type = BT_DEVICE_TYPE_DUMO;
  } else if (!btif_get_device_type(p_ssp_key_notif->bd_addr, &dev_type)) {
    // Failed to get device type, defaulting to BR/EDR.
    dev_type = BT_DEVICE_TYPE_BREDR;
  }
  btif_update_remote_properties(
      p_ssp_key_notif->bd_addr, p_ssp_key_notif->bd_name,
      p_ssp_key_notif->dev_class, (tBT_DEVICE_TYPE)dev_type);

  RawAddress bd_addr = p_ssp_key_notif->bd_addr;
  memcpy(bd_name.name, p_ssp_key_notif->bd_name, BD_NAME_LEN);
  bd_name.name[BD_NAME_LEN] = '\0';

  bond_state_changed(BT_STATUS_SUCCESS, bd_addr, BT_BOND_STATE_BONDING);
  pairing_cb.is_ssp = true;
  cod = devclass2uint(p_ssp_key_notif->dev_class);

  if (cod == 0) {
    LOG_INFO("%s cod is 0, set as unclassified", __func__);
    cod = COD_UNCLASSIFIED;
  }

  invoke_ssp_request_cb(bd_addr, bd_name, cod,
                        BT_SSP_VARIANT_PASSKEY_NOTIFICATION,
                        p_ssp_key_notif->passkey);
}
/*******************************************************************************
 *
 * Function         btif_dm_auth_cmpl_evt
 *
 * Description      Executes authentication complete event in btif context
 *
 * Returns          void
 *
 ******************************************************************************/
static void btif_dm_auth_cmpl_evt(tBTA_DM_AUTH_CMPL* p_auth_cmpl) {
  /* Save link key, if not temporary */
  bt_status_t status = BT_STATUS_FAIL;
  bt_bond_state_t state = BT_BOND_STATE_NONE;
  bool skip_sdp = false;

  BTIF_TRACE_DEBUG("%s: bond state=%d, success=%d, key_present=%d", __func__,
                   pairing_cb.state, p_auth_cmpl->success,
                   p_auth_cmpl->key_present);

  pairing_cb.fail_reason = p_auth_cmpl->fail_reason;

  RawAddress bd_addr = p_auth_cmpl->bd_addr;
  if (!bluetooth::shim::is_gd_security_enabled()) {
    if ((p_auth_cmpl->success) && (p_auth_cmpl->key_present)) {
      if ((p_auth_cmpl->key_type < HCI_LKEY_TYPE_DEBUG_COMB) ||
          (p_auth_cmpl->key_type == HCI_LKEY_TYPE_AUTH_COMB) ||
          (p_auth_cmpl->key_type == HCI_LKEY_TYPE_CHANGED_COMB) ||
          (p_auth_cmpl->key_type == HCI_LKEY_TYPE_AUTH_COMB_P_256) ||
          pairing_cb.bond_type == tBTM_SEC_DEV_REC::BOND_TYPE_PERSISTENT) {
        bt_status_t ret;
        BTIF_TRACE_DEBUG("%s: Storing link key. key_type=0x%x, bond_type=%d",
                         __func__, p_auth_cmpl->key_type, pairing_cb.bond_type);
        if (!bd_addr.IsEmpty()) {
          ret = btif_storage_add_bonded_device(&bd_addr, p_auth_cmpl->key,
                                               p_auth_cmpl->key_type,
                                               pairing_cb.pin_code_len);
        } else {
          LOG_WARN("bd_addr is empty");
          ret = BT_STATUS_FAIL;
        }
        ASSERTC(ret == BT_STATUS_SUCCESS, "storing link key failed", ret);
      } else {
        BTIF_TRACE_DEBUG(
            "%s: Temporary key. Not storing. key_type=0x%x, bond_type=%d",
            __func__, p_auth_cmpl->key_type, pairing_cb.bond_type);
        if (pairing_cb.bond_type == tBTM_SEC_DEV_REC::BOND_TYPE_TEMPORARY) {
          BTIF_TRACE_DEBUG("%s: sending BT_BOND_STATE_NONE for Temp pairing",
                           __func__);
          btif_storage_remove_bonded_device(&bd_addr);
          bond_state_changed(BT_STATUS_SUCCESS, bd_addr, BT_BOND_STATE_NONE);
          return;
        }
      }
    }
  }

  if (p_auth_cmpl->success) {
    // We could have received a new link key without going through the pairing
    // flow.  If so, we don't want to perform SDP or any other operations on the
    // authenticated device. Also, make sure that the link key is not derived
    // from secure LTK, because we will need to perform SDP in case of link key
    // derivation to allow bond state change notification for the BR/EDR
    // transport so that the subsequent BR/EDR connections to the remote can use
    // the derived link key.
    if (p_auth_cmpl->bd_addr != pairing_cb.bd_addr &&
        (!pairing_cb.ble.is_penc_key_rcvd)) {
      LOG(INFO) << __func__
                << " skipping SDP since we did not initiate pairing to "
                << p_auth_cmpl->bd_addr;
      return;
    }

    if (!bluetooth::shim::is_gd_security_enabled()) {
      btif_storage_set_remote_addr_type(&bd_addr, p_auth_cmpl->addr_type);
    }

    int dev_type;
    if (BTM_GetPeerDeviceTypeFromFeatures(bd_addr) == BT_DEVICE_TYPE_DUMO) {
      dev_type = BT_DEVICE_TYPE_DUMO;
    } else {
      dev_type = p_auth_cmpl->dev_type;
    }

    bool is_crosskey = false;
    if (pairing_cb.state == BT_BOND_STATE_BONDING &&
        p_auth_cmpl->bd_addr != pairing_cb.bd_addr) {
      LOG_INFO("bonding initiated due to cross key pairing");
      is_crosskey = true;
    }

    if (!is_crosskey || !enable_address_consolidate) {
      btif_update_remote_properties(p_auth_cmpl->bd_addr, p_auth_cmpl->bd_name,
                                    NULL, dev_type);
    }

    pairing_cb.timeout_retries = 0;
    status = BT_STATUS_SUCCESS;
    state = BT_BOND_STATE_BONDED;
    bd_addr = p_auth_cmpl->bd_addr;

    if (check_sdp_bl(&bd_addr) && check_cod_hid(&bd_addr)) {
      LOG_WARN("%s:skip SDP", __func__);
      skip_sdp = true;
    }
    if (!pairing_cb.is_local_initiated && skip_sdp) {
      bond_state_changed(status, bd_addr, state);

      LOG_WARN("%s: Incoming HID Connection", __func__);
      bt_property_t prop;
      Uuid uuid = Uuid::From16Bit(UUID_SERVCLASS_HUMAN_INTERFACE);

      prop.type = BT_PROPERTY_UUIDS;
      prop.val = &uuid;
      prop.len = Uuid::kNumBytes128;

      invoke_remote_device_properties_cb(BT_STATUS_SUCCESS, bd_addr, 1, &prop);
    } else {
      /* If bonded due to cross-key, save the static address too*/
      if (pairing_cb.state == BT_BOND_STATE_BONDING &&
          p_auth_cmpl->bd_addr != pairing_cb.bd_addr) {
        BTIF_TRACE_DEBUG(
            "%s: bonding initiated due to cross key, adding static address",
            __func__);
        pairing_cb.static_bdaddr = bd_addr;
      }
      if (!is_crosskey ||
          !(stack_config_get_interface()->get_pts_crosskey_sdp_disable())) {
        // Ensure inquiry is stopped before attempting service discovery
        btif_dm_cancel_discovery();

        /* Trigger SDP on the device */
        pairing_cb.sdp_attempts = 1;

        if (is_crosskey && enable_address_consolidate) {
          // If bonding occurred due to cross-key pairing, send address
          // consolidate callback
          invoke_address_consolidate_cb(pairing_cb.bd_addr, bd_addr);
        } else if (is_crosskey && !enable_address_consolidate) {
          // TODO remove
          bond_state_changed(BT_STATUS_SUCCESS, bd_addr, BT_BOND_STATE_BONDING);
          bond_state_changed(BT_STATUS_SUCCESS, bd_addr, BT_BOND_STATE_BONDED);
        } else {
          bond_state_changed(BT_STATUS_SUCCESS, bd_addr, BT_BOND_STATE_BONDED);
        }
        btif_dm_get_remote_services(bd_addr, BT_TRANSPORT_AUTO);
      }
    }
    // Do not call bond_state_changed_cb yet. Wait until remote service
    // discovery is complete
  } else {
    bool is_bonded_device_removed = false;
    // Map the HCI fail reason  to  bt status
    switch (p_auth_cmpl->fail_reason) {
      case HCI_ERR_PAGE_TIMEOUT:
      case HCI_ERR_LMP_RESPONSE_TIMEOUT:
        if (interop_match_addr(INTEROP_AUTO_RETRY_PAIRING, &bd_addr) &&
            pairing_cb.timeout_retries) {
          BTIF_TRACE_WARNING("%s() - Pairing timeout; retrying (%d) ...",
                             __func__, pairing_cb.timeout_retries);
          --pairing_cb.timeout_retries;
          btif_dm_cb_create_bond(bd_addr, BT_TRANSPORT_AUTO);
          return;
        }
        FALLTHROUGH_INTENDED; /* FALLTHROUGH */
      case HCI_ERR_CONNECTION_TOUT:
        status = BT_STATUS_RMT_DEV_DOWN;
        break;

      case HCI_ERR_PAIRING_NOT_ALLOWED:
        is_bonded_device_removed = false;
        status = BT_STATUS_AUTH_REJECTED;
        break;

      /* map the auth failure codes, so we can retry pairing if necessary */
      case HCI_ERR_AUTH_FAILURE:
      case HCI_ERR_KEY_MISSING:
        is_bonded_device_removed = false;
        [[fallthrough]];
      case HCI_ERR_HOST_REJECT_SECURITY:
      case HCI_ERR_ENCRY_MODE_NOT_ACCEPTABLE:
      case HCI_ERR_UNIT_KEY_USED:
      case HCI_ERR_PAIRING_WITH_UNIT_KEY_NOT_SUPPORTED:
      case HCI_ERR_INSUFFCIENT_SECURITY:
      case HCI_ERR_PEER_USER:
      case HCI_ERR_UNSPECIFIED:
        BTIF_TRACE_DEBUG(" %s() Authentication fail reason %d", __func__,
                         p_auth_cmpl->fail_reason);
        if (pairing_cb.autopair_attempts == 1) {
          /* Create the Bond once again */
          BTIF_TRACE_WARNING("%s() auto pair failed. Reinitiate Bond",
                             __func__);
          btif_dm_cb_create_bond(bd_addr, BT_TRANSPORT_AUTO);
          return;
        } else {
          /* if autopair attempts are more than 1, or not attempted */
          status = BT_STATUS_AUTH_FAILURE;
        }
        break;

      default:
        status = BT_STATUS_FAIL;
    }
    /* Special Handling for HID Devices */
    if (check_cod(&bd_addr, COD_HID_POINTING)) {
      /* Remove Device as bonded in nvram as authentication failed */
      BTIF_TRACE_DEBUG("%s(): removing hid pointing device from nvram",
                       __func__);
      is_bonded_device_removed = false;
    }
    // Report bond state change to java only if we are bonding to a device or
    // a device is removed from the pairing list.
    if (pairing_cb.state == BT_BOND_STATE_BONDING || is_bonded_device_removed) {
      bond_state_changed(status, bd_addr, state);
    }
  }
}

/******************************************************************************
 *
 * Function         btif_dm_search_devices_evt
 *
 * Description      Executes search devices callback events in btif context
 *
 * Returns          void
 *
 *****************************************************************************/
static void btif_dm_search_devices_evt(tBTA_DM_SEARCH_EVT event,
                                       tBTA_DM_SEARCH* p_search_data) {
  BTIF_TRACE_EVENT("%s event=%s", __func__, dump_dm_search_event(event));

  switch (event) {
    case BTA_DM_DISC_RES_EVT: {
      /* Remote name update */
      if (strlen((const char*)p_search_data->disc_res.bd_name)) {
        bt_property_t properties[1];
        bt_status_t status;

        properties[0].type = BT_PROPERTY_BDNAME;
        properties[0].val = p_search_data->disc_res.bd_name;
        properties[0].len = strlen((char*)p_search_data->disc_res.bd_name);
        RawAddress& bdaddr = p_search_data->disc_res.bd_addr;

        status =
            btif_storage_set_remote_device_property(&bdaddr, &properties[0]);
        ASSERTC(status == BT_STATUS_SUCCESS,
                "failed to save remote device property", status);
        invoke_remote_device_properties_cb(status, bdaddr, 1, properties);
      }
      /* TODO: Services? */
    } break;

    case BTA_DM_INQ_RES_EVT: {
      /* inquiry result */
      bt_bdname_t bdname;
      uint8_t remote_name_len;
      uint8_t num_uuids = 0, max_num_uuid = 32;
      uint8_t uuid_list[32 * Uuid::kNumBytes16];

      p_search_data->inq_res.remt_name_not_required =
          check_eir_remote_name(p_search_data, NULL, NULL);
      RawAddress& bdaddr = p_search_data->inq_res.bd_addr;

      BTIF_TRACE_DEBUG("%s() %s device_type = 0x%x\n", __func__,
                       bdaddr.ToString().c_str(),
                       p_search_data->inq_res.device_type);
      bdname.name[0] = 0;

      if (!check_eir_remote_name(p_search_data, bdname.name, &remote_name_len))
        check_cached_remote_name(p_search_data, bdname.name, &remote_name_len);

      /* Check EIR for services */
      if (p_search_data->inq_res.p_eir) {
        BTM_GetEirUuidList(p_search_data->inq_res.p_eir,
                           p_search_data->inq_res.eir_len, Uuid::kNumBytes16,
                           &num_uuids, uuid_list, max_num_uuid);
      }

      {
        bt_property_t properties[7];
        bt_device_type_t dev_type;
        uint32_t num_properties = 0;
        bt_status_t status;
        tBLE_ADDR_TYPE addr_type = BLE_ADDR_PUBLIC;

        memset(properties, 0, sizeof(properties));
        /* RawAddress */
        BTIF_STORAGE_FILL_PROPERTY(&properties[num_properties],
                                   BT_PROPERTY_BDADDR, sizeof(bdaddr), &bdaddr);
        num_properties++;
        /* BD_NAME */
        /* Don't send BDNAME if it is empty */
        if (bdname.name[0]) {
          BTIF_STORAGE_FILL_PROPERTY(&properties[num_properties],
                                     BT_PROPERTY_BDNAME,
                                     strlen((char*)bdname.name), &bdname);
          num_properties++;
        }

        /* DEV_CLASS */
        uint32_t cod = devclass2uint(p_search_data->inq_res.dev_class);
        BTIF_TRACE_DEBUG("%s cod is 0x%06x", __func__, cod);
        if (cod != 0) {
          BTIF_STORAGE_FILL_PROPERTY(&properties[num_properties],
                                     BT_PROPERTY_CLASS_OF_DEVICE, sizeof(cod),
                                     &cod);
          num_properties++;
        }

        /* DEV_TYPE */
        /* FixMe: Assumption is that bluetooth.h and BTE enums match */

        /* Verify if the device is dual mode in NVRAM */
        int stored_device_type = 0;
        if (btif_get_device_type(bdaddr, &stored_device_type) &&
            ((stored_device_type != BT_DEVICE_TYPE_BREDR &&
              p_search_data->inq_res.device_type == BT_DEVICE_TYPE_BREDR) ||
             (stored_device_type != BT_DEVICE_TYPE_BLE &&
              p_search_data->inq_res.device_type == BT_DEVICE_TYPE_BLE))) {
          dev_type = (bt_device_type_t)BT_DEVICE_TYPE_DUMO;
        } else {
          dev_type = (bt_device_type_t)p_search_data->inq_res.device_type;
        }

        if (p_search_data->inq_res.device_type == BT_DEVICE_TYPE_BLE)
          addr_type = p_search_data->inq_res.ble_addr_type;
        BTIF_STORAGE_FILL_PROPERTY(&properties[num_properties],
                                   BT_PROPERTY_TYPE_OF_DEVICE, sizeof(dev_type),
                                   &dev_type);
        num_properties++;
        /* RSSI */
        BTIF_STORAGE_FILL_PROPERTY(&properties[num_properties],
                                   BT_PROPERTY_REMOTE_RSSI, sizeof(int8_t),
                                   &(p_search_data->inq_res.rssi));
        num_properties++;

        /* CSIP supported device */
        BTIF_STORAGE_FILL_PROPERTY(&properties[num_properties],
                                   BT_PROPERTY_REMOTE_IS_COORDINATED_SET_MEMBER,
                                   sizeof(bool),
                                   &(p_search_data->inq_res.include_rsi));
        num_properties++;

        /* Cache EIR queried services */
        if (num_uuids > 0) {
          uint16_t* p_uuid16 = (uint16_t*)uuid_list;
          auto uuid_iter = eir_uuids_cache.find(bdaddr);
          if (uuid_iter == eir_uuids_cache.end()) {
            auto triple = eir_uuids_cache.try_emplace(bdaddr, std::set<Uuid>{});
            uuid_iter = std::get<0>(triple);
          }
          LOG_INFO("EIR UUIDs for %s:", bdaddr.ToString().c_str());
          for (int i = 0; i < num_uuids; ++i) {
            Uuid uuid = Uuid::From16Bit(p_uuid16[i]);
            LOG_INFO("        %s", uuid.ToString().c_str());
            uuid_iter->second.insert(uuid);
          }
        }

        status =
            btif_storage_add_remote_device(&bdaddr, num_properties, properties);
        ASSERTC(status == BT_STATUS_SUCCESS,
                "failed to save remote device (inquiry)", status);
        status = btif_storage_set_remote_addr_type(&bdaddr, addr_type);
        ASSERTC(status == BT_STATUS_SUCCESS,
                "failed to save remote addr type (inquiry)", status);
        /* Callback to notify upper layer of device */
        invoke_device_found_cb(num_properties, properties);
      }
    } break;

    case BTA_DM_INQ_CMPL_EVT: {
      /* do nothing */
    } break;
    case BTA_DM_DISC_CMPL_EVT: {
      invoke_discovery_state_changed_cb(BT_DISCOVERY_STOPPED);
    } break;
    case BTA_DM_SEARCH_CANCEL_CMPL_EVT: {
      /* if inquiry is not in progress and we get a cancel event, then
       * it means we are done with inquiry, but remote_name fetches are in
       * progress
       *
       * if inquiry  is in progress, then we don't want to act on this
       * cancel_cmpl_evt
       * but instead wait for the cancel_cmpl_evt via the Busy Level
       *
       */
      if (!btif_dm_inquiry_in_progress) {
        invoke_discovery_state_changed_cb(BT_DISCOVERY_STOPPED);
      }
    } break;
  }
}

/* Returns true if |uuid| should be passed as device property */
static bool btif_is_interesting_le_service(bluetooth::Uuid uuid) {
  return (uuid.As16Bit() == UUID_SERVCLASS_LE_HID || uuid == UUID_HEARING_AID ||
          uuid == UUID_VC || uuid == UUID_CSIS || uuid == UUID_LE_AUDIO ||
          uuid == UUID_LE_MIDI || uuid == UUID_HAS || uuid == UUID_BASS ||
          uuid == UUID_BATTERY);
}

static void btif_get_existing_uuids(RawAddress* bd_addr, Uuid* existing_uuids) {
  bt_property_t tmp_prop;
  BTIF_STORAGE_FILL_PROPERTY(&tmp_prop, BT_PROPERTY_UUIDS,
                             sizeof(existing_uuids), existing_uuids);

  btif_storage_get_remote_device_property(bd_addr, &tmp_prop);
}

<<<<<<< HEAD
=======
static bool btif_should_ignore_uuid(const Uuid& uuid) {
  return uuid.IsEmpty() || uuid.IsBase();
}

>>>>>>> 903f6acc
/*******************************************************************************
 *
 * Function         btif_dm_search_services_evt
 *
 * Description      Executes search services event in btif context
 *
 * Returns          void
 *
 ******************************************************************************/
static void btif_dm_search_services_evt(tBTA_DM_SEARCH_EVT event,
                                        tBTA_DM_SEARCH* p_data) {
  switch (event) {
    case BTA_DM_DISC_RES_EVT: {
      bt_property_t prop;
      uint32_t i = 0;
      bt_status_t ret;
      std::vector<uint8_t> property_value;
      std::set<Uuid> uuids;

      RawAddress& bd_addr = p_data->disc_res.bd_addr;

      LOG_VERBOSE("result=0x%x, services 0x%x", p_data->disc_res.result,
                  p_data->disc_res.services);
      if (p_data->disc_res.result != BTA_SUCCESS &&
          pairing_cb.state == BT_BOND_STATE_BONDED &&
          pairing_cb.sdp_attempts < BTIF_DM_MAX_SDP_ATTEMPTS_AFTER_PAIRING) {
        if (pairing_cb.sdp_attempts) {
          LOG_WARN("SDP failed after bonding re-attempting");
          pairing_cb.sdp_attempts++;
          btif_dm_get_remote_services(bd_addr, BT_TRANSPORT_AUTO);
        } else {
          LOG_WARN("SDP triggered by someone failed when bonding");
        }
        return;
      }
      prop.type = BT_PROPERTY_UUIDS;
      prop.len = 0;
      if ((p_data->disc_res.result == BTA_SUCCESS) &&
          (p_data->disc_res.num_uuids > 0)) {
        LOG_INFO("New UUIDs for %s:", bd_addr.ToString().c_str());
        for (i = 0; i < p_data->disc_res.num_uuids; i++) {
          auto uuid = p_data->disc_res.p_uuid_list + i;
<<<<<<< HEAD
          if (uuid->IsEmpty()) {
=======
          if (btif_should_ignore_uuid(*uuid)) {
>>>>>>> 903f6acc
            continue;
          }
          LOG_INFO("index:%d uuid:%s", i, uuid->ToString().c_str());
          uuids.insert(*uuid);
        }

        Uuid existing_uuids[BT_MAX_NUM_UUIDS] = {};
        btif_get_existing_uuids(&bd_addr, existing_uuids);

        for (int i = 0; i < BT_MAX_NUM_UUIDS; i++) {
          Uuid uuid = existing_uuids[i];
<<<<<<< HEAD
          if (uuid.IsEmpty()) {
=======
          if (btif_should_ignore_uuid(uuid)) {
>>>>>>> 903f6acc
            continue;
          }
          if (btif_is_interesting_le_service(uuid)) {
            LOG_INFO("interesting le service %s insert",
                     uuid.ToString().c_str());
            uuids.insert(uuid);
          }
        }
        for (auto& uuid : uuids) {
          auto uuid_128bit = uuid.To128BitBE();
          property_value.insert(property_value.end(), uuid_128bit.begin(),
                                uuid_128bit.end());
        }
        prop.val = (void*)property_value.data();
        prop.len = Uuid::kNumBytes128 * uuids.size();
      }

      /* onUuidChanged requires getBondedDevices to be populated.
      ** bond_state_changed needs to be sent prior to remote_device_property
      */
      auto num_eir_uuids = 0;
      Uuid uuid = {};
      if (pairing_cb.state == BT_BOND_STATE_BONDED && pairing_cb.sdp_attempts &&
          (p_data->disc_res.bd_addr == pairing_cb.bd_addr ||
           p_data->disc_res.bd_addr == pairing_cb.static_bdaddr)) {
        LOG_INFO("SDP search done for %s", bd_addr.ToString().c_str());
        pairing_cb.sdp_attempts = 0;

        // Send UUIDs discovered through EIR to Java to unblock pairing intent
        // when SDP failed or no UUID is discovered
        if (p_data->disc_res.result != BTA_SUCCESS ||
            p_data->disc_res.num_uuids == 0) {
          auto uuids_iter = eir_uuids_cache.find(bd_addr);
          if (uuids_iter != eir_uuids_cache.end()) {
            num_eir_uuids = static_cast<int>(uuids_iter->second.size());
            LOG_INFO("SDP failed, send %d EIR UUIDs to unblock bonding %s",
                     num_eir_uuids, bd_addr.ToString().c_str());
            for (auto eir_uuid : uuids_iter->second) {
              auto uuid_128bit = eir_uuid.To128BitBE();
              property_value.insert(property_value.end(), uuid_128bit.begin(),
                                    uuid_128bit.end());
            }
            eir_uuids_cache.erase(uuids_iter);
          }
          if (num_eir_uuids > 0) {
            prop.val = (void*)property_value.data();
            prop.len = num_eir_uuids * Uuid::kNumBytes128;
          } else {
            LOG_WARN("SDP failed and we have no EIR UUIDs to report either");
            prop.val = &uuid;
            prop.len = Uuid::kNumBytes128;
          }
        }
        // Both SDP and bonding are done, clear pairing control block in case
        // it is not already cleared
        pairing_cb = {};
      }

      if (p_data->disc_res.num_uuids != 0 || num_eir_uuids != 0) {
        /* Also write this to the NVRAM */
        ret = btif_storage_set_remote_device_property(&bd_addr, &prop);
        ASSERTC(ret == BT_STATUS_SUCCESS, "storing remote services failed",
                ret);
        /* Send the event to the BTIF */
        invoke_remote_device_properties_cb(BT_STATUS_SUCCESS, bd_addr, 1,
                                           &prop);
      }
    } break;

    case BTA_DM_DISC_CMPL_EVT:
      /* fixme */
      break;

    case BTA_DM_SEARCH_CANCEL_CMPL_EVT:
      /* no-op */
      break;

    case BTA_DM_DISC_BLE_RES_EVT: {
      int num_properties = 0;
      bt_property_t prop[2];
      std::vector<uint8_t> property_value;
      std::set<Uuid> uuids;
      RawAddress& bd_addr = p_data->disc_ble_res.bd_addr;

      LOG_INFO("New BLE UUIDs for %s:", bd_addr.ToString().c_str());
      for (Uuid uuid : *p_data->disc_ble_res.services) {
        if (btif_is_interesting_le_service(uuid)) {
<<<<<<< HEAD
          if (uuid.IsEmpty()) {
=======
          if (btif_should_ignore_uuid(uuid)) {
>>>>>>> 903f6acc
            continue;
          }
          LOG_INFO("index:%d uuid:%s", static_cast<int>(uuids.size()),
                   uuid.ToString().c_str());
          uuids.insert(uuid);
        }
      }

      if (uuids.empty()) {
        LOG_INFO("No well known BLE services discovered");
        return;
      }

      Uuid existing_uuids[BT_MAX_NUM_UUIDS] = {};
      btif_get_existing_uuids(&bd_addr, existing_uuids);
      for (int i = 0; i < BT_MAX_NUM_UUIDS; i++) {
        Uuid uuid = existing_uuids[i];
        if (uuid.IsEmpty()) {
          continue;
        }
        uuids.insert(uuid);
      }

      for (auto& uuid : uuids) {
        auto uuid_128bit = uuid.To128BitBE();
        property_value.insert(property_value.end(), uuid_128bit.begin(),
                              uuid_128bit.end());
      }

      prop[0].type = BT_PROPERTY_UUIDS;
      prop[0].val = (void*)property_value.data();
      prop[0].len = Uuid::kNumBytes128 * uuids.size();

      /* Also write this to the NVRAM */
      bt_status_t ret =
          btif_storage_set_remote_device_property(&bd_addr, &prop[0]);
      ASSERTC(ret == BT_STATUS_SUCCESS, "storing remote services failed", ret);
      num_properties++;

      /* Remote name update */
      if (strnlen((const char*)p_data->disc_ble_res.bd_name, BD_NAME_LEN)) {
        prop[1].type = BT_PROPERTY_BDNAME;
        prop[1].val = p_data->disc_ble_res.bd_name;
        prop[1].len = strnlen((char*)p_data->disc_ble_res.bd_name, BD_NAME_LEN);

        ret = btif_storage_set_remote_device_property(&bd_addr, &prop[1]);
        ASSERTC(ret == BT_STATUS_SUCCESS,
                "failed to save remote device property", ret);
        num_properties++;
      }

      /* Send the event to the BTIF */
      invoke_remote_device_properties_cb(BT_STATUS_SUCCESS, bd_addr,
                                         num_properties, prop);
    } break;

    default: { ASSERTC(0, "unhandled search services event", event); } break;
  }
}

void BTIF_dm_report_inquiry_status_change(tBTM_STATUS status) {
  if (status == BTM_INQUIRY_STARTED) {
    invoke_discovery_state_changed_cb(BT_DISCOVERY_STARTED);
    btif_dm_inquiry_in_progress = true;
  } else if (status == BTM_INQUIRY_CANCELLED) {
    invoke_discovery_state_changed_cb(BT_DISCOVERY_STOPPED);
    btif_dm_inquiry_in_progress = false;
  } else if (status == BTM_INQUIRY_COMPLETE) {
    btif_dm_inquiry_in_progress = false;
  }
}

void BTIF_dm_on_hw_error() {
  BTIF_TRACE_ERROR("Received H/W Error. ");
  /* Flush storage data */
  btif_config_flush();
  usleep(100000); /* 100milliseconds */
  /* Killing the process to force a restart as part of fault tolerance */
  kill(getpid(), SIGKILL);
}

void BTIF_dm_enable() {
  BD_NAME bdname;
  bt_status_t status;
  bt_property_t prop;
  prop.type = BT_PROPERTY_BDNAME;
  prop.len = BD_NAME_LEN;
  prop.val = (void*)bdname;

  status = btif_storage_get_adapter_property(&prop);
  if (status == BT_STATUS_SUCCESS) {
    /* A name exists in the storage. Make this the device name */
    BTA_DmSetDeviceName((const char*)prop.val);
  } else {
    /* Storage does not have a name yet.
     * Use the default name and write it to the chip
     */
    BTA_DmSetDeviceName(btif_get_default_local_name());
  }

  /* Enable or disable local privacy */
  bool ble_privacy_enabled = true;
#ifdef OS_ANDROID
  ble_privacy_enabled =
      android::sysprop::BluetoothProperties::isGapLePrivacyEnabled().value_or(
          true);
#else
  char ble_privacy_text[PROPERTY_VALUE_MAX] = "true";  // default is enabled
  if (osi_property_get(PROPERTY_BLE_PRIVACY_ENABLED, ble_privacy_text,
                       "true") &&
      !strcmp(ble_privacy_text, "false")) {
    ble_privacy_enabled = false;
  }
#endif
  LOG_INFO("%s BLE Privacy: %d", __func__, ble_privacy_enabled);
  BTA_DmBleConfigLocalPrivacy(ble_privacy_enabled);

  /* for each of the enabled services in the mask, trigger the profile
   * enable */
  tBTA_SERVICE_MASK service_mask = btif_get_enabled_services_mask();
  for (uint32_t i = 0; i <= BTA_MAX_SERVICE_ID; i++) {
    if (service_mask & (tBTA_SERVICE_MASK)(BTA_SERVICE_ID_TO_SERVICE_MASK(i))) {
      btif_in_execute_service_request(i, true);
    }
  }
  /* clear control blocks */
  pairing_cb = {};
  pairing_cb.bond_type = tBTM_SEC_DEV_REC::BOND_TYPE_PERSISTENT;
  if (enable_address_consolidate) {
    LOG_INFO("enable address consolidate");
    btif_storage_load_le_devices();
  }

  /* This function will also trigger the adapter_properties_cb
  ** and bonded_devices_info_cb
  */
  btif_storage_load_bonded_devices();
  bluetooth::bqr::EnableBtQualityReport(true);
  btif_enable_bluetooth_evt();
}

void BTIF_dm_disable() {
  /* for each of the enabled services in the mask, trigger the profile
   * disable */
  tBTA_SERVICE_MASK service_mask = btif_get_enabled_services_mask();
  for (uint32_t i = 0; i <= BTA_MAX_SERVICE_ID; i++) {
    if (service_mask & (tBTA_SERVICE_MASK)(BTA_SERVICE_ID_TO_SERVICE_MASK(i))) {
      btif_in_execute_service_request(i, false);
    }
  }
  bluetooth::bqr::EnableBtQualityReport(false);
  LOG_INFO("Stack device manager shutdown finished");
  future_ready(stack_manager_get_hack_future(), FUTURE_SUCCESS);
}

/*******************************************************************************
 *
 * Function         btif_dm_upstreams_cback
 *
 * Description      Executes UPSTREAMS events in btif context
 *
 * Returns          void
 *
 ******************************************************************************/
static void btif_dm_upstreams_evt(uint16_t event, char* p_param) {
  tBTA_DM_SEC* p_data = (tBTA_DM_SEC*)p_param;
  RawAddress bd_addr;

  BTIF_TRACE_EVENT("%s: ev: %s", __func__, dump_dm_event(event));

  switch (event) {
    case BTA_DM_PIN_REQ_EVT:
      btif_dm_pin_req_evt(&p_data->pin_req);
      break;

    case BTA_DM_AUTH_CMPL_EVT:
      btif_dm_auth_cmpl_evt(&p_data->auth_cmpl);
      break;

    case BTA_DM_BOND_CANCEL_CMPL_EVT:
      if (is_bonding_or_sdp()) {
        bd_addr = pairing_cb.bd_addr;
        btm_set_bond_type_dev(pairing_cb.bd_addr,
                              tBTM_SEC_DEV_REC::BOND_TYPE_UNKNOWN);
        bond_state_changed((bt_status_t)p_data->bond_cancel_cmpl.result,
                           bd_addr, BT_BOND_STATE_NONE);
      }
      break;

    case BTA_DM_SP_CFM_REQ_EVT:
      btif_dm_ssp_cfm_req_evt(&p_data->cfm_req);
      break;
    case BTA_DM_SP_KEY_NOTIF_EVT:
      btif_dm_ssp_key_notif_evt(&p_data->key_notif);
      break;

    case BTA_DM_DEV_UNPAIRED_EVT:
      bd_addr = p_data->link_down.bd_addr;
      btm_set_bond_type_dev(p_data->link_down.bd_addr,
                            tBTM_SEC_DEV_REC::BOND_TYPE_UNKNOWN);

/*special handling for HID devices */
#if (defined(BTA_HH_INCLUDED) && (BTA_HH_INCLUDED == TRUE))
      btif_hh_remove_device(bd_addr);
#endif
#if (defined(BTA_HD_INCLUDED) && (BTA_HD_INCLUDED == TRUE))
      btif_hd_remove_device(bd_addr);
#endif
      btif_hearing_aid_get_interface()->RemoveDevice(bd_addr);

      if (bluetooth::csis::CsisClient::IsCsisClientRunning())
        btif_csis_client_get_interface()->RemoveDevice(bd_addr);

      if (LeAudioClient::IsLeAudioClientRunning())
        btif_le_audio_get_interface()->RemoveDevice(bd_addr);

      if (VolumeControl::IsVolumeControlRunning()) {
        btif_volume_control_get_interface()->RemoveDevice(bd_addr);
      }

      btif_storage_remove_bonded_device(&bd_addr);
      bond_state_changed(BT_STATUS_SUCCESS, bd_addr, BT_BOND_STATE_NONE);
      break;

    case BTA_DM_LINK_UP_EVT:
      bd_addr = p_data->link_up.bd_addr;
      BTIF_TRACE_DEBUG("BTA_DM_LINK_UP_EVT. Sending BT_ACL_STATE_CONNECTED");

      btif_update_remote_version_property(&bd_addr);

      invoke_acl_state_changed_cb(
          BT_STATUS_SUCCESS, bd_addr, BT_ACL_STATE_CONNECTED,
          (int)p_data->link_up.transport_link_type, HCI_SUCCESS);
      break;

    case BTA_DM_LINK_DOWN_EVT:
      bd_addr = p_data->link_down.bd_addr;
      btm_set_bond_type_dev(p_data->link_down.bd_addr,
                            tBTM_SEC_DEV_REC::BOND_TYPE_UNKNOWN);
      btif_av_acl_disconnected(bd_addr);
      invoke_acl_state_changed_cb(
          BT_STATUS_SUCCESS, bd_addr, BT_ACL_STATE_DISCONNECTED,
          (int)p_data->link_down.transport_link_type,
          static_cast<bt_hci_error_code_t>(btm_get_acl_disc_reason_code()));
      LOG_DEBUG(
          "Sent BT_ACL_STATE_DISCONNECTED upward as ACL link down event "
          "device:%s reason:%s",
          PRIVATE_ADDRESS(bd_addr),
          hci_reason_code_text(
              static_cast<tHCI_REASON>(btm_get_acl_disc_reason_code()))
              .c_str());
      break;

    case BTA_DM_BLE_KEY_EVT:
      BTIF_TRACE_DEBUG("BTA_DM_BLE_KEY_EVT key_type=0x%02x ",
                       p_data->ble_key.key_type);

      /* If this pairing is by-product of local initiated GATT client Read or
      Write,
      BTA would not have sent BTA_DM_BLE_SEC_REQ_EVT event and Bond state would
      not
      have setup properly. Setup pairing_cb and notify App about Bonding state
      now*/
      if (pairing_cb.state != BT_BOND_STATE_BONDING) {
        BTIF_TRACE_DEBUG(
            "Bond state not sent to App so far.Notify the app now");
        bond_state_changed(BT_STATUS_SUCCESS, p_data->ble_key.bd_addr,
                           BT_BOND_STATE_BONDING);
      } else if (pairing_cb.bd_addr != p_data->ble_key.bd_addr) {
        BTIF_TRACE_ERROR("BD mismatch discard BLE key_type=%d ",
                         p_data->ble_key.key_type);
        break;
      }

      switch (p_data->ble_key.key_type) {
        case BTM_LE_KEY_PENC:
          BTIF_TRACE_DEBUG("Rcv BTM_LE_KEY_PENC");
          pairing_cb.ble.is_penc_key_rcvd = true;
          pairing_cb.ble.penc_key = p_data->ble_key.p_key_value->penc_key;
          break;

        case BTM_LE_KEY_PID:
          BTIF_TRACE_DEBUG("Rcv BTM_LE_KEY_PID");
          pairing_cb.ble.is_pid_key_rcvd = true;
          pairing_cb.ble.pid_key = p_data->ble_key.p_key_value->pid_key;
          break;

        case BTM_LE_KEY_PCSRK:
          BTIF_TRACE_DEBUG("Rcv BTM_LE_KEY_PCSRK");
          pairing_cb.ble.is_pcsrk_key_rcvd = true;
          pairing_cb.ble.pcsrk_key = p_data->ble_key.p_key_value->pcsrk_key;
          break;

        case BTM_LE_KEY_LENC:
          BTIF_TRACE_DEBUG("Rcv BTM_LE_KEY_LENC");
          pairing_cb.ble.is_lenc_key_rcvd = true;
          pairing_cb.ble.lenc_key = p_data->ble_key.p_key_value->lenc_key;
          break;

        case BTM_LE_KEY_LCSRK:
          BTIF_TRACE_DEBUG("Rcv BTM_LE_KEY_LCSRK");
          pairing_cb.ble.is_lcsrk_key_rcvd = true;
          pairing_cb.ble.lcsrk_key = p_data->ble_key.p_key_value->lcsrk_key;
          break;

        case BTM_LE_KEY_LID:
          BTIF_TRACE_DEBUG("Rcv BTM_LE_KEY_LID");
          pairing_cb.ble.is_lidk_key_rcvd = true;
          break;

        default:
          BTIF_TRACE_ERROR("unknown BLE key type (0x%02x)",
                           p_data->ble_key.key_type);
          break;
      }
      break;
    case BTA_DM_BLE_CONSENT_REQ_EVT:
      BTIF_TRACE_DEBUG("BTA_DM_BLE_CONSENT_REQ_EVT. ");
      btif_dm_ble_sec_req_evt(&p_data->ble_req, true);
      break;
    case BTA_DM_BLE_SEC_REQ_EVT:
      BTIF_TRACE_DEBUG("BTA_DM_BLE_SEC_REQ_EVT. ");
      btif_dm_ble_sec_req_evt(&p_data->ble_req, false);
      break;
    case BTA_DM_BLE_PASSKEY_NOTIF_EVT:
      BTIF_TRACE_DEBUG("BTA_DM_BLE_PASSKEY_NOTIF_EVT. ");
      btif_dm_ble_key_notif_evt(&p_data->key_notif);
      break;
    case BTA_DM_BLE_PASSKEY_REQ_EVT:
      BTIF_TRACE_DEBUG("BTA_DM_BLE_PASSKEY_REQ_EVT. ");
      btif_dm_ble_passkey_req_evt(&p_data->pin_req);
      break;
    case BTA_DM_BLE_NC_REQ_EVT:
      BTIF_TRACE_DEBUG("BTA_DM_BLE_PASSKEY_REQ_EVT. ");
      btif_dm_ble_key_nc_req_evt(&p_data->key_notif);
      break;
    case BTA_DM_BLE_OOB_REQ_EVT:
      BTIF_TRACE_DEBUG("BTA_DM_BLE_OOB_REQ_EVT. ");
      btif_dm_ble_oob_req_evt(&p_data->rmt_oob);
      break;
    case BTA_DM_BLE_SC_OOB_REQ_EVT:
      BTIF_TRACE_DEBUG("BTA_DM_BLE_SC_OOB_REQ_EVT. ");
      btif_dm_ble_sc_oob_req_evt(&p_data->rmt_oob);
      break;
    case BTA_DM_BLE_SC_CR_LOC_OOB_EVT:
      BTIF_TRACE_DEBUG("BTA_DM_BLE_SC_CR_LOC_OOB_EVT");
      btif_dm_proc_loc_oob(BT_TRANSPORT_LE, true,
                           p_data->local_oob_data.local_oob_c,
                           p_data->local_oob_data.local_oob_r);
      break;

    case BTA_DM_BLE_LOCAL_IR_EVT:
      BTIF_TRACE_DEBUG("BTA_DM_BLE_LOCAL_IR_EVT. ");
      ble_local_key_cb.is_id_keys_rcvd = true;
      ble_local_key_cb.id_keys.irk = p_data->ble_id_keys.irk;
      ble_local_key_cb.id_keys.ir = p_data->ble_id_keys.ir;
      ble_local_key_cb.id_keys.dhk = p_data->ble_id_keys.dhk;
      btif_storage_add_ble_local_key(ble_local_key_cb.id_keys.irk,
                                     BTIF_DM_LE_LOCAL_KEY_IRK);
      btif_storage_add_ble_local_key(ble_local_key_cb.id_keys.ir,
                                     BTIF_DM_LE_LOCAL_KEY_IR);
      btif_storage_add_ble_local_key(ble_local_key_cb.id_keys.dhk,
                                     BTIF_DM_LE_LOCAL_KEY_DHK);
      break;
    case BTA_DM_BLE_LOCAL_ER_EVT:
      BTIF_TRACE_DEBUG("BTA_DM_BLE_LOCAL_ER_EVT. ");
      ble_local_key_cb.is_er_rcvd = true;
      ble_local_key_cb.er = p_data->ble_er;
      btif_storage_add_ble_local_key(ble_local_key_cb.er,
                                     BTIF_DM_LE_LOCAL_KEY_ER);
      break;

    case BTA_DM_BLE_AUTH_CMPL_EVT:
      BTIF_TRACE_DEBUG("BTA_DM_BLE_AUTH_CMPL_EVT. ");
      btif_dm_ble_auth_cmpl_evt(&p_data->auth_cmpl);
      break;

    case BTA_DM_LE_FEATURES_READ:
      btif_get_adapter_property(BT_PROPERTY_LOCAL_LE_FEATURES);
      break;
    /* add case for HANDLE_KEY_MISSING */
    case BTA_DM_REPORT_BONDING_EVT:
      LOG_WARN("Received encryption failed: Report bonding firstly.");
      bd_addr = p_data->delete_key_RC_to_unpair.bd_addr;
      invoke_bond_state_changed_cb(BT_STATUS_SUCCESS, bd_addr, BT_BOND_STATE_BONDING,
                                   pairing_cb.fail_reason);
      btif_dm_remove_bond(bd_addr);
      break;

    case BTA_DM_LE_ADDR_ASSOC_EVT:
      invoke_le_address_associate_cb(p_data->proc_id_addr.pairing_bda,
                                     p_data->proc_id_addr.id_addr);
      break;

    default:
      BTIF_TRACE_WARNING("%s: unhandled event (%d)", __func__, event);
      break;
  }
}

/*******************************************************************************
 *
 * Function         bte_dm_evt
 *
 * Description      Switches context from BTE to BTIF for all DM events
 *
 * Returns          void
 *
 ******************************************************************************/

void bte_dm_evt(tBTA_DM_SEC_EVT event, tBTA_DM_SEC* p_data) {
  btif_dm_upstreams_evt(event, (char*)p_data);
}

/*******************************************************************************
 *
 * Function         bta_energy_info_cb
 *
 * Description      Switches context from BTE to BTIF for DM energy info event
 *
 * Returns          void
 *
 ******************************************************************************/
static void bta_energy_info_cb(tBTM_BLE_TX_TIME_MS tx_time,
                               tBTM_BLE_RX_TIME_MS rx_time,
                               tBTM_BLE_IDLE_TIME_MS idle_time,
                               tBTM_BLE_ENERGY_USED energy_used,
                               tBTM_CONTRL_STATE ctrl_state,
                               tBTA_STATUS status) {
  BTIF_TRACE_DEBUG(
      "energy_info_cb-Status:%d,state=%d,tx_t=%ld, rx_t=%ld, "
      "idle_time=%ld,used=%ld",
      status, ctrl_state, tx_time, rx_time, idle_time, energy_used);

  bt_activity_energy_info energy_info;
  energy_info.status = status;
  energy_info.ctrl_state = ctrl_state;
  energy_info.rx_time = rx_time;
  energy_info.tx_time = tx_time;
  energy_info.idle_time = idle_time;
  energy_info.energy_used = energy_used;

  bt_uid_traffic_t* data = uid_set_read_and_clear(uid_set);
  invoke_energy_info_cb(energy_info, data);
}

/*****************************************************************************
 *
 *   btif api functions (no context switch)
 *
 ****************************************************************************/

/*******************************************************************************
 *
 * Function         btif_dm_start_discovery
 *
 * Description      Start device discovery/inquiry
 *
 ******************************************************************************/
void btif_dm_start_discovery(void) {
  BTIF_TRACE_EVENT("%s", __func__);

  /* no race here because we're guaranteed to be in the main thread */
  if (bta_dm_is_search_request_queued()) {
    LOG_INFO("%s skipping start discovery because a request is queued",
             __func__);
    return;
  }

  /* Will be enabled to true once inquiry busy level has been received */
  btif_dm_inquiry_in_progress = false;
  /* find nearby devices */
  BTA_DmSearch(btif_dm_search_devices_evt);
}

/*******************************************************************************
 *
 * Function         btif_dm_cancel_discovery
 *
 * Description      Cancels search
 *
 ******************************************************************************/
void btif_dm_cancel_discovery(void) {
  LOG_INFO("Cancel search");
  BTA_DmSearchCancel();
}

bool btif_dm_pairing_is_busy() {
  return pairing_cb.state != BT_BOND_STATE_NONE;
}

/*******************************************************************************
 *
 * Function         btif_dm_create_bond
 *
 * Description      Initiate bonding with the specified device
 *
 ******************************************************************************/
void btif_dm_create_bond(const RawAddress bd_addr, int transport) {
  BTIF_TRACE_EVENT("%s: bd_addr=%s, transport=%d", __func__,
                   bd_addr.ToString().c_str(), transport);
  btif_stats_add_bond_event(bd_addr, BTIF_DM_FUNC_CREATE_BOND,
                            pairing_cb.state);

  pairing_cb.timeout_retries = NUM_TIMEOUT_RETRIES;
  btif_dm_cb_create_bond(bd_addr, transport);
}

/*******************************************************************************
 *
 * Function         btif_dm_create_bond_out_of_band
 *
 * Description      Initiate bonding with the specified device using out of band
 *                  data
 *
 ******************************************************************************/
void btif_dm_create_bond_out_of_band(const RawAddress bd_addr,
                                     tBT_TRANSPORT transport,
                                     const bt_oob_data_t p192_data,
                                     const bt_oob_data_t p256_data) {
  bt_oob_data_t empty_data;
  memset(&empty_data, 0, sizeof(empty_data));

  oob_cb.bdaddr = bd_addr;
  oob_cb.transport = transport;
  oob_cb.data_present = (int)BTM_OOB_NONE;
  if (memcmp(&p192_data, &empty_data, sizeof(p192_data)) != 0) {
    memcpy(&oob_cb.p192_data, &p192_data, sizeof(bt_oob_data_t));
    oob_cb.data_present = (int)BTM_OOB_PRESENT_192;
  }

  if (memcmp(&p256_data, &empty_data, sizeof(p256_data)) != 0) {
    memcpy(&oob_cb.p256_data, &p256_data, sizeof(bt_oob_data_t));
    if (oob_cb.data_present == (int)BTM_OOB_PRESENT_192) {
      oob_cb.data_present = (int)BTM_OOB_PRESENT_192_AND_256;
    } else {
      oob_cb.data_present = (int)BTM_OOB_PRESENT_256;
    }
  }

  uint8_t empty[] = {0, 0, 0, 0, 0, 0, 0};
  switch (transport) {
    case BT_TRANSPORT_BR_EDR:
      // TODO(182162589): Flesh out classic impl in legacy BTMSec
      // Nothing to do yet, but not an error

      // The controller only supports P192
      switch (oob_cb.data_present) {
        case BTM_OOB_PRESENT_192_AND_256:
          LOG_INFO("Have both P192 and  P256");
          [[fallthrough]];
        case BTM_OOB_PRESENT_192:
          LOG_INFO("Using P192");
          break;
        case BTM_OOB_PRESENT_256:
          LOG_INFO("Using P256");
          [[fallthrough]];
        default:
          // TODO(181889116):
          // Upgrade to support p256 (for now we just ignore P256)
          // because the controllers do not yet support it.
          LOG_ERROR("Invalid data present for controller: %d",
                    oob_cb.data_present);
          bond_state_changed(BT_STATUS_FAIL, bd_addr, BT_BOND_STATE_NONE);
          return;
      }
      pairing_cb.is_local_initiated = true;
      LOG_ERROR("Classic not implemented yet");
      bond_state_changed(BT_STATUS_FAIL, bd_addr, BT_BOND_STATE_NONE);
      return;
    case BT_TRANSPORT_LE: {
      // Guess default RANDOM for address type for LE
      tBLE_ADDR_TYPE address_type = BLE_ADDR_RANDOM;
      LOG_INFO("Using LE Transport");
      switch (oob_cb.data_present) {
        case BTM_OOB_PRESENT_192_AND_256:
          LOG_INFO("Have both P192 and  P256");
          [[fallthrough]];
        // Always prefer 256 for LE
        case BTM_OOB_PRESENT_256:
          LOG_INFO("Using P256");
          // If we have an address, lets get the type
          if (memcmp(p256_data.address, empty, 7) != 0) {
            /* byte no 7 is address type in LE Bluetooth Address OOB data */
            address_type = static_cast<tBLE_ADDR_TYPE>(p256_data.address[6]);
          }
          break;
        case BTM_OOB_PRESENT_192:
          LOG_INFO("Using P192");
          // If we have an address, lets get the type
          if (memcmp(p192_data.address, empty, 7) != 0) {
            /* byte no 7 is address type in LE Bluetooth Address OOB data */
            address_type = static_cast<tBLE_ADDR_TYPE>(p192_data.address[6]);
          }
          break;
      }
      pairing_cb.is_local_initiated = true;
      BTM_SecAddBleDevice(bd_addr, BT_DEVICE_TYPE_BLE, address_type);
      BTA_DmBond(bd_addr, address_type, transport, BT_DEVICE_TYPE_BLE);
      break;
    }
    default:
      LOG_ERROR("Invalid transport: %d", transport);
      bond_state_changed(BT_STATUS_FAIL, bd_addr, BT_BOND_STATE_NONE);
      return;
  }
}

/*******************************************************************************
 *
 * Function         btif_dm_cancel_bond
 *
 * Description      Initiate bonding with the specified device
 *
 ******************************************************************************/
void btif_dm_cancel_bond(const RawAddress bd_addr) {
  BTIF_TRACE_EVENT("%s: bd_addr=%s", __func__, bd_addr.ToString().c_str());

  btif_stats_add_bond_event(bd_addr, BTIF_DM_FUNC_CANCEL_BOND,
                            pairing_cb.state);

  /* TODO:
  **  1. Restore scan modes
  **  2. special handling for HID devices
  */
  if (is_bonding_or_sdp()) {
    if (pairing_cb.is_ssp) {
      if (pairing_cb.is_le_only) {
        BTA_DmBleSecurityGrant(bd_addr, BTA_DM_SEC_PAIR_NOT_SPT);
      } else {
        BTA_DmConfirm(bd_addr, false);
        BTA_DmBondCancel(bd_addr);
        btif_storage_remove_bonded_device(&bd_addr);
      }
    } else {
      if (pairing_cb.is_le_only) {
        BTA_DmBondCancel(bd_addr);
      } else {
        BTA_DmPinReply(bd_addr, false, 0, NULL);
      }
      /* Cancel bonding, in case it is in ACL connection setup state */
      BTA_DmBondCancel(bd_addr);
    }
  }
}

/*******************************************************************************
 *
 * Function         btif_dm_hh_open_failed
 *
 * Description      informs the upper layers if the HH have failed during
 *                  bonding
 *
 * Returns          none
 *
 ******************************************************************************/

void btif_dm_hh_open_failed(RawAddress* bdaddr) {
  if (pairing_cb.state == BT_BOND_STATE_BONDING &&
      *bdaddr == pairing_cb.bd_addr) {
    bond_state_changed(BT_STATUS_FAIL, *bdaddr, BT_BOND_STATE_NONE);
  }
}

/*******************************************************************************
 *
 * Function         btif_dm_remove_bond
 *
 * Description      Removes bonding with the specified device
 *
 ******************************************************************************/

void btif_dm_remove_bond(const RawAddress bd_addr) {
  BTIF_TRACE_EVENT("%s: bd_addr=%s", __func__, bd_addr.ToString().c_str());

  btif_stats_add_bond_event(bd_addr, BTIF_DM_FUNC_REMOVE_BOND,
                            pairing_cb.state);

  // special handling for HID devices
  // VUP needs to be sent if its a HID Device. The HID HOST module will check if
  // there is a valid hid connection with this bd_addr. If yes VUP will be
  // issued.
#if (BTA_HH_INCLUDED == TRUE)
  if (btif_hh_virtual_unplug(&bd_addr) != BT_STATUS_SUCCESS)
#endif
  {
    BTIF_TRACE_DEBUG("%s: Removing HH device", __func__);
    BTA_DmRemoveDevice(bd_addr);
  }
}

/*******************************************************************************
 *
 * Function         btif_dm_pin_reply
 *
 * Description      BT legacy pairing - PIN code reply
 *
 ******************************************************************************/

void btif_dm_pin_reply(const RawAddress bd_addr, uint8_t accept,
                       uint8_t pin_len, bt_pin_code_t pin_code) {
  BTIF_TRACE_EVENT("%s: accept=%d", __func__, accept);

  if (pairing_cb.is_le_only) {
    int i;
    uint32_t passkey = 0;
    int multi[] = {100000, 10000, 1000, 100, 10, 1};
    for (i = 0; i < 6; i++) {
      passkey += (multi[i] * (pin_code.pin[i] - '0'));
    }
    BTIF_TRACE_DEBUG("btif_dm_pin_reply: passkey: %d", passkey);
    BTA_DmBlePasskeyReply(bd_addr, accept, passkey);

  } else {
    BTA_DmPinReply(bd_addr, accept, pin_len, pin_code.pin);
    if (accept) pairing_cb.pin_code_len = pin_len;
  }
}

/*******************************************************************************
 *
 * Function         btif_dm_ssp_reply
 *
 * Description      BT SSP Reply - Just Works, Numeric Comparison & Passkey
 *                  Entry
 *
 ******************************************************************************/
void btif_dm_ssp_reply(const RawAddress bd_addr, bt_ssp_variant_t variant,
                       uint8_t accept) {
  BTIF_TRACE_EVENT("%s: accept=%d", __func__, accept);
  if (pairing_cb.is_le_only) {
    if (pairing_cb.is_le_nc) {
      BTA_DmBleConfirmReply(bd_addr, accept);
    } else {
      if (accept)
        BTA_DmBleSecurityGrant(bd_addr, BTA_DM_SEC_GRANTED);
      else
        BTA_DmBleSecurityGrant(bd_addr, BTA_DM_SEC_PAIR_NOT_SPT);
    }
  } else {
    BTA_DmConfirm(bd_addr, accept);
  }
}

/*******************************************************************************
 *
 * Function         btif_dm_get_local_class_of_device
 *
 * Description      Reads the system property configured class of device
 *
 * Inputs           A pointer to a DEV_CLASS that you want filled with the
 *                  current class of device. Size is assumed to be 3.
 *
 * Returns          Nothing. device_class will contain the current class of
 *                  device. If no value is present, or the value is malformed
 *                  the default "unclassified" value will be used
 *
 ******************************************************************************/
void btif_dm_get_local_class_of_device(DEV_CLASS device_class) {
  /* A class of device is a {SERVICE_CLASS, MAJOR_CLASS, MINOR_CLASS}
   *
   * The input is expected to be a string of the following format:
   * <decimal number>,<decimal number>,<decimal number>
   *
   * For example, "90,2,12" (Hex: 0x5A, 0x2, 0xC)
   *
   * Notice there is always two commas and no spaces.
   */

  device_class[0] = 0x00;
  device_class[1] = BTM_COD_MAJOR_UNCLASSIFIED;
  device_class[2] = BTM_COD_MINOR_UNCLASSIFIED;

#ifdef OS_ANDROID
  std::vector<std::optional<std::uint32_t>> local_device_class =
          android::sysprop::BluetoothProperties::getClassOfDevice();
  // Error check the inputs. Use the default if problems are found
  if (local_device_class.size() != 3) {
    LOG_ERROR("COD malformed, must have unsigned 3 integers.");
  } else if (!local_device_class[0].has_value()
      || local_device_class[0].value() > 0xFF) {
    LOG_ERROR("COD malformed, first value is missing or too large.");
  } else if (!local_device_class[1].has_value()
      || local_device_class[1].value() > 0xFF) {
    LOG_ERROR("COD malformed, second value is missing or too large.");
  } else if (!local_device_class[2].has_value()
      || local_device_class[2].value() > 0xFF) {
    LOG_ERROR("COD malformed, third value is missing or too large.");
  } else {
    device_class[0] = (uint8_t) local_device_class[0].value();
    device_class[1] = (uint8_t) local_device_class[1].value();
    device_class[2] = (uint8_t) local_device_class[2].value();
  }
#else
  char prop_cod[PROPERTY_VALUE_MAX];
  osi_property_get(PROPERTY_CLASS_OF_DEVICE, prop_cod, "");

  // If the property is empty, use the default
  if (prop_cod[0] == '\0') {
    LOG_ERROR("%s: COD property is empty", __func__);
    return;
  }

  // Start reading the contents of the property string. If at any point anything
  // is malformed, use the default.
  DEV_CLASS temp_device_class;
  int i = 0;
  int j = 0;
  for (;;) {
    // Build a string of all the chars until the next comma, null, or end of the
    // buffer is reached. If any char is not a digit, then return the default.
    std::string value;
    while (i < PROPERTY_VALUE_MAX && prop_cod[i] != ',' && prop_cod[i] != '\0') {
      char c = prop_cod[i++];
      if (!std::isdigit(c)) {
        LOG_ERROR("%s: COD malformed, '%c' is a non-digit", __func__, c);
        return;
      }
      value += c;
    }

    // If we hit the end and it wasn't null terminated then return the default
    if (i == PROPERTY_VALUE_MAX && prop_cod[PROPERTY_VALUE_MAX - 1] != '\0') {
      LOG_ERROR("%s: COD malformed, value was truncated", __func__);
      return;
    }

    // Each number in the list must be one byte, meaning 0 (0x00) -> 255 (0xFF)
    if (value.size() > 3 || value.size() == 0) {
      LOG_ERROR("%s: COD malformed, '%s' must be between [0, 255]", __func__,
          value.c_str());
      return;
    }

    // Grab the value. If it's too large, then return the default
    uint32_t uint32_val = static_cast<uint32_t>(std::stoul(value.c_str()));
    if (uint32_val > 0xFF) {
      LOG_ERROR("%s: COD malformed, '%s' must be between [0, 255]", __func__,
          value.c_str());
      return;
    }

    // Otherwise, it's safe to use
    temp_device_class[j++] = uint32_val;

    // If we've reached 3 numbers then make sure we're at a null terminator
    if (j >= 3) {
      if (prop_cod[i] != '\0') {
        LOG_ERROR("%s: COD malformed, more than three numbers", __func__);
        return;
      }
      break;
    }

    // If we're at a null terminator then we're done
    if (prop_cod[i] == '\0') {
      break;
    }

    // Otherwise, skip over the comma
    ++i;
  }

  // We must have read exactly 3 numbers
  if (j == 3) {
    device_class[0] = temp_device_class[0];
    device_class[1] = temp_device_class[1];
    device_class[2] = temp_device_class[2];
  } else {
    LOG_ERROR("%s: COD malformed, fewer than three numbers", __func__);
  }
#endif

  LOG_DEBUG("%s: Using class of device '0x%x, 0x%x, 0x%x'", __func__,
      device_class[0], device_class[1], device_class[2]);
}

/*******************************************************************************
 *
 * Function         btif_dm_get_adapter_property
 *
 * Description     Queries the BTA for the adapter property
 *
 * Returns          bt_status_t
 *
 ******************************************************************************/
bt_status_t btif_dm_get_adapter_property(bt_property_t* prop) {
  BTIF_TRACE_EVENT("%s: type=0x%x", __func__, prop->type);
  switch (prop->type) {
    case BT_PROPERTY_BDNAME: {
      bt_bdname_t* bd_name = (bt_bdname_t*)prop->val;
      strncpy((char*)bd_name->name, (char*)btif_get_default_local_name(),
              sizeof(bd_name->name) - 1);
      bd_name->name[sizeof(bd_name->name) - 1] = 0;
      prop->len = strlen((char*)bd_name->name);
    } break;

    case BT_PROPERTY_ADAPTER_SCAN_MODE: {
      /* if the storage does not have it. Most likely app never set it. Default
       * is NONE */
      bt_scan_mode_t* mode = (bt_scan_mode_t*)prop->val;
      *mode = BT_SCAN_MODE_NONE;
      prop->len = sizeof(bt_scan_mode_t);
    } break;

    case BT_PROPERTY_ADAPTER_DISCOVERABLE_TIMEOUT: {
      uint32_t* tmt = (uint32_t*)prop->val;
      *tmt = 120; /* default to 120s, if not found in NV */
      prop->len = sizeof(uint32_t);
    } break;

    case BT_PROPERTY_CLASS_OF_DEVICE: {
      DEV_CLASS dev_class;
      btif_dm_get_local_class_of_device(dev_class);
      memcpy(prop->val, dev_class, sizeof(DEV_CLASS));
      prop->len = sizeof(DEV_CLASS);
    } break;

    // While fetching IO_CAP* values for the local device, we maintain backward
    // compatibility by using the value from #define macros BTM_LOCAL_IO_CAPS,
    // BTM_LOCAL_IO_CAPS_BLE if the values have never been explicitly set.

    case BT_PROPERTY_LOCAL_IO_CAPS: {
      *(bt_io_cap_t*)prop->val = (bt_io_cap_t)BTM_LOCAL_IO_CAPS;
      prop->len = sizeof(bt_io_cap_t);
    } break;

    case BT_PROPERTY_LOCAL_IO_CAPS_BLE: {
      *(bt_io_cap_t*)prop->val = (bt_io_cap_t)BTM_LOCAL_IO_CAPS_BLE;
      prop->len = sizeof(bt_io_cap_t);
    } break;

    default:
      prop->len = 0;
      return BT_STATUS_FAIL;
  }
  return BT_STATUS_SUCCESS;
}

/*******************************************************************************
 *
 * Function         btif_dm_get_remote_services
 *
 * Description      Start SDP to get remote services by transport
 *
 * Returns          bt_status_t
 *
 ******************************************************************************/
void btif_dm_get_remote_services(RawAddress remote_addr, const int transport) {
  BTIF_TRACE_EVENT("%s: transport=%d, remote_addr=%s", __func__, transport,
                   remote_addr.ToString().c_str());

  BTA_DmDiscover(remote_addr, btif_dm_search_services_evt, transport);
}

void btif_dm_enable_service(tBTA_SERVICE_ID service_id, bool enable) {
  bt_status_t status = btif_in_execute_service_request(service_id, enable);
  if (status == BT_STATUS_SUCCESS) {
    bt_property_t property;
    Uuid local_uuids[BT_MAX_NUM_UUIDS];

    /* Now send the UUID_PROPERTY_CHANGED event to the upper layer */
    BTIF_STORAGE_FILL_PROPERTY(&property, BT_PROPERTY_UUIDS,
                               sizeof(local_uuids), local_uuids);
    btif_storage_get_adapter_property(&property);
    invoke_adapter_properties_cb(BT_STATUS_SUCCESS, 1, &property);
  }
  return;
}

void btif_dm_proc_io_req(tBTM_AUTH_REQ* p_auth_req, bool is_orig) {
  uint8_t yes_no_bit = BTA_AUTH_SP_YES & *p_auth_req;
  /* if local initiated:
  **      1. set DD + MITM
  ** if remote initiated:
  **      1. Copy over the auth_req from peer's io_rsp
  **      2. Set the MITM if peer has it set or if peer has DisplayYesNo
  *(iPhone)
  ** as a fallback set MITM+GB if peer had MITM set
  */

  BTIF_TRACE_DEBUG("+%s: p_auth_req=%d", __func__, *p_auth_req);
  if (pairing_cb.is_local_initiated) {
    /* if initing/responding to a dedicated bonding, use dedicate bonding bit */
    *p_auth_req = BTA_AUTH_DD_BOND | BTA_AUTH_SP_YES;
  } else if (!is_orig) {
    /* peer initiated paring. They probably know what they want.
    ** Copy the mitm from peer device.
    */
    BTIF_TRACE_DEBUG("%s: setting p_auth_req to peer's: %d", __func__,
                     pairing_cb.auth_req);
    *p_auth_req = (pairing_cb.auth_req & BTA_AUTH_BONDS);

    /* copy over the MITM bit as well. In addition if the peer has DisplayYesNo,
     * force MITM */
    if ((yes_no_bit) || (pairing_cb.io_cap & BTM_IO_CAP_IO))
      *p_auth_req |= BTA_AUTH_SP_YES;
  } else if (yes_no_bit) {
    /* set the general bonding bit for stored device */
    *p_auth_req = BTA_AUTH_GEN_BOND | yes_no_bit;
  }
  BTIF_TRACE_DEBUG("-%s: p_auth_req=%d", __func__, *p_auth_req);
}

void btif_dm_proc_io_rsp(UNUSED_ATTR const RawAddress& bd_addr,
                         tBTM_IO_CAP io_cap, UNUSED_ATTR tBTM_OOB_DATA oob_data,
                         tBTM_AUTH_REQ auth_req) {
  if (auth_req & BTA_AUTH_BONDS) {
    BTIF_TRACE_DEBUG("%s auth_req:%d", __func__, auth_req);
    pairing_cb.auth_req = auth_req;
    pairing_cb.io_cap = io_cap;
  }
}

void btif_dm_set_oob_for_io_req(tBTM_OOB_DATA* p_has_oob_data) {
  if (is_empty_128bit(oob_cb.p192_data.c)) {
    *p_has_oob_data = false;
  } else {
    *p_has_oob_data = true;
  }
  BTIF_TRACE_DEBUG("%s: *p_has_oob_data=%d", __func__, *p_has_oob_data);
}

void btif_dm_set_oob_for_le_io_req(const RawAddress& bd_addr,
                                   tBTM_OOB_DATA* p_has_oob_data,
                                   tBTM_LE_AUTH_REQ* p_auth_req) {
  switch (oob_cb.data_present) {
    case BTM_OOB_PRESENT_192_AND_256:
      LOG_INFO("Have both P192 and  P256");
      [[fallthrough]];
    // Always prefer 256 for LE
    case BTM_OOB_PRESENT_256:
      LOG_INFO("Using P256");
      if (!is_empty_128bit(oob_cb.p256_data.c) &&
          !is_empty_128bit(oob_cb.p256_data.r)) {
        /* make sure OOB data is for this particular device */
        if (bd_addr == oob_cb.bdaddr) {
          *p_auth_req = ((*p_auth_req) | BTM_LE_AUTH_REQ_SC_ONLY);
          *p_has_oob_data = true;
        } else {
          *p_has_oob_data = false;
          LOG_WARN("P256-1: Remote address didn't match OOB data address");
        }
      } else if (!is_empty_128bit(oob_cb.p256_data.sm_tk)) {
        /* We have security manager TK */

        /* make sure OOB data is for this particular device */
        if (bd_addr == oob_cb.bdaddr) {
          // When using OOB with TK, SC Secure Connections bit must be disabled.
          tBTM_LE_AUTH_REQ mask = ~BTM_LE_AUTH_REQ_SC_ONLY;
          *p_auth_req = ((*p_auth_req) & mask);
          *p_has_oob_data = true;
        } else {
          *p_has_oob_data = false;
          LOG_WARN("P256-2: Remote address didn't match OOB data address");
        }
      } else {
        *p_has_oob_data = false;
      }
      break;
    case BTM_OOB_PRESENT_192:
      LOG_INFO("Using P192");
      if (!is_empty_128bit(oob_cb.p192_data.c) &&
          !is_empty_128bit(oob_cb.p192_data.r)) {
        /* make sure OOB data is for this particular device */
        if (bd_addr == oob_cb.bdaddr) {
          *p_auth_req = ((*p_auth_req) | BTM_LE_AUTH_REQ_SC_ONLY);
          *p_has_oob_data = true;
        } else {
          *p_has_oob_data = false;
          LOG_WARN("P192-1: Remote address didn't match OOB data address");
        }
      } else if (!is_empty_128bit(oob_cb.p192_data.sm_tk)) {
        /* We have security manager TK */

        /* make sure OOB data is for this particular device */
        if (bd_addr == oob_cb.bdaddr) {
          // When using OOB with TK, SC Secure Connections bit must be disabled.
          tBTM_LE_AUTH_REQ mask = ~BTM_LE_AUTH_REQ_SC_ONLY;
          *p_auth_req = ((*p_auth_req) & mask);
          *p_has_oob_data = true;
        } else {
          *p_has_oob_data = false;
          LOG_WARN("P192-2: Remote address didn't match OOB data address");
        }
      } else {
        *p_has_oob_data = false;
      }
      break;
  }
  BTIF_TRACE_DEBUG("%s *p_has_oob_data=%d", __func__, *p_has_oob_data);
}

#ifdef BTIF_DM_OOB_TEST
void btif_dm_load_local_oob(void) {
  char prop_oob[PROPERTY_VALUE_MAX];
  osi_property_get("service.brcm.bt.oob", prop_oob, "3");
  BTIF_TRACE_DEBUG("%s: prop_oob = %s", __func__, prop_oob);
  if (prop_oob[0] != '3') {
    if (is_empty_128bit(oob_cb.p192_data.c)) {
      BTIF_TRACE_DEBUG("%s: read OOB, call BTA_DmLocalOob()", __func__);
      BTA_DmLocalOob();
    }
  }
}

static bool waiting_on_oob_advertiser_start = false;
static std::unique_ptr<uint8_t> oob_advertiser_id_;
static void stop_oob_advertiser() {
  // For chasing an advertising bug b/237023051
  LOG_DEBUG("oob_advertiser_id: %s", oob_advertiser_id_.get());
  auto advertiser = get_ble_advertiser_instance();
  advertiser->Unregister(*oob_advertiser_id_);
  oob_advertiser_id_ = nullptr;
}

/*******************************************************************************
 *
 * Function         btif_dm_generate_local_oob_data
 *
 * Description      Initiate oob data fetch from controller
 *
 * Parameters       transport; Classic or LE
 *
 ******************************************************************************/
void btif_dm_generate_local_oob_data(tBT_TRANSPORT transport) {
  LOG_DEBUG("Transport %s", bt_transport_text(transport).c_str());
  if (transport == BT_TRANSPORT_BR_EDR) {
    BTM_ReadLocalOobData();
  } else if (transport == BT_TRANSPORT_LE) {
    // Call create data first, so we don't have to hold on to the address for
    // the state machine lifecycle.  Rather, lets create the data, then start
    // advertising then request the address.
    if (!waiting_on_oob_advertiser_start) {
      // For chasing an advertising bug b/237023051
      LOG_DEBUG("oob_advertiser_id: %s", oob_advertiser_id_.get());
      if (oob_advertiser_id_ != nullptr) {
        stop_oob_advertiser();
      }
      waiting_on_oob_advertiser_start = true;
      SMP_CrLocScOobData();
    } else {
      invoke_oob_data_request_cb(transport, false, Octet16{}, Octet16{},
                                 RawAddress{}, 0x00);
    }
  }
}

// Step Four: CallBack from Step Three
static void get_address_callback(tBT_TRANSPORT transport, bool is_valid,
                                 const Octet16& c, const Octet16& r,
                                 uint8_t address_type, RawAddress address) {
  invoke_oob_data_request_cb(transport, is_valid, c, r, address, address_type);
  waiting_on_oob_advertiser_start = false;
}

// Step Three: CallBack from Step Two, advertise and get address
static void start_advertising_callback(uint8_t id, tBT_TRANSPORT transport,
                                       bool is_valid, const Octet16& c,
                                       const Octet16& r, tBTM_STATUS status) {
  if (status != 0) {
    LOG_INFO("OOB get advertiser ID failed with status %hhd", status);
    invoke_oob_data_request_cb(transport, false, c, r, RawAddress{}, 0x00);
    SMP_ClearLocScOobData();
    waiting_on_oob_advertiser_start = false;
    oob_advertiser_id_ = nullptr;
    return;
  }
  LOG_DEBUG("OOB advertiser with id %hhd", id);
  auto advertiser = get_ble_advertiser_instance();
  advertiser->GetOwnAddress(
      id, base::Bind(&get_address_callback, transport, is_valid, c, r));
}

static void timeout_cb(uint8_t id, tBTM_STATUS status) {
  LOG_INFO("OOB advertiser with id %hhd timed out with status %hhd", id,
           status);
  auto advertiser = get_ble_advertiser_instance();
  advertiser->Unregister(id);
  SMP_ClearLocScOobData();
  waiting_on_oob_advertiser_start = false;
  oob_advertiser_id_ = nullptr;
}

// Step Two: CallBack from Step One, advertise and get address
static void id_status_callback(tBT_TRANSPORT transport, bool is_valid,
                               const Octet16& c, const Octet16& r, uint8_t id,
                               tBTM_STATUS status) {
  if (status != 0) {
    LOG_INFO("OOB get advertiser ID failed with status %hhd", status);
    invoke_oob_data_request_cb(transport, false, c, r, RawAddress{}, 0x00);
    SMP_ClearLocScOobData();
    waiting_on_oob_advertiser_start = false;
    oob_advertiser_id_ = nullptr;
    return;
  }

  oob_advertiser_id_ = std::make_unique<uint8_t>(id);
  LOG_ERROR("oob_advertiser_id: %s", oob_advertiser_id_.get());

  auto advertiser = get_ble_advertiser_instance();
  AdvertiseParameters parameters;
  parameters.advertising_event_properties = 0x0041 /* connectable, tx power */;
  parameters.min_interval = 0xa0;   // 100 ms
  parameters.max_interval = 0x500;  // 800 ms
  parameters.channel_map = 0x7;     // Use all the channels
  parameters.tx_power = 0;          // 0 dBm
  parameters.primary_advertising_phy = 1;
  parameters.secondary_advertising_phy = 2;
  parameters.scan_request_notification_enable = 0;

  std::vector<uint8_t> advertisement{0x02, 0x01 /* Flags */,
                                     0x02 /* Connectable */};
  std::vector<uint8_t> scan_data{};

  advertiser->StartAdvertising(
      id,
      base::Bind(&start_advertising_callback, id, transport, is_valid, c, r),
      parameters, advertisement, scan_data, 120 /* timeout_s */,
      base::Bind(&timeout_cb, id));
}

// Step One: Start the advertiser
static void start_oob_advertiser(tBT_TRANSPORT transport, bool is_valid,
                                 const Octet16& c, const Octet16& r) {
  auto advertiser = get_ble_advertiser_instance();
  advertiser->RegisterAdvertiser(
      base::Bind(&id_status_callback, transport, is_valid, c, r));
}

void btif_dm_proc_loc_oob(tBT_TRANSPORT transport, bool is_valid,
                          const Octet16& c, const Octet16& r) {
  // is_valid is important for deciding which OobDataCallback function to use
  if (!is_valid) {
    invoke_oob_data_request_cb(transport, false, c, r, RawAddress{}, 0x00);
    waiting_on_oob_advertiser_start = false;
    return;
  }
  if (transport == BT_TRANSPORT_LE) {
    // Now that we have the data, lets start advertising and get the address.
    start_oob_advertiser(transport, is_valid, c, r);
  } else {
    invoke_oob_data_request_cb(transport, is_valid, c, r,
                               *controller_get_interface()->get_address(),
                               0x00);
  }
}

/*******************************************************************************
 *
 * Function         btif_dm_get_smp_config
 *
 * Description      Retrieve the SMP pairing options from the bt_stack.conf
 *                  file. To provide specific pairing options for the host
 *                  add a node with label "SmpOptions" to the config file
 *                  and assign it a comma separated list of 5 values in the
 *                  format: auth, io, ikey, rkey, ksize, oob
 *                  eg: PTS_SmpOptions=0xD,0x4,0xf,0xf,0x10
 *
 * Parameters:      tBTE_APPL_CFG*: pointer to struct defining pairing options
 *
 * Returns          true if the options were successfully read, else false
 *
 ******************************************************************************/
bool btif_dm_get_smp_config(tBTE_APPL_CFG* p_cfg) {
  const std::string* recv = stack_config_get_interface()->get_pts_smp_options();
  if (!recv) {
    LOG_DEBUG("SMP pairing options not found in stack configuration");
    return false;
  }

  char conf[64];
  char* pch;
  char* endptr;

  strncpy(conf, recv->c_str(), 64);
  conf[63] = 0;  // null terminate

  pch = strtok(conf, ",");
  if (pch != NULL)
    p_cfg->ble_auth_req = (uint8_t)strtoul(pch, &endptr, 16);
  else
    return false;

  pch = strtok(NULL, ",");
  if (pch != NULL)
    p_cfg->ble_io_cap = (uint8_t)strtoul(pch, &endptr, 16);
  else
    return false;

  pch = strtok(NULL, ",");
  if (pch != NULL)
    p_cfg->ble_init_key = (uint8_t)strtoul(pch, &endptr, 16);
  else
    return false;

  pch = strtok(NULL, ",");
  if (pch != NULL)
    p_cfg->ble_resp_key = (uint8_t)strtoul(pch, &endptr, 16);
  else
    return false;

  pch = strtok(NULL, ",");
  if (pch != NULL)
    p_cfg->ble_max_key_size = (uint8_t)strtoul(pch, &endptr, 16);
  else
    return false;

  return true;
}

bool btif_dm_proc_rmt_oob(const RawAddress& bd_addr, Octet16* p_c,
                          Octet16* p_r) {
  const char* path_a = "/data/misc/bluedroid/LOCAL/a.key";
  const char* path_b = "/data/misc/bluedroid/LOCAL/b.key";
  const char* path = NULL;
  char prop_oob[PROPERTY_VALUE_MAX];
  osi_property_get("service.brcm.bt.oob", prop_oob, "3");
  BTIF_TRACE_DEBUG("%s: prop_oob = %s", __func__, prop_oob);
  if (prop_oob[0] == '1')
    path = path_b;
  else if (prop_oob[0] == '2')
    path = path_a;
  if (!path) {
    BTIF_TRACE_DEBUG("%s: can't open path!", __func__);
    return false;
  }

  FILE* fp = fopen(path, "rb");
  if (fp == NULL) {
    BTIF_TRACE_DEBUG("%s: failed to read OOB keys from %s", __func__, path);
    return false;
  }

  BTIF_TRACE_DEBUG("%s: read OOB data from %s", __func__, path);
  (void)fread(p_c->data(), 1, OCTET16_LEN, fp);
  (void)fread(p_r->data(), 1, OCTET16_LEN, fp);
  fclose(fp);

  bond_state_changed(BT_STATUS_SUCCESS, bd_addr, BT_BOND_STATE_BONDING);
  return true;
}
#endif /*  BTIF_DM_OOB_TEST */

static void btif_dm_ble_key_notif_evt(tBTA_DM_SP_KEY_NOTIF* p_ssp_key_notif) {
  RawAddress bd_addr;
  bt_bdname_t bd_name;
  uint32_t cod;
  int dev_type;

  BTIF_TRACE_DEBUG("%s", __func__);

  /* Remote name update */
  if (!btif_get_device_type(p_ssp_key_notif->bd_addr, &dev_type)) {
    dev_type = BT_DEVICE_TYPE_BLE;
  }
  btif_dm_update_ble_remote_properties(p_ssp_key_notif->bd_addr,
                                       p_ssp_key_notif->bd_name,
                                       (tBT_DEVICE_TYPE)dev_type);
  bd_addr = p_ssp_key_notif->bd_addr;
  memcpy(bd_name.name, p_ssp_key_notif->bd_name, BD_NAME_LEN);
  bd_name.name[BD_NAME_LEN] = '\0';

  bond_state_changed(BT_STATUS_SUCCESS, bd_addr, BT_BOND_STATE_BONDING);
  pairing_cb.is_ssp = false;
  cod = COD_UNCLASSIFIED;

  invoke_ssp_request_cb(bd_addr, bd_name, cod,
                        BT_SSP_VARIANT_PASSKEY_NOTIFICATION,
                        p_ssp_key_notif->passkey);
}

/*******************************************************************************
 *
 * Function         btif_dm_ble_auth_cmpl_evt
 *
 * Description      Executes authentication complete event in btif context
 *
 * Returns          void
 *
 ******************************************************************************/
static void btif_dm_ble_auth_cmpl_evt(tBTA_DM_AUTH_CMPL* p_auth_cmpl) {
  /* Save link key, if not temporary */
  bt_status_t status = BT_STATUS_FAIL;
  bt_bond_state_t state = BT_BOND_STATE_NONE;

  RawAddress bd_addr = p_auth_cmpl->bd_addr;

  /* Clear OOB data */
  memset(&oob_cb, 0, sizeof(oob_cb));

  if ((p_auth_cmpl->success) && (p_auth_cmpl->key_present)) {
    /* store keys */
  }
  if (p_auth_cmpl->success) {
    status = BT_STATUS_SUCCESS;
    state = BT_BOND_STATE_BONDED;
    tBLE_ADDR_TYPE addr_type;
    RawAddress bdaddr = p_auth_cmpl->bd_addr;
    if (btif_storage_get_remote_addr_type(&bdaddr, &addr_type) !=
        BT_STATUS_SUCCESS)
      btif_storage_set_remote_addr_type(&bdaddr, p_auth_cmpl->addr_type);

    /* Test for temporary bonding */
    if (btm_get_bond_type_dev(p_auth_cmpl->bd_addr) ==
        tBTM_SEC_DEV_REC::BOND_TYPE_TEMPORARY) {
      BTIF_TRACE_DEBUG("%s: sending BT_BOND_STATE_NONE for Temp pairing",
                       __func__);
      btif_storage_remove_bonded_device(&bdaddr);
      state = BT_BOND_STATE_NONE;
    } else {
      btif_dm_save_ble_bonding_keys(bdaddr);
      btif_dm_get_remote_services(bd_addr, BT_TRANSPORT_LE);
    }
  } else {
    /*Map the HCI fail reason  to  bt status  */
    // TODO This is not a proper use of the type
    uint8_t fail_reason = static_cast<uint8_t>(p_auth_cmpl->fail_reason);
    switch (fail_reason) {
      case BTA_DM_AUTH_SMP_PAIR_AUTH_FAIL:
      case BTA_DM_AUTH_SMP_CONFIRM_VALUE_FAIL:
      case BTA_DM_AUTH_SMP_UNKNOWN_ERR:
        btif_dm_remove_ble_bonding_keys();
        status = BT_STATUS_AUTH_FAILURE;
        break;

      case BTA_DM_AUTH_SMP_CONN_TOUT: {
        if (btm_sec_is_a_bonded_dev(bd_addr)) {
          LOG(INFO) << __func__ << " Bonded device addr=" << bd_addr
                    << " timed out - will not remove the keys";
          // Don't send state change to upper layers - otherwise Java think we
          // unbonded, and will disconnect HID profile.
          return;
        }

        btif_dm_remove_ble_bonding_keys();
        status = BT_STATUS_AUTH_FAILURE;
        break;
      }
      case BTA_DM_AUTH_SMP_PAIR_NOT_SUPPORT:
        status = BT_STATUS_AUTH_REJECTED;
        break;
      default:
        btif_dm_remove_ble_bonding_keys();
        status = BT_STATUS_FAIL;
        break;
    }
  }
  if (state == BT_BOND_STATE_BONDED && !pairing_cb.static_bdaddr.IsEmpty() &&
      bd_addr != pairing_cb.static_bdaddr) {
    // Report RPA bonding state to Java in crosskey paring
    bond_state_changed(status, bd_addr, BT_BOND_STATE_BONDING);
  }
  bond_state_changed(status, bd_addr, state);
  // TODO(240451061): Calling `stop_oob_advertiser();` gets command disallowed...
}

void btif_dm_load_ble_local_keys(void) {
  memset(&ble_local_key_cb, 0, sizeof(btif_dm_local_key_cb_t));

  if (btif_storage_get_ble_local_key(
          BTIF_DM_LE_LOCAL_KEY_ER, &ble_local_key_cb.er) == BT_STATUS_SUCCESS) {
    ble_local_key_cb.is_er_rcvd = true;
    BTIF_TRACE_DEBUG("%s BLE ER key loaded", __func__);
  }

  if ((btif_storage_get_ble_local_key(BTIF_DM_LE_LOCAL_KEY_IR,
                                      &ble_local_key_cb.id_keys.ir) ==
       BT_STATUS_SUCCESS) &&
      (btif_storage_get_ble_local_key(BTIF_DM_LE_LOCAL_KEY_IRK,
                                      &ble_local_key_cb.id_keys.irk) ==
       BT_STATUS_SUCCESS) &&
      (btif_storage_get_ble_local_key(BTIF_DM_LE_LOCAL_KEY_DHK,
                                      &ble_local_key_cb.id_keys.dhk) ==
       BT_STATUS_SUCCESS)) {
    ble_local_key_cb.is_id_keys_rcvd = true;
    BTIF_TRACE_DEBUG("%s BLE ID keys loaded", __func__);
  }
}
void btif_dm_get_ble_local_keys(tBTA_DM_BLE_LOCAL_KEY_MASK* p_key_mask,
                                Octet16* p_er,
                                tBTA_BLE_LOCAL_ID_KEYS* p_id_keys) {
  ASSERT(p_key_mask != nullptr);
  if (ble_local_key_cb.is_er_rcvd) {
    ASSERT(p_er != nullptr);
    *p_er = ble_local_key_cb.er;
    *p_key_mask |= BTA_BLE_LOCAL_KEY_TYPE_ER;
  }

  if (ble_local_key_cb.is_id_keys_rcvd) {
    ASSERT(p_id_keys != nullptr);
    p_id_keys->ir = ble_local_key_cb.id_keys.ir;
    p_id_keys->irk = ble_local_key_cb.id_keys.irk;
    p_id_keys->dhk = ble_local_key_cb.id_keys.dhk;
    *p_key_mask |= BTA_BLE_LOCAL_KEY_TYPE_ID;
  }
  BTIF_TRACE_DEBUG("%s  *p_key_mask=0x%02x", __func__, *p_key_mask);
}

static void btif_dm_save_ble_bonding_keys(RawAddress& bd_addr) {
  BTIF_TRACE_DEBUG("%s", __func__);

  if (bd_addr.IsEmpty()) {
    LOG_WARN("bd_addr is empty");
    return;
  }

  if (pairing_cb.ble.is_penc_key_rcvd) {
    btif_storage_add_ble_bonding_key(
        &bd_addr, (uint8_t*)&pairing_cb.ble.penc_key, BTM_LE_KEY_PENC,
        sizeof(tBTM_LE_PENC_KEYS));
  }

  if (pairing_cb.ble.is_pid_key_rcvd) {
    btif_storage_add_ble_bonding_key(&bd_addr,
                                     (uint8_t*)&pairing_cb.ble.pid_key,
                                     BTM_LE_KEY_PID, sizeof(tBTM_LE_PID_KEYS));
  }

  if (pairing_cb.ble.is_pcsrk_key_rcvd) {
    btif_storage_add_ble_bonding_key(
        &bd_addr, (uint8_t*)&pairing_cb.ble.pcsrk_key, BTM_LE_KEY_PCSRK,
        sizeof(tBTM_LE_PCSRK_KEYS));
  }

  if (pairing_cb.ble.is_lenc_key_rcvd) {
    btif_storage_add_ble_bonding_key(
        &bd_addr, (uint8_t*)&pairing_cb.ble.lenc_key, BTM_LE_KEY_LENC,
        sizeof(tBTM_LE_LENC_KEYS));
  }

  if (pairing_cb.ble.is_lcsrk_key_rcvd) {
    btif_storage_add_ble_bonding_key(
        &bd_addr, (uint8_t*)&pairing_cb.ble.lcsrk_key, BTM_LE_KEY_LCSRK,
        sizeof(tBTM_LE_LCSRK_KEYS));
  }

  if (pairing_cb.ble.is_lidk_key_rcvd) {
    uint8_t empty[] = {};
    btif_storage_add_ble_bonding_key(&bd_addr, empty, BTM_LE_KEY_LID, 0);
  }
}

static void btif_dm_remove_ble_bonding_keys(void) {
  BTIF_TRACE_DEBUG("%s", __func__);

  RawAddress bd_addr = pairing_cb.bd_addr;
  btif_storage_remove_ble_bonding_keys(&bd_addr);
}

/*******************************************************************************
 *
 * Function         btif_dm_ble_sec_req_evt
 *
 * Description      Eprocess security request event in btif context
 *
 * Returns          void
 *
 ******************************************************************************/
static void btif_dm_ble_sec_req_evt(tBTA_DM_BLE_SEC_REQ* p_ble_req,
                                    bool is_consent) {
  bt_bdname_t bd_name;
  uint32_t cod;
  int dev_type;

  BTIF_TRACE_DEBUG("%s", __func__);

  if (!is_consent && pairing_cb.state == BT_BOND_STATE_BONDING) {
    BTIF_TRACE_DEBUG("%s Discard security request", __func__);
    return;
  }

  /* Remote name update */
  if (!btif_get_device_type(p_ble_req->bd_addr, &dev_type)) {
    dev_type = BT_DEVICE_TYPE_BLE;
  }
  btif_dm_update_ble_remote_properties(p_ble_req->bd_addr, p_ble_req->bd_name,
                                       (tBT_DEVICE_TYPE)dev_type);

  RawAddress bd_addr = p_ble_req->bd_addr;
  memcpy(bd_name.name, p_ble_req->bd_name, BD_NAME_LEN);
  bd_name.name[BD_NAME_LEN] = '\0';

  bond_state_changed(BT_STATUS_SUCCESS, bd_addr, BT_BOND_STATE_BONDING);

  pairing_cb.bond_type = tBTM_SEC_DEV_REC::BOND_TYPE_PERSISTENT;
  pairing_cb.is_le_only = true;
  pairing_cb.is_le_nc = false;
  pairing_cb.is_ssp = true;
  btm_set_bond_type_dev(p_ble_req->bd_addr, pairing_cb.bond_type);

  cod = COD_UNCLASSIFIED;

  invoke_ssp_request_cb(bd_addr, bd_name, cod, BT_SSP_VARIANT_CONSENT, 0);
}

/*******************************************************************************
 *
 * Function         btif_dm_ble_passkey_req_evt
 *
 * Description      Executes pin request event in btif context
 *
 * Returns          void
 *
 ******************************************************************************/
static void btif_dm_ble_passkey_req_evt(tBTA_DM_PIN_REQ* p_pin_req) {
  bt_bdname_t bd_name;
  uint32_t cod;
  int dev_type;

  /* Remote name update */
  if (!btif_get_device_type(p_pin_req->bd_addr, &dev_type)) {
    dev_type = BT_DEVICE_TYPE_BLE;
  }
  btif_dm_update_ble_remote_properties(p_pin_req->bd_addr, p_pin_req->bd_name,
                                       (tBT_DEVICE_TYPE)dev_type);

  RawAddress bd_addr = p_pin_req->bd_addr;
  memcpy(bd_name.name, p_pin_req->bd_name, BD_NAME_LEN);
  bd_name.name[BD_NAME_LEN] = '\0';

  bond_state_changed(BT_STATUS_SUCCESS, bd_addr, BT_BOND_STATE_BONDING);
  pairing_cb.is_le_only = true;

  cod = COD_UNCLASSIFIED;

  invoke_pin_request_cb(bd_addr, bd_name, cod, false);
}
static void btif_dm_ble_key_nc_req_evt(tBTA_DM_SP_KEY_NOTIF* p_notif_req) {
  /* TODO implement key notification for numeric comparison */
  BTIF_TRACE_DEBUG("%s", __func__);

  /* Remote name update */
  btif_update_remote_properties(p_notif_req->bd_addr, p_notif_req->bd_name,
                                NULL, BT_DEVICE_TYPE_BLE);

  RawAddress bd_addr = p_notif_req->bd_addr;

  bt_bdname_t bd_name;
  memcpy(bd_name.name, p_notif_req->bd_name, BD_NAME_LEN);
  bd_name.name[BD_NAME_LEN] = '\0';

  bond_state_changed(BT_STATUS_SUCCESS, bd_addr, BT_BOND_STATE_BONDING);
  pairing_cb.is_ssp = false;
  pairing_cb.is_le_only = true;
  pairing_cb.is_le_nc = true;

  invoke_ssp_request_cb(bd_addr, bd_name, COD_UNCLASSIFIED,
                        BT_SSP_VARIANT_PASSKEY_CONFIRMATION,
                        p_notif_req->passkey);
}

static void btif_dm_ble_oob_req_evt(tBTA_DM_SP_RMT_OOB* req_oob_type) {
  BTIF_TRACE_DEBUG("%s", __func__);

  RawAddress bd_addr = req_oob_type->bd_addr;
  /* We already checked if OOB data is present in
   * btif_dm_set_oob_for_le_io_req, but check here again. If it's not present
   * do nothing, pairing will timeout.
   */
  if (is_empty_128bit(oob_cb.p192_data.sm_tk)) {
    return;
  }

  /* make sure OOB data is for this particular device */
  if (req_oob_type->bd_addr != oob_cb.bdaddr) {
    BTIF_TRACE_WARNING("%s: remote address didn't match OOB data address",
                       __func__);
    return;
  }

  /* Remote name update */
  btif_update_remote_properties(req_oob_type->bd_addr, req_oob_type->bd_name,
                                NULL, BT_DEVICE_TYPE_BLE);

  bond_state_changed(BT_STATUS_SUCCESS, bd_addr, BT_BOND_STATE_BONDING);
  pairing_cb.is_ssp = false;
  pairing_cb.is_le_only = true;
  pairing_cb.is_le_nc = false;

  BTM_BleOobDataReply(req_oob_type->bd_addr, 0, 16, oob_cb.p192_data.sm_tk);
}

static void btif_dm_ble_sc_oob_req_evt(tBTA_DM_SP_RMT_OOB* req_oob_type) {
  BTIF_TRACE_DEBUG("%s", __func__);

  RawAddress bd_addr = req_oob_type->bd_addr;
  BTIF_TRACE_DEBUG("%s: bd_addr: %s", __func__, bd_addr.ToString().c_str());
  BTIF_TRACE_DEBUG("%s: oob_cb.bdaddr: %s", __func__,
                   oob_cb.bdaddr.ToString().c_str());

  /* make sure OOB data is for this particular device */
  if (req_oob_type->bd_addr != oob_cb.bdaddr) {
    LOG_ERROR("remote address didn't match OOB data address");
    return;
  }

  /* We already checked if OOB data is present in
   * btif_dm_set_oob_for_le_io_req, but check here again. If it's not present
   * do nothing, pairing will timeout.
   */
  bt_oob_data_t oob_data_to_use = {};
  switch (oob_cb.data_present) {
    case BTM_OOB_PRESENT_192_AND_256:
      LOG_INFO("Have both P192 and  P256");
      [[fallthrough]];
    // Always prefer 256 for LE
    case BTM_OOB_PRESENT_256:
      LOG_INFO("Using P256");
      if (is_empty_128bit(oob_cb.p256_data.c) &&
          is_empty_128bit(oob_cb.p256_data.r)) {
        LOG_WARN("P256 LE SC OOB data is empty");
        return;
      }
      oob_data_to_use = oob_cb.p256_data;
      break;
    case BTM_OOB_PRESENT_192:
      LOG_INFO("Using P192");
      if (is_empty_128bit(oob_cb.p192_data.c) &&
          is_empty_128bit(oob_cb.p192_data.r)) {
        LOG_WARN("P192 LE SC OOB data is empty");
        return;
      }
      oob_data_to_use = oob_cb.p192_data;
      break;
  }

  /* Remote name update */
  btif_update_remote_properties(req_oob_type->bd_addr,
                                oob_data_to_use.device_name, NULL,
                                BT_DEVICE_TYPE_BLE);

  bond_state_changed(BT_STATUS_SUCCESS, bd_addr, BT_BOND_STATE_BONDING);
  pairing_cb.is_ssp = false;
  // TODO: we can derive classic pairing from this one
  pairing_cb.is_le_only = true;
  pairing_cb.is_le_nc = false;
  BTM_BleSecureConnectionOobDataReply(req_oob_type->bd_addr, oob_data_to_use.c,
                                      oob_data_to_use.r);
}

void btif_dm_update_ble_remote_properties(const RawAddress& bd_addr,
                                          BD_NAME bd_name,
                                          tBT_DEVICE_TYPE dev_type) {
  btif_update_remote_properties(bd_addr, bd_name, NULL, dev_type);
}

static void btif_dm_ble_tx_test_cback(void* p) {
  char* p_param = (char*)p;
  uint8_t status;
  STREAM_TO_UINT8(status, p_param);
  invoke_le_test_mode_cb((status == 0) ? BT_STATUS_SUCCESS : BT_STATUS_FAIL, 0);
}

static void btif_dm_ble_rx_test_cback(void* p) {
  char* p_param = (char*)p;
  uint8_t status;
  STREAM_TO_UINT8(status, p_param);
  invoke_le_test_mode_cb((status == 0) ? BT_STATUS_SUCCESS : BT_STATUS_FAIL, 0);
}

static void btif_dm_ble_test_end_cback(void* p) {
  char* p_param = (char*)p;
  uint8_t status;
  uint16_t count = 0;
  STREAM_TO_UINT8(status, p_param);
  if (status == 0) STREAM_TO_UINT16(count, p_param);
  invoke_le_test_mode_cb((status == 0) ? BT_STATUS_SUCCESS : BT_STATUS_FAIL,
                         count);
}

void btif_ble_transmitter_test(uint8_t tx_freq, uint8_t test_data_len,
                               uint8_t packet_payload) {
  BTM_BleTransmitterTest(tx_freq, test_data_len, packet_payload,
                         btif_dm_ble_tx_test_cback);
}

void btif_ble_receiver_test(uint8_t rx_freq) {
  BTM_BleReceiverTest(rx_freq, btif_dm_ble_rx_test_cback);
}

void btif_ble_test_end() { BTM_BleTestEnd(btif_dm_ble_test_end_cback); }

void btif_dm_on_disable() {
  /* cancel any pending pairing requests */
  if (is_bonding_or_sdp()) {
    BTIF_TRACE_DEBUG("%s: Cancel pending pairing request", __func__);
    btif_dm_cancel_bond(pairing_cb.bd_addr);
  }
}

/*******************************************************************************
 *
 * Function         btif_dm_read_energy_info
 *
 * Description     Reads the energy info from controller
 *
 * Returns         void
 *
 ******************************************************************************/
void btif_dm_read_energy_info() { BTA_DmBleGetEnergyInfo(bta_energy_info_cb); }

static const char* btif_get_default_local_name() {
  if (btif_default_local_name[0] == '\0') {
    int max_len = sizeof(btif_default_local_name) - 1;

    // Use the stable sysprop on Android devices, otherwise use osi_property_get
#ifdef OS_ANDROID
    std::optional<std::string> default_local_name =
        android::sysprop::BluetoothProperties::getDefaultDeviceName();
    if (default_local_name.has_value() && default_local_name.value() != "") {
      strncpy(btif_default_local_name, default_local_name.value().c_str(),
              max_len);
    }
#else
    char prop_name[PROPERTY_VALUE_MAX];
    osi_property_get(PROPERTY_DEFAULT_DEVICE_NAME, prop_name, "");
    strncpy(btif_default_local_name, prop_name, max_len);
#endif

    // If no value was placed in the btif_default_local_name then use model name
    if (btif_default_local_name[0] == '\0') {
      char prop_model[PROPERTY_VALUE_MAX];
      osi_property_get(PROPERTY_PRODUCT_MODEL, prop_model, "");
      strncpy(btif_default_local_name, prop_model, max_len);
    }
    btif_default_local_name[max_len] = '\0';
  }
  return btif_default_local_name;
}

static void btif_stats_add_bond_event(const RawAddress& bd_addr,
                                      bt_bond_function_t function,
                                      bt_bond_state_t state) {
  std::unique_lock<std::mutex> lock(bond_event_lock);

  btif_bond_event_t* event = &btif_dm_bond_events[btif_events_end_index];
  event->bd_addr = bd_addr;
  event->function = function;
  event->state = state;
  clock_gettime(CLOCK_REALTIME, &event->timestamp);

  btif_num_bond_events++;
  btif_events_end_index =
      (btif_events_end_index + 1) % (MAX_BTIF_BOND_EVENT_ENTRIES + 1);
  if (btif_events_end_index == btif_events_start_index) {
    btif_events_start_index =
        (btif_events_start_index + 1) % (MAX_BTIF_BOND_EVENT_ENTRIES + 1);
  }

  int type;
  btif_get_device_type(bd_addr, &type);

  bluetooth::common::device_type_t device_type;
  switch (type) {
    case BT_DEVICE_TYPE_BREDR:
      device_type = bluetooth::common::DEVICE_TYPE_BREDR;
      break;
    case BT_DEVICE_TYPE_BLE:
      device_type = bluetooth::common::DEVICE_TYPE_LE;
      break;
    case BT_DEVICE_TYPE_DUMO:
      device_type = bluetooth::common::DEVICE_TYPE_DUMO;
      break;
    default:
      device_type = bluetooth::common::DEVICE_TYPE_UNKNOWN;
      break;
  }

  uint32_t cod = get_cod(&bd_addr);
  uint64_t ts =
      event->timestamp.tv_sec * 1000 + event->timestamp.tv_nsec / 1000000;
  bluetooth::common::BluetoothMetricsLogger::GetInstance()->LogPairEvent(
      0, ts, cod, device_type);
}

void btif_debug_bond_event_dump(int fd) {
  std::unique_lock<std::mutex> lock(bond_event_lock);
  dprintf(fd, "\nBond Events: \n");
  dprintf(fd, "  Total Number of events: %zu\n", btif_num_bond_events);
  if (btif_num_bond_events > 0)
    dprintf(fd,
            "  Time          address            Function             State\n");

  for (size_t i = btif_events_start_index; i != btif_events_end_index;
       i = (i + 1) % (MAX_BTIF_BOND_EVENT_ENTRIES + 1)) {
    btif_bond_event_t* event = &btif_dm_bond_events[i];

    char eventtime[20];
    char temptime[20];
    struct tm* tstamp = localtime(&event->timestamp.tv_sec);
    strftime(temptime, sizeof(temptime), "%H:%M:%S", tstamp);
    snprintf(eventtime, sizeof(eventtime), "%s.%03ld", temptime,
             event->timestamp.tv_nsec / 1000000);

    const char* func_name;
    switch (event->function) {
      case BTIF_DM_FUNC_CREATE_BOND:
        func_name = "btif_dm_create_bond";
        break;
      case BTIF_DM_FUNC_REMOVE_BOND:
        func_name = "btif_dm_remove_bond";
        break;
      case BTIF_DM_FUNC_BOND_STATE_CHANGED:
        func_name = "bond_state_changed ";
        break;
      default:
        func_name = "Invalid value      ";
        break;
    }

    const char* bond_state;
    switch (event->state) {
      case BT_BOND_STATE_NONE:
        bond_state = "BOND_STATE_NONE";
        break;
      case BT_BOND_STATE_BONDING:
        bond_state = "BOND_STATE_BONDING";
        break;
      case BT_BOND_STATE_BONDED:
        bond_state = "BOND_STATE_BONDED";
        break;
      default:
        bond_state = "Invalid bond state";
        break;
    }

    dprintf(fd, "  %s  %s  %s  %s\n", eventtime,
            event->bd_addr.ToString().c_str(), func_name, bond_state);
  }
}

bool btif_get_device_type(const RawAddress& bda, int* p_device_type) {
  if (p_device_type == NULL) return false;

  std::string addrstr = bda.ToString();
  const char* bd_addr_str = addrstr.c_str();

  if (!btif_config_get_int(bd_addr_str, "DevType", p_device_type)) return false;
  tBT_DEVICE_TYPE device_type = static_cast<tBT_DEVICE_TYPE>(*p_device_type);
  LOG_DEBUG(" bd_addr:%s device_type:%s", PRIVATE_ADDRESS(bda),
            DeviceTypeText(device_type).c_str());

  return true;
}

bool btif_get_address_type(const RawAddress& bda, tBLE_ADDR_TYPE* p_addr_type) {
  if (p_addr_type == NULL) return false;

  std::string addrstr = bda.ToString();
  const char* bd_addr_str = addrstr.c_str();

  int val = 0;
  if (!btif_config_get_int(bd_addr_str, "AddrType", &val)) return false;
  *p_addr_type = static_cast<tBLE_ADDR_TYPE>(val);

  LOG_DEBUG(" bd_addr:%s[%s]", PRIVATE_ADDRESS(bda),
            AddressTypeText(*p_addr_type).c_str());
  return true;
}

void btif_dm_clear_event_filter() {
  LOG_VERBOSE("%s: called", __func__);
  bta_dm_clear_event_filter();
}<|MERGE_RESOLUTION|>--- conflicted
+++ resolved
@@ -1369,13 +1369,10 @@
   btif_storage_get_remote_device_property(bd_addr, &tmp_prop);
 }
 
-<<<<<<< HEAD
-=======
 static bool btif_should_ignore_uuid(const Uuid& uuid) {
   return uuid.IsEmpty() || uuid.IsBase();
 }
 
->>>>>>> 903f6acc
 /*******************************************************************************
  *
  * Function         btif_dm_search_services_evt
@@ -1418,11 +1415,7 @@
         LOG_INFO("New UUIDs for %s:", bd_addr.ToString().c_str());
         for (i = 0; i < p_data->disc_res.num_uuids; i++) {
           auto uuid = p_data->disc_res.p_uuid_list + i;
-<<<<<<< HEAD
-          if (uuid->IsEmpty()) {
-=======
           if (btif_should_ignore_uuid(*uuid)) {
->>>>>>> 903f6acc
             continue;
           }
           LOG_INFO("index:%d uuid:%s", i, uuid->ToString().c_str());
@@ -1434,11 +1427,7 @@
 
         for (int i = 0; i < BT_MAX_NUM_UUIDS; i++) {
           Uuid uuid = existing_uuids[i];
-<<<<<<< HEAD
-          if (uuid.IsEmpty()) {
-=======
           if (btif_should_ignore_uuid(uuid)) {
->>>>>>> 903f6acc
             continue;
           }
           if (btif_is_interesting_le_service(uuid)) {
@@ -1526,11 +1515,7 @@
       LOG_INFO("New BLE UUIDs for %s:", bd_addr.ToString().c_str());
       for (Uuid uuid : *p_data->disc_ble_res.services) {
         if (btif_is_interesting_le_service(uuid)) {
-<<<<<<< HEAD
-          if (uuid.IsEmpty()) {
-=======
           if (btif_should_ignore_uuid(uuid)) {
->>>>>>> 903f6acc
             continue;
           }
           LOG_INFO("index:%d uuid:%s", static_cast<int>(uuids.size()),
