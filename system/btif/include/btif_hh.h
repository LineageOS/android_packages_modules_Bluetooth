/******************************************************************************
 *
 *  Copyright 2009-2012 Broadcom Corporation
 *
 *  Licensed under the Apache License, Version 2.0 (the "License");
 *  you may not use this file except in compliance with the License.
 *  You may obtain a copy of the License at:
 *
 *  http://www.apache.org/licenses/LICENSE-2.0
 *
 *  Unless required by applicable law or agreed to in writing, software
 *  distributed under the License is distributed on an "AS IS" BASIS,
 *  WITHOUT WARRANTIES OR CONDITIONS OF ANY KIND, either express or implied.
 *  See the License for the specific language governing permissions and
 *  limitations under the License.
 *
 ******************************************************************************/

#ifndef BTIF_HH_H
#define BTIF_HH_H

#include <base/strings/stringprintf.h>
#include <bluetooth/log.h>
#include <hardware/bluetooth.h>
#include <hardware/bt_hh.h>
#include <pthread.h>
#include <stdint.h>

#include "bta/include/bta_hh_api.h"
#include "macros.h"
#include "osi/include/alarm.h"
#include "osi/include/fixed_queue.h"
#include "types/ble_address_with_type.h"
#include "types/raw_address.h"

/*******************************************************************************
 *  Constants & Macros
 ******************************************************************************/

#define BTIF_HH_MAX_HID 8
#define BTIF_HH_MAX_ADDED_DEV 32

#define BTIF_HH_MAX_KEYSTATES 3
#define BTIF_HH_KEYSTATE_MASK_NUMLOCK 0x01
#define BTIF_HH_KEYSTATE_MASK_CAPSLOCK 0x02
#define BTIF_HH_KEYSTATE_MASK_SCROLLLOCK 0x04

#define BTIF_HH_MAX_POLLING_ATTEMPTS 10
#define BTIF_HH_POLLING_SLEEP_DURATION_US 5000

#ifndef ENABLE_UHID_SET_REPORT
#if defined(__ANDROID__) || defined(TARGET_FLOSS)
#define ENABLE_UHID_SET_REPORT 1
#else
#define ENABLE_UHID_SET_REPORT 0
#endif
#endif

/*******************************************************************************
 *  Type definitions and return values
 ******************************************************************************/

typedef enum : unsigned {
  BTIF_HH_DISABLED = 0,
  BTIF_HH_ENABLED,
  BTIF_HH_DISABLING,
  BTIF_HH_DEV_UNKNOWN,
  BTIF_HH_DEV_CONNECTING,
  BTIF_HH_DEV_CONNECTED,
  BTIF_HH_DEV_DISCONNECTED
} BTIF_HH_STATUS;

inline std::string btif_hh_status_text(const BTIF_HH_STATUS& status) {
  switch (status) {
    CASE_RETURN_TEXT(BTIF_HH_DISABLED);
    CASE_RETURN_TEXT(BTIF_HH_ENABLED);
    CASE_RETURN_TEXT(BTIF_HH_DISABLING);
    CASE_RETURN_TEXT(BTIF_HH_DEV_UNKNOWN);
    CASE_RETURN_TEXT(BTIF_HH_DEV_CONNECTING);
    CASE_RETURN_TEXT(BTIF_HH_DEV_CONNECTED);
    CASE_RETURN_TEXT(BTIF_HH_DEV_DISCONNECTED);
    default:
      return base::StringPrintf("UNKNOWN[%u]", status);
  }
}

// Shared with uhid polling thread
typedef struct {
  bthh_connection_state_t dev_status;
  uint8_t dev_handle;
  tAclLinkSpec link_spec;
  tBTA_HH_ATTR_MASK attr_mask;
  uint8_t sub_class;
  uint8_t app_id;
  int fd;
  bool ready_for_data;
  pthread_t hh_poll_thread_id;
  uint8_t hh_keep_polling;
  alarm_t* vup_timer;
  fixed_queue_t* get_rpt_id_queue;
#if ENABLE_UHID_SET_REPORT
  fixed_queue_t* set_rpt_id_queue;
#endif // ENABLE_UHID_SET_REPORT
  bool local_vup;  // Indicated locally initiated VUP
} btif_hh_device_t;

/* Control block to maintain properties of devices */
typedef struct {
  uint8_t dev_handle;
  tAclLinkSpec link_spec;
  tBTA_HH_ATTR_MASK attr_mask;
  bool reconnect_allowed;
} btif_hh_added_device_t;

/**
 * BTIF-HH control block to maintain added devices and currently
 * connected hid devices
 */
typedef struct {
  BTIF_HH_STATUS status;
  btif_hh_device_t devices[BTIF_HH_MAX_HID];
  uint32_t device_num;
  btif_hh_added_device_t added_devices[BTIF_HH_MAX_ADDED_DEV];
  bool service_dereg_active;
  tAclLinkSpec pending_link_spec;
} btif_hh_cb_t;

/*******************************************************************************
 *  Functions
 ******************************************************************************/

extern btif_hh_cb_t btif_hh_cb;

btif_hh_device_t* btif_hh_find_connected_dev_by_handle(uint8_t handle);
<<<<<<< HEAD
void btif_hh_remove_device(const tAclLinkSpec& link_spec);
bool btif_hh_add_added_dev(const tAclLinkSpec& link_spec,
                           tBTA_HH_ATTR_MASK attr_mask);
bt_status_t btif_hh_virtual_unplug(const tAclLinkSpec* link_spec);
void btif_hh_disconnect(const tAclLinkSpec* link_spec);
=======
void btif_hh_remove_device(RawAddress bd_addr);
bool btif_hh_add_added_dev(const RawAddress& bda, tBTA_HH_ATTR_MASK attr_mask,
                           bool reconnect_allowed);
bt_status_t btif_hh_virtual_unplug(const RawAddress* bd_addr);
void btif_hh_disconnect(RawAddress* bd_addr);
>>>>>>> f0e837cf
void btif_hh_setreport(btif_hh_device_t* p_dev, bthh_report_type_t r_type,
                       uint16_t size, uint8_t* report);
void btif_hh_senddata(btif_hh_device_t* p_dev, uint16_t size, uint8_t* report);
void btif_hh_getreport(btif_hh_device_t* p_dev, bthh_report_type_t r_type,
                       uint8_t reportId, uint16_t bufferSize);
void btif_hh_service_registration(bool enable);

void DumpsysHid(int fd);

namespace fmt {
template <>
struct formatter<BTIF_HH_STATUS> : enum_formatter<BTIF_HH_STATUS> {};
}  // namespace fmt

#endif<|MERGE_RESOLUTION|>--- conflicted
+++ resolved
@@ -132,19 +132,12 @@
 extern btif_hh_cb_t btif_hh_cb;
 
 btif_hh_device_t* btif_hh_find_connected_dev_by_handle(uint8_t handle);
-<<<<<<< HEAD
 void btif_hh_remove_device(const tAclLinkSpec& link_spec);
 bool btif_hh_add_added_dev(const tAclLinkSpec& link_spec,
-                           tBTA_HH_ATTR_MASK attr_mask);
+                           tBTA_HH_ATTR_MASK attr_mask,
+                           bool reconnect_allowed);
 bt_status_t btif_hh_virtual_unplug(const tAclLinkSpec* link_spec);
 void btif_hh_disconnect(const tAclLinkSpec* link_spec);
-=======
-void btif_hh_remove_device(RawAddress bd_addr);
-bool btif_hh_add_added_dev(const RawAddress& bda, tBTA_HH_ATTR_MASK attr_mask,
-                           bool reconnect_allowed);
-bt_status_t btif_hh_virtual_unplug(const RawAddress* bd_addr);
-void btif_hh_disconnect(RawAddress* bd_addr);
->>>>>>> f0e837cf
 void btif_hh_setreport(btif_hh_device_t* p_dev, bthh_report_type_t r_type,
                        uint16_t size, uint8_t* report);
 void btif_hh_senddata(btif_hh_device_t* p_dev, uint16_t size, uint8_t* report);
