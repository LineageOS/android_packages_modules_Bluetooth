/******************************************************************************
 *
 *  Copyright 2015 Google, Inc.
 *
 *  Licensed under the Apache License, Version 2.0 (the "License");
 *  you may not use this file except in compliance with the License.
 *  You may obtain a copy of the License at:
 *
 *  http://www.apache.org/licenses/LICENSE-2.0
 *
 *  Unless required by applicable law or agreed to in writing, software
 *  distributed under the License is distributed on an "AS IS" BASIS,
 *  WITHOUT WARRANTIES OR CONDITIONS OF ANY KIND, either express or implied.
 *  See the License for the specific language governing permissions and
 *  limitations under the License.
 *
 ******************************************************************************/

#include "device/include/interop.h"

#include <gtest/gtest.h>

#include "btcore/include/module.h"
#include "device/include/interop_config.h"
#include "types/raw_address.h"

#ifndef __ANDROID__
#include <base/files/file_util.h>
#include <unistd.h>

#include <filesystem>
#include <system_error>

static const std::filesystem::path kStaticConfigFileConfigFile =
    std::filesystem::temp_directory_path() / "interop_database.conf";

static const char* INTEROP_STATIC_FILE_PATH =
    kStaticConfigFileConfigFile.c_str();
static const char INTEROP_STATIC_FILE_CONTENT[] =
    "                                                                                        \n\
#Disable secure connections                                                                  \n\
#This is for pre BT 4.1/2 devices that do not handle secure mode very well.                  \n\
[INTEROP_DISABLE_LE_SECURE_CONNECTIONS]                                                      \n\
08:62:66 = Address_Based                                                                     \n\
38:2C:4A:E6 = Address_Based                                                                  \n\
                                                                                             \n\
# Disable automatic pairing with headsets/car-kits                                           \n\
# Some car kits do not react kindly to a failed pairing attempt and                          \n\
# do not allow immediate re-pairing. Denylist these so that the initial                      \n\
# pairing attempt makes it to the user instead                                               \n\
[INTEROP_DISABLE_AUTO_PAIRING]                                                               \n\
34:C7:31 = Address_Based                                                                     \n\
Audi = Name_Based                                                                            \n\
BMW = Name_Based                                                                             \n\
                                                                                             \n\
# Devices requiring this workaround do not handle Bluetooth Absolute Volume                  \n\
# control correctly, leading to undesirable (potentially harmful) volume levels              \n\
# or general lack of controlability.                                                         \n\
[INTEROP_DISABLE_ABSOLUTE_VOLUME]                                                            \n\
A0:E9:DB = Address_Based                                                                     \n\
00:0f:59:50:00:00-00:0f:59:6f:ff:ff = Address_Range_Based                                    \n\
                                                                                             \n\
# HID Keyboards that claim support for multitouch functionality have issue with              \n\
# normal functioning of keyboard because of issues in USB HID kernel driver.                 \n\
# To avoid degrading the user experience with those devices, digitizer record                \n\
# is removed from the report descriptor.                                                     \n\
[INTEROP_REMOVE_HID_DIG_DESCRIPTOR]                                                          \n\
Motorola Keyboard KZ500 = Name_Based                                                         \n\
0x22b8-0x093D = Vndr_Prdt_Based                                                              \n\
                                                                                             \n\
# some remote hid devices cannot work properly as they laod special hid usb driver in kernel,\n\
# so modify their vid/pid so that generic hid driver are loaded.                             \n\
[INTEROP_CHANGE_HID_VID_PID]                                                                 \n\
CK87BT = Name_Based                                                                          \n\
0x05ac-0x0255 = Vndr_Prdt_Based                                                              \n\
                                                                                             \n\
# Some HID devices have problematic behaviour where when hid link is in Sniff                \n\
# and DUT is in Peripheral role for SCO link ( not eSCO) any solution cannot maintain        \n\
# the link as  SCO scheduling over a short period will overlap with Sniff link due to        \n\
# peripheral drift.                                                                          \n\
# To avoid degrading the user experience with those devices, sniff is disabled from          \n\
# link policy when sco is active, and enabled when sco is disabled.                          \n\
[INTEROP_DISABLE_SNIFF_DURING_SCO]                                                           \n\
20:4C:10 = Address_Based                                                                     \n\
0x004C = Manufacturer_Based                                                                  \n\
                                                                                             \n\
# Devices requiring this workaround do not handle SSR max latency values as mentioned,       \n\
# in their SDP HID Record properly and lead to connection timeout or lags. To prevent        \n\
# such scenarios, device requiring this workaorund need to use specific ssr max latency      \n\
# values.                                                                                    \n\
[INTEROP_UPDATE_HID_SSR_MAX_LAT]                                                             \n\
00:1B:DC-0x0012 = SSR_Max_Lat_Based                                                          \n\
DC:2C:26-0x0000 = SSR_Max_Lat_Based                                                          \n\
";
#endif

extern const module_t interop_module;

class InteropTest : public ::testing::Test {
 protected:
  virtual void SetUp() override {
#ifndef __ANDROID__
    FILE* fp = fopen(INTEROP_STATIC_FILE_PATH, "wte");
    ASSERT_NE(fp, nullptr);
    ASSERT_EQ(fwrite(INTEROP_STATIC_FILE_CONTENT, 1,
                     sizeof(INTEROP_STATIC_FILE_CONTENT), fp),
              sizeof(INTEROP_STATIC_FILE_CONTENT));
    // Force data to be flushed on disk and not only in user-space
    ASSERT_EQ(fsync(fileno(fp)), 0)
        << "Associated ERRNO error is: " << strerror(errno);
    ASSERT_EQ(fclose(fp), 0);
#endif
  }
  virtual void TearDown() override {
<<<<<<< HEAD
#if defined(OS_GENERIC)
=======
#ifndef __ANDROID__
>>>>>>> c7b8cead
    std::error_code ec;
    EXPECT_TRUE(std::filesystem::remove(kStaticConfigFileConfigFile, ec))
        << "Associated error is: " << ec;
#endif
  }
};

TEST_F(InteropTest, test_lookup_hit) {
  module_init(&interop_module);

  RawAddress test_address;

  RawAddress::FromString("38:2c:4a:e6:67:89", test_address);
  EXPECT_TRUE(
      interop_match_addr(INTEROP_DISABLE_LE_SECURE_CONNECTIONS, &test_address));

  RawAddress::FromString("34:c7:31:12:34:56", test_address);
  EXPECT_TRUE(interop_match_addr(INTEROP_DISABLE_AUTO_PAIRING, &test_address));

#ifdef __ANDROID__
  RawAddress::FromString("9c:df:03:12:34:56", test_address);
  EXPECT_TRUE(interop_match_addr(INTEROP_AUTO_RETRY_PAIRING, &test_address));

  RawAddress::FromString("a0:e9:db:e6:67:89", test_address);
  EXPECT_TRUE(
      interop_match_addr(INTEROP_DISABLE_ABSOLUTE_VOLUME, &test_address));

  RawAddress::FromString("00:0f:f6:e6:67:89", test_address);
  EXPECT_TRUE(
      interop_match_addr(INTEROP_KEYBOARD_REQUIRES_FIXED_PIN, &test_address));

  RawAddress::FromString("00:18:91:12:34:56", test_address);
  EXPECT_TRUE(interop_match_addr(INTEROP_2MBPS_LINK_ONLY, &test_address));

  RawAddress::FromString("00:12:a1:e6:67:89", test_address);
  EXPECT_TRUE(
      interop_match_addr(INTEROP_DISABLE_AUTH_FOR_HID_POINTING, &test_address));

  RawAddress::FromString("20:4c:10:12:34:56", test_address);
  EXPECT_TRUE(
      interop_match_addr(INTEROP_DISABLE_SNIFF_DURING_SCO, &test_address));

  RawAddress::FromString("00:14:09:e6:67:89", test_address);
  EXPECT_TRUE(
      interop_match_addr(INTEROP_INCREASE_AG_CONN_TIMEOUT, &test_address));

  RawAddress::FromString("fc:c2:de:12:34:56", test_address);
  EXPECT_TRUE(interop_match_addr(INTEROP_DISABLE_ROLE_SWITCH, &test_address));

  RawAddress::FromString("28:a1:83:9c:20:a8", test_address);
  EXPECT_TRUE(interop_match_addr(INTEROP_DISABLE_AAC_CODEC, &test_address));

  RawAddress::FromString("28:83:35:7a:5f:23", test_address);
  EXPECT_TRUE(interop_match_addr(INTEROP_DISABLE_AAC_VBR_CODEC, &test_address));

  RawAddress::FromString("b8:ad:3e:12:34:56", test_address);
  EXPECT_TRUE(interop_match_addr(INTEROP_ENABLE_AAC_CODEC, &test_address));

  RawAddress::FromString("ac:fd:ce:e6:67:89", test_address);
  EXPECT_TRUE(
      interop_match_addr(INTEROP_DISABLE_PCE_SDP_AFTER_PAIRING, &test_address));

  RawAddress::FromString("98:7b:f3:12:34:56", test_address);
  EXPECT_TRUE(interop_match_addr(INTEROP_DISABLE_HF_INDICATOR, &test_address));

  RawAddress::FromString("04:52:c7:e6:67:89", test_address);
  EXPECT_TRUE(interop_match_addr(INTEROP_DELAY_SCO_FOR_MT_CALL, &test_address));

  RawAddress::FromString("04:52:c7:12:34:56", test_address);
  EXPECT_TRUE(interop_match_addr(INTEROP_DELAY_SCO_FOR_MT_CALL, &test_address));

  RawAddress::FromString("00:08:8a:f0:1d:8a", test_address);
  EXPECT_TRUE(
      interop_match_addr(INTEROP_DISABLE_CODEC_NEGOTIATION, &test_address));

  RawAddress::FromString("a0:56:b2:4f:86:a8", test_address);
  EXPECT_TRUE(interop_match_addr(
      INTEROP_DISABLE_PLAYER_APPLICATION_SETTING_CMDS, &test_address));

  RawAddress::FromString("a0:14:3d:e6:67:89", test_address);
  EXPECT_TRUE(interop_match_addr(INTEROP_DISABLE_CONNECTION_AFTER_COLLISION,
                                 &test_address));

  RawAddress::FromString("38:2c:4a:c9:34:56", test_address);
  EXPECT_TRUE(
      interop_match_addr(INTEROP_HID_PREF_CONN_SUP_TIMEOUT_3S, &test_address));

  RawAddress::FromString("00:1d:86:e6:67:89", test_address);
  EXPECT_TRUE(
      interop_match_addr(INTEROP_DISABLE_AVDTP_RECONFIGURE, &test_address));

  RawAddress::FromString("2c:dc:ad:08:91:89", test_address);
  EXPECT_TRUE(interop_match_addr(INTEROP_AVRCP_BROWSE_OPEN_CHANNEL_COLLISION,
                                 &test_address));

  RawAddress::FromString("10:b7:f6:03:38:b0", test_address);
  EXPECT_TRUE(
      interop_match_addr(INTEROP_DISABLE_SNIFF_DURING_CALL, &test_address));

  RawAddress::FromString("00:0e:9f:12:34:56", test_address);
  EXPECT_TRUE(interop_match_addr(INTEROP_SKIP_INCOMING_STATE, &test_address));

  RawAddress::FromString("98:b6:e9:e6:67:89", test_address);
  EXPECT_TRUE(
      interop_match_addr(INTEROP_HID_HOST_LIMIT_SNIFF_INTERVAL, &test_address));

  RawAddress::FromString("04:4e:af:a8:a0:01", test_address);
  EXPECT_TRUE(interop_match_addr(INTEROP_DISABLE_REFRESH_ACCEPT_SIG_TIMER,
                                 &test_address));

  RawAddress::FromString("bc:30:7e:5e:f6:27", test_address);
  EXPECT_TRUE(interop_match_addr(INTEROP_NOT_UPDATE_AVRCP_PAUSED_TO_REMOTE,
                                 &test_address));

  RawAddress::FromString("10:4f:a8:08:91:89", test_address);
  EXPECT_TRUE(interop_match_addr(
      INTEROP_PHONE_POLICY_REDUCED_DELAY_CONNECT_OTHER_PROFILES,
      &test_address));

  RawAddress::FromString("00:15:83:03:38:b0", test_address);
  EXPECT_TRUE(interop_match_addr(INTEROP_HFP_FAKE_INCOMING_CALL_INDICATOR,
                                 &test_address));

  RawAddress::FromString("00:09:93:a6:c5:4d", test_address);
  EXPECT_TRUE(interop_match_addr(INTEROP_DELAY_SCO_FOR_MO_CALL, &test_address));

  RawAddress::FromString("48:eb:62:e6:67:89", test_address);
  EXPECT_TRUE(interop_match_addr(INTEROP_DISABLE_ROLE_SWITCH_DURING_CONNECTION,
                                 &test_address));

  RawAddress::FromString("9c:df:03:a8:a0:01", test_address);
  EXPECT_TRUE(interop_match_addr(INTEROP_AUTO_RETRY_PAIRING, &test_address));

  RawAddress::FromString("d4:7a:e2:5e:f6:27", test_address);
  EXPECT_TRUE(interop_match_addr(INTEROP_DISABLE_NAME_REQUEST, &test_address));

  RawAddress::FromString("48:f0:7b:08:91:89", test_address);
  EXPECT_TRUE(interop_match_addr(INTEROP_AVRCP_1_4_ONLY, &test_address));

  RawAddress::FromString("00:0a:08:03:38:b0", test_address);
  EXPECT_TRUE(interop_match_addr(INTEROP_AVRCP_1_3_ONLY, &test_address));

  RawAddress::FromString("44:ea:d8:a6:c5:4d", test_address);
  EXPECT_TRUE(interop_match_addr(INTEROP_DISABLE_SNIFF, &test_address));

  RawAddress::FromString("94:b2:cc:30:c5:4d", test_address);
  EXPECT_TRUE(interop_match_addr(INTEROP_SLC_SKIP_BIND_COMMAND, &test_address));
#endif

  module_clean_up(&interop_module);
}

TEST_F(InteropTest, test_lookup_miss) {
  module_init(&interop_module);

  RawAddress test_address;

  RawAddress::FromString("00:00:00:00:00:00", test_address);
  EXPECT_FALSE(
      interop_match_addr(INTEROP_DISABLE_LE_SECURE_CONNECTIONS, &test_address));

  RawAddress::FromString("ff:ff:ff:ff:ff:ff", test_address);
  EXPECT_FALSE(interop_match_addr(INTEROP_AUTO_RETRY_PAIRING, &test_address));

  RawAddress::FromString("42:08:15:ae:ae:ae", test_address);
  EXPECT_FALSE(
      interop_match_addr(INTEROP_DISABLE_LE_SECURE_CONNECTIONS, &test_address));

  RawAddress::FromString("38:2c:4a:59:67:89", test_address);
  EXPECT_FALSE(interop_match_addr(INTEROP_AUTO_RETRY_PAIRING, &test_address));

  RawAddress::FromString("ff:ff:ff:ff:ff:ff", test_address);
  EXPECT_FALSE(
      interop_match_addr(INTEROP_DISABLE_LE_SECURE_CONNECTIONS, &test_address));
  EXPECT_FALSE(interop_match_addr(INTEROP_AUTO_RETRY_PAIRING, &test_address));
  EXPECT_FALSE(
      interop_match_addr(INTEROP_DISABLE_ABSOLUTE_VOLUME, &test_address));
  EXPECT_FALSE(interop_match_addr(INTEROP_DISABLE_AUTO_PAIRING, &test_address));
  EXPECT_FALSE(
      interop_match_addr(INTEROP_KEYBOARD_REQUIRES_FIXED_PIN, &test_address));
  EXPECT_FALSE(interop_match_addr(INTEROP_2MBPS_LINK_ONLY, &test_address));
  EXPECT_FALSE(
      interop_match_addr(INTEROP_HID_PREF_CONN_SUP_TIMEOUT_3S, &test_address));
  EXPECT_FALSE(
      interop_match_addr(INTEROP_GATTC_NO_SERVICE_CHANGED_IND, &test_address));
  EXPECT_FALSE(
      interop_match_addr(INTEROP_DISABLE_SDP_AFTER_PAIRING, &test_address));
  EXPECT_FALSE(
      interop_match_addr(INTEROP_DISABLE_AUTH_FOR_HID_POINTING, &test_address));
  EXPECT_FALSE(
      interop_match_addr(INTEROP_REMOVE_HID_DIG_DESCRIPTOR, &test_address));
  EXPECT_FALSE(
      interop_match_addr(INTEROP_DISABLE_SNIFF_DURING_SCO, &test_address));
  EXPECT_FALSE(
      interop_match_addr(INTEROP_INCREASE_AG_CONN_TIMEOUT, &test_address));
  EXPECT_FALSE(interop_match_addr(INTEROP_DISABLE_LE_CONN_PREFERRED_PARAMS,
                                  &test_address));
  EXPECT_FALSE(interop_match_addr(INTEROP_DISABLE_AAC_CODEC, &test_address));
  EXPECT_FALSE(
      interop_match_addr(INTEROP_DISABLE_AAC_VBR_CODEC, &test_address));
  EXPECT_FALSE(interop_match_addr(INTEROP_DYNAMIC_ROLE_SWITCH, &test_address));
  EXPECT_FALSE(interop_match_addr(INTEROP_DISABLE_ROLE_SWITCH, &test_address));
  EXPECT_FALSE(
      interop_match_addr(INTEROP_DISABLE_ROLE_SWITCH_POLICY, &test_address));
  EXPECT_FALSE(interop_match_addr(INTEROP_HFP_1_7_DENYLIST, &test_address));
  EXPECT_FALSE(interop_match_addr(INTEROP_ADV_PBAP_VER_1_1, &test_address));
  EXPECT_FALSE(
      interop_match_addr(INTEROP_UPDATE_HID_SSR_MAX_LAT, &test_address));
  EXPECT_FALSE(
      interop_match_addr(INTEROP_DISABLE_AVDTP_RECONFIGURE, &test_address));
  EXPECT_FALSE(interop_match_addr(INTEROP_DISABLE_HF_INDICATOR, &test_address));
  EXPECT_FALSE(
      interop_match_addr(INTEROP_DISABLE_LE_CONN_UPDATES, &test_address));
  EXPECT_FALSE(
      interop_match_addr(INTEROP_DELAY_SCO_FOR_MT_CALL, &test_address));
  EXPECT_FALSE(
      interop_match_addr(INTEROP_DISABLE_CODEC_NEGOTIATION, &test_address));
  EXPECT_FALSE(interop_match_addr(
      INTEROP_DISABLE_PLAYER_APPLICATION_SETTING_CMDS, &test_address));
  EXPECT_FALSE(interop_match_addr(INTEROP_ENABLE_AAC_CODEC, &test_address));
  EXPECT_FALSE(interop_match_addr(INTEROP_DISABLE_CONNECTION_AFTER_COLLISION,
                                  &test_address));
  EXPECT_FALSE(interop_match_addr(INTEROP_AVRCP_BROWSE_OPEN_CHANNEL_COLLISION,
                                  &test_address));
  EXPECT_FALSE(interop_match_addr(INTEROP_ADV_PBAP_VER_1_2, &test_address));
  EXPECT_FALSE(
      interop_match_addr(INTEROP_DISABLE_PCE_SDP_AFTER_PAIRING, &test_address));
  EXPECT_FALSE(
      interop_match_addr(INTEROP_DISABLE_SNIFF_LINK_DURING_SCO, &test_address));
  EXPECT_FALSE(
      interop_match_addr(INTEROP_DISABLE_SNIFF_DURING_CALL, &test_address));
  EXPECT_FALSE(
      interop_match_addr(INTEROP_HID_HOST_LIMIT_SNIFF_INTERVAL, &test_address));
  EXPECT_FALSE(interop_match_addr(INTEROP_DISABLE_REFRESH_ACCEPT_SIG_TIMER,
                                  &test_address));
  EXPECT_FALSE(
      interop_match_addr(INTEROP_BROWSE_PLAYER_ALLOW_LIST, &test_address));
  EXPECT_FALSE(interop_match_addr(INTEROP_SKIP_INCOMING_STATE, &test_address));
  EXPECT_FALSE(interop_match_addr(INTEROP_NOT_UPDATE_AVRCP_PAUSED_TO_REMOTE,
                                  &test_address));
  EXPECT_FALSE(interop_match_addr(
      INTEROP_PHONE_POLICY_INCREASED_DELAY_CONNECT_OTHER_PROFILES,
      &test_address));
  EXPECT_FALSE(interop_match_addr(
      INTEROP_PHONE_POLICY_REDUCED_DELAY_CONNECT_OTHER_PROFILES,
      &test_address));
  EXPECT_FALSE(interop_match_addr(INTEROP_HFP_FAKE_INCOMING_CALL_INDICATOR,
                                  &test_address));
  EXPECT_FALSE(interop_match_addr(INTEROP_HFP_SEND_CALL_INDICATORS_BACK_TO_BACK,
                                  &test_address));
  EXPECT_FALSE(interop_match_addr(
      INTEROP_SETUP_SCO_WITH_NO_DELAY_AFTER_SLC_DURING_CALL, &test_address));
  EXPECT_FALSE(interop_match_addr(INTEROP_ENABLE_PREFERRED_CONN_PARAMETER,
                                  &test_address));
  EXPECT_FALSE(interop_match_addr(INTEROP_RETRY_SCO_AFTER_REMOTE_REJECT_SCO,
                                  &test_address));
  EXPECT_FALSE(
      interop_match_addr(INTEROP_DELAY_SCO_FOR_MO_CALL, &test_address));
  EXPECT_FALSE(interop_match_addr(INTEROP_CHANGE_HID_VID_PID, &test_address));
  EXPECT_FALSE(interop_match_addr(END_OF_INTEROP_LIST, &test_address));
  EXPECT_FALSE(interop_match_addr(INTEROP_HFP_1_8_DENYLIST, &test_address));
  EXPECT_FALSE(interop_match_addr(INTEROP_DISABLE_ROLE_SWITCH_DURING_CONNECTION,
                                  &test_address));
  EXPECT_FALSE(interop_match_addr(INTEROP_DISABLE_NAME_REQUEST, &test_address));
  EXPECT_FALSE(interop_match_addr(INTEROP_AVRCP_1_4_ONLY, &test_address));
  EXPECT_FALSE(interop_match_addr(INTEROP_DISABLE_SNIFF, &test_address));
  EXPECT_FALSE(
      interop_match_addr(INTEROP_DISABLE_AVDTP_SUSPEND, &test_address));
  EXPECT_FALSE(
      interop_match_addr(INTEROP_SLC_SKIP_BIND_COMMAND, &test_address));
  EXPECT_FALSE(interop_match_addr(INTEROP_AVRCP_1_3_ONLY, &test_address));

  module_clean_up(&interop_module);
}

TEST_F(InteropTest, test_dynamic_db_clear) {
  module_init(&interop_module);

  RawAddress test_address;

  RawAddress::FromString("11:22:33:44:55:66", test_address);
  EXPECT_FALSE(
      interop_match_addr(INTEROP_DISABLE_LE_SECURE_CONNECTIONS, &test_address));

  interop_database_add(INTEROP_DISABLE_LE_SECURE_CONNECTIONS, &test_address, 3);
  EXPECT_TRUE(
      interop_match_addr(INTEROP_DISABLE_LE_SECURE_CONNECTIONS, &test_address));
  EXPECT_FALSE(interop_match_addr(INTEROP_AUTO_RETRY_PAIRING, &test_address));

  RawAddress::FromString("66:55:44:33:22:11", test_address);
  EXPECT_FALSE(interop_match_addr(INTEROP_AUTO_RETRY_PAIRING, &test_address));

  interop_database_add(INTEROP_AUTO_RETRY_PAIRING, &test_address, 3);
  EXPECT_TRUE(interop_match_addr(INTEROP_AUTO_RETRY_PAIRING, &test_address));
  EXPECT_FALSE(
      interop_match_addr(INTEROP_DISABLE_LE_SECURE_CONNECTIONS, &test_address));

  interop_database_clear();

  EXPECT_FALSE(interop_match_addr(INTEROP_AUTO_RETRY_PAIRING, &test_address));

  module_clean_up(&interop_module);
}

TEST_F(InteropTest, test_name_hit) {
  module_init(&interop_module);

  EXPECT_TRUE(interop_match_name(INTEROP_DISABLE_AUTO_PAIRING, "BMW M3"));
  EXPECT_TRUE(interop_match_name(INTEROP_DISABLE_AUTO_PAIRING, "Audi"));

#ifdef __ANDROID__
  EXPECT_TRUE(interop_match_name(INTEROP_DISABLE_AUTO_PAIRING,
                                 "Caramel"));  // Starts with "Car" ;)

  EXPECT_TRUE(
      interop_match_name(INTEROP_GATTC_NO_SERVICE_CHANGED_IND, "MiMouse"));
  EXPECT_TRUE(interop_match_name(INTEROP_DISABLE_AUTH_FOR_HID_POINTING,
                                 "Targus BT Laser Notebook Mouse"));
  EXPECT_TRUE(interop_match_name(INTEROP_REMOVE_HID_DIG_DESCRIPTOR,
                                 "Motorola Keyboard KZ500"));
  EXPECT_TRUE(interop_match_name(INTEROP_DISABLE_LE_CONN_PREFERRED_PARAMS,
                                 "BSMBB09DS"));
  EXPECT_TRUE(interop_match_name(INTEROP_DISABLE_AAC_CODEC, "abramtek M1"));
  EXPECT_TRUE(
      interop_match_name(INTEROP_DISABLE_AAC_VBR_CODEC, "Audi_MMI_2781"));
  EXPECT_TRUE(
      interop_match_name(INTEROP_DISABLE_AVDTP_RECONFIGURE, "KMM-BT51*HD"));
  EXPECT_TRUE(interop_match_name(INTEROP_DISABLE_LE_CONN_UPDATES, "ITAG"));
  EXPECT_TRUE(interop_match_name(INTEROP_DELAY_SCO_FOR_MT_CALL, "AirPods Pro"));
  EXPECT_TRUE(
      interop_match_name(INTEROP_DISABLE_CODEC_NEGOTIATION, "JABRA EASYGO"));
  EXPECT_TRUE(interop_match_name(INTEROP_ENABLE_AAC_CODEC, "MDR-1RBT"));
  EXPECT_TRUE(
      interop_match_name(INTEROP_DISABLE_SNIFF_LINK_DURING_SCO, "AirPods"));
  EXPECT_TRUE(interop_match_name(INTEROP_DISABLE_SNIFF_DURING_CALL, "AirPods"));
  EXPECT_TRUE(
      interop_match_name(INTEROP_HID_HOST_LIMIT_SNIFF_INTERVAL, "Joy-Con"));
  EXPECT_TRUE(
      interop_match_name(INTEROP_DISABLE_REFRESH_ACCEPT_SIG_TIMER, "HB20"));
  EXPECT_TRUE(
      interop_match_name(INTEROP_NOT_UPDATE_AVRCP_PAUSED_TO_REMOTE, "Audi"));
  EXPECT_TRUE(interop_match_name(
      INTEROP_SETUP_SCO_WITH_NO_DELAY_AFTER_SLC_DURING_CALL, "Geely_BT"));
  EXPECT_TRUE(interop_match_name(INTEROP_ENABLE_PREFERRED_CONN_PARAMETER,
                                 "Microsoft Bluetooth Mouse"));
  EXPECT_TRUE(interop_match_name(INTEROP_RETRY_SCO_AFTER_REMOTE_REJECT_SCO,
                                 "HAVAL M6"));
  EXPECT_TRUE(interop_match_name(INTEROP_CHANGE_HID_VID_PID, "CK87BT"));
#endif

  module_clean_up(&interop_module);
}

TEST_F(InteropTest, test_name_miss) {
  module_init(&interop_module);

  EXPECT_FALSE(interop_match_name(INTEROP_DISABLE_AUTO_PAIRING, "__GOOGLE__"));
  EXPECT_FALSE(interop_match_name(INTEROP_DISABLE_AUTO_PAIRING, "BM"));
  EXPECT_FALSE(interop_match_name(INTEROP_AUTO_RETRY_PAIRING, "BMW M3"));
  EXPECT_FALSE(
      interop_match_name(INTEROP_DISABLE_LE_SECURE_CONNECTIONS, "TEST"));
  EXPECT_FALSE(interop_match_name(INTEROP_AUTO_RETRY_PAIRING, "TEST"));
  EXPECT_FALSE(interop_match_name(INTEROP_DISABLE_ABSOLUTE_VOLUME, "TEST"));
  EXPECT_FALSE(interop_match_name(INTEROP_DISABLE_AUTO_PAIRING, "TEST"));
  EXPECT_FALSE(interop_match_name(INTEROP_KEYBOARD_REQUIRES_FIXED_PIN, "TEST"));
  EXPECT_FALSE(interop_match_name(INTEROP_2MBPS_LINK_ONLY, "TEST"));
  EXPECT_FALSE(
      interop_match_name(INTEROP_HID_PREF_CONN_SUP_TIMEOUT_3S, "TEST"));
  EXPECT_FALSE(
      interop_match_name(INTEROP_GATTC_NO_SERVICE_CHANGED_IND, "TEST"));
  EXPECT_FALSE(interop_match_name(INTEROP_DISABLE_SDP_AFTER_PAIRING, "TEST"));
  EXPECT_FALSE(
      interop_match_name(INTEROP_DISABLE_AUTH_FOR_HID_POINTING, "TEST"));
  EXPECT_FALSE(interop_match_name(INTEROP_REMOVE_HID_DIG_DESCRIPTOR, "TEST"));
  EXPECT_FALSE(interop_match_name(INTEROP_DISABLE_SNIFF_DURING_SCO, "TEST"));
  EXPECT_FALSE(interop_match_name(INTEROP_INCREASE_AG_CONN_TIMEOUT, "TEST"));
  EXPECT_FALSE(
      interop_match_name(INTEROP_DISABLE_LE_CONN_PREFERRED_PARAMS, "TEST"));
  EXPECT_FALSE(interop_match_name(INTEROP_DISABLE_AAC_CODEC, "TEST"));
  EXPECT_FALSE(interop_match_name(INTEROP_DISABLE_AAC_VBR_CODEC, "TEST"));
  EXPECT_FALSE(interop_match_name(INTEROP_DYNAMIC_ROLE_SWITCH, "TEST"));
  EXPECT_FALSE(interop_match_name(INTEROP_DISABLE_ROLE_SWITCH, "TEST"));
  EXPECT_FALSE(interop_match_name(INTEROP_DISABLE_ROLE_SWITCH_POLICY, "TEST"));
  EXPECT_FALSE(interop_match_name(INTEROP_HFP_1_7_DENYLIST, "TEST"));
  EXPECT_FALSE(interop_match_name(INTEROP_ADV_PBAP_VER_1_1, "TEST"));
  EXPECT_FALSE(interop_match_name(INTEROP_UPDATE_HID_SSR_MAX_LAT, "TEST"));
  EXPECT_FALSE(interop_match_name(INTEROP_DISABLE_AVDTP_RECONFIGURE, "TEST"));
  EXPECT_FALSE(interop_match_name(INTEROP_DISABLE_HF_INDICATOR, "TEST"));
  EXPECT_FALSE(interop_match_name(INTEROP_DISABLE_LE_CONN_UPDATES, "TEST"));
  EXPECT_FALSE(interop_match_name(INTEROP_DELAY_SCO_FOR_MT_CALL, "TEST"));
  EXPECT_FALSE(interop_match_name(INTEROP_DISABLE_CODEC_NEGOTIATION, "TEST"));
  EXPECT_FALSE(interop_match_name(
      INTEROP_DISABLE_PLAYER_APPLICATION_SETTING_CMDS, "TEST"));
  EXPECT_FALSE(interop_match_name(INTEROP_ENABLE_AAC_CODEC, "TEST"));
  EXPECT_FALSE(
      interop_match_name(INTEROP_DISABLE_CONNECTION_AFTER_COLLISION, "TEST"));
  EXPECT_FALSE(
      interop_match_name(INTEROP_AVRCP_BROWSE_OPEN_CHANNEL_COLLISION, "TEST"));
  EXPECT_FALSE(interop_match_name(INTEROP_ADV_PBAP_VER_1_2, "TEST"));
  EXPECT_FALSE(
      interop_match_name(INTEROP_DISABLE_PCE_SDP_AFTER_PAIRING, "TEST"));
  EXPECT_FALSE(
      interop_match_name(INTEROP_DISABLE_SNIFF_LINK_DURING_SCO, "TEST"));
  EXPECT_FALSE(interop_match_name(INTEROP_DISABLE_SNIFF_DURING_CALL, "TEST"));
  EXPECT_FALSE(
      interop_match_name(INTEROP_HID_HOST_LIMIT_SNIFF_INTERVAL, "TEST"));
  EXPECT_FALSE(
      interop_match_name(INTEROP_DISABLE_REFRESH_ACCEPT_SIG_TIMER, "TEST"));
  EXPECT_FALSE(interop_match_name(INTEROP_BROWSE_PLAYER_ALLOW_LIST, "TEST"));
  EXPECT_FALSE(interop_match_name(INTEROP_SKIP_INCOMING_STATE, "TEST"));
  EXPECT_FALSE(
      interop_match_name(INTEROP_NOT_UPDATE_AVRCP_PAUSED_TO_REMOTE, "TEST"));
  EXPECT_FALSE(interop_match_name(
      INTEROP_PHONE_POLICY_INCREASED_DELAY_CONNECT_OTHER_PROFILES, "TEST"));
  EXPECT_FALSE(interop_match_name(
      INTEROP_PHONE_POLICY_REDUCED_DELAY_CONNECT_OTHER_PROFILES, "TEST"));
  EXPECT_FALSE(
      interop_match_name(INTEROP_HFP_FAKE_INCOMING_CALL_INDICATOR, "TEST"));
  EXPECT_FALSE(interop_match_name(INTEROP_HFP_SEND_CALL_INDICATORS_BACK_TO_BACK,
                                  "TEST"));
  EXPECT_FALSE(interop_match_name(
      INTEROP_SETUP_SCO_WITH_NO_DELAY_AFTER_SLC_DURING_CALL, "TEST"));
  EXPECT_FALSE(
      interop_match_name(INTEROP_ENABLE_PREFERRED_CONN_PARAMETER, "TEST"));
  EXPECT_FALSE(
      interop_match_name(INTEROP_RETRY_SCO_AFTER_REMOTE_REJECT_SCO, "TEST"));
  EXPECT_FALSE(interop_match_name(INTEROP_DELAY_SCO_FOR_MO_CALL, "TEST"));
  EXPECT_FALSE(interop_match_name(INTEROP_CHANGE_HID_VID_PID, "TEST"));
  EXPECT_FALSE(interop_match_name(INTEROP_HFP_1_8_DENYLIST, "TEST"));
  EXPECT_FALSE(interop_match_name(INTEROP_DISABLE_ROLE_SWITCH_DURING_CONNECTION,
                                  "TEST"));
  EXPECT_FALSE(interop_match_name(INTEROP_DISABLE_NAME_REQUEST, "TEST"));
  EXPECT_FALSE(interop_match_name(INTEROP_AVRCP_1_4_ONLY, "TEST"));
  EXPECT_FALSE(interop_match_name(INTEROP_DISABLE_SNIFF, "TEST"));
  EXPECT_FALSE(interop_match_name(INTEROP_DISABLE_AVDTP_SUSPEND, "TEST"));
  EXPECT_FALSE(interop_match_name(INTEROP_SLC_SKIP_BIND_COMMAND, "TEST"));
  EXPECT_FALSE(interop_match_name(INTEROP_AVRCP_1_3_ONLY, "TEST"));

  module_clean_up(&interop_module);
}

TEST_F(InteropTest, test_range_hit) {
  module_init(&interop_module);

  RawAddress test_address;
  RawAddress::FromString("00:0f:59:50:00:00", test_address);
  EXPECT_TRUE(
      interop_match_addr(INTEROP_DISABLE_ABSOLUTE_VOLUME, &test_address));
  RawAddress::FromString("00:0f:59:59:12:34", test_address);
  EXPECT_TRUE(
      interop_match_addr(INTEROP_DISABLE_ABSOLUTE_VOLUME, &test_address));
  RawAddress::FromString("00:0f:59:6f:ff:ff", test_address);
  EXPECT_TRUE(
      interop_match_addr(INTEROP_DISABLE_ABSOLUTE_VOLUME, &test_address));

  module_clean_up(&interop_module);
}

TEST_F(InteropTest, test_range_miss) {
  module_init(&interop_module);

  RawAddress test_address;
  RawAddress::FromString("00:0f:59:49:12:34", test_address);
  EXPECT_FALSE(
      interop_match_addr(INTEROP_DISABLE_ABSOLUTE_VOLUME, &test_address));
  RawAddress::FromString("00:0f:59:70:12:34", test_address);
  EXPECT_FALSE(
      interop_match_addr(INTEROP_DISABLE_ABSOLUTE_VOLUME, &test_address));

  module_clean_up(&interop_module);
}

TEST_F(InteropTest, test_vndr_prdt_hit) {
  module_init(&interop_module);

  uint16_t vendor_id = 0x22b8;
  uint16_t product_id = 0x093D;

  EXPECT_TRUE(interop_database_match_vndr_prdt(
      INTEROP_REMOVE_HID_DIG_DESCRIPTOR, vendor_id, product_id));

  vendor_id = 0x05ac;
  product_id = 0x0255;

  EXPECT_TRUE(interop_database_match_vndr_prdt(INTEROP_CHANGE_HID_VID_PID,
                                               vendor_id, product_id));

  module_clean_up(&interop_module);
}

TEST_F(InteropTest, test_vndr_prdt_miss) {
  module_init(&interop_module);

  uint16_t vendor_id = 0x22b9;
  uint16_t product_id = 0x093D;

  EXPECT_FALSE(interop_database_match_vndr_prdt(
      INTEROP_REMOVE_HID_DIG_DESCRIPTOR, vendor_id, product_id));

  module_clean_up(&interop_module);
}

TEST_F(InteropTest, test_manufacturer_hit) {
  module_init(&interop_module);

  uint16_t manufacturer = 0x004C;

  EXPECT_TRUE(interop_database_match_manufacturer(
      INTEROP_DISABLE_SNIFF_DURING_SCO, manufacturer));

  module_clean_up(&interop_module);
}

TEST_F(InteropTest, test_manufacturer_miss) {
  module_init(&interop_module);

  uint16_t manufacturer = 0x004D;

  EXPECT_FALSE(interop_database_match_manufacturer(
      INTEROP_DISABLE_SNIFF_DURING_SCO, manufacturer));

  module_clean_up(&interop_module);
}

TEST_F(InteropTest, test_ssr_max_latency_hit) {
  module_init(&interop_module);

  RawAddress test_address;
  RawAddress::FromString("00:1b:dc:70:12:34", test_address);
  uint16_t max_lat = 0;

  EXPECT_TRUE(interop_database_match_addr_get_max_lat(
      INTEROP_UPDATE_HID_SSR_MAX_LAT, &test_address, &max_lat));
  EXPECT_TRUE(max_lat == 0x0012);

  module_clean_up(&interop_module);
}

TEST_F(InteropTest, test_ssr_max_latency_miss) {
  module_init(&interop_module);

  RawAddress test_address;
  RawAddress::FromString("00:1b:db:70:12:34", test_address);
  uint16_t max_lat = 0;

  EXPECT_FALSE(interop_database_match_addr_get_max_lat(
      INTEROP_UPDATE_HID_SSR_MAX_LAT, &test_address, &max_lat));

  module_clean_up(&interop_module);
}

TEST_F(InteropTest, test_dynamic_addr) {
  module_init(&interop_module);

  RawAddress test_address;

  RawAddress::FromString("11:22:33:44:55:66", test_address);
  EXPECT_FALSE(
      interop_match_addr(INTEROP_DISABLE_LE_SECURE_CONNECTIONS, &test_address));

  interop_database_add_addr(INTEROP_DISABLE_LE_SECURE_CONNECTIONS,
                            &test_address, 3);
  EXPECT_TRUE(
      interop_match_addr(INTEROP_DISABLE_LE_SECURE_CONNECTIONS, &test_address));

  interop_database_remove_addr(INTEROP_DISABLE_LE_SECURE_CONNECTIONS,
                               &test_address);
  EXPECT_FALSE(
      interop_match_addr(INTEROP_DISABLE_LE_SECURE_CONNECTIONS, &test_address));

  module_clean_up(&interop_module);
}

TEST_F(InteropTest, test_dynamic_name) {
  module_init(&interop_module);

  EXPECT_FALSE(
      interop_match_name(INTEROP_DISABLE_LE_SECURE_CONNECTIONS, "TEST"));

  interop_database_add_name(INTEROP_DISABLE_LE_SECURE_CONNECTIONS, "TEST");
  EXPECT_TRUE(
      interop_match_name(INTEROP_DISABLE_LE_SECURE_CONNECTIONS, "TEST"));

  interop_database_remove_name(INTEROP_DISABLE_LE_SECURE_CONNECTIONS, "TEST");
  EXPECT_FALSE(
      interop_match_name(INTEROP_DISABLE_LE_SECURE_CONNECTIONS, "TEST"));

  module_clean_up(&interop_module);
}

TEST_F(InteropTest, test_dynamic_vndr_prdt) {
  module_init(&interop_module);

  uint16_t vendor_id = 0x11b8;
  uint16_t product_id = 0x193D;

  EXPECT_FALSE(interop_database_match_vndr_prdt(
      INTEROP_REMOVE_HID_DIG_DESCRIPTOR, vendor_id, product_id));

  interop_database_add_vndr_prdt(INTEROP_REMOVE_HID_DIG_DESCRIPTOR, vendor_id,
                                 product_id);
  EXPECT_TRUE(interop_database_match_vndr_prdt(
      INTEROP_REMOVE_HID_DIG_DESCRIPTOR, vendor_id, product_id));

  interop_database_remove_vndr_prdt(INTEROP_REMOVE_HID_DIG_DESCRIPTOR,
                                    vendor_id, product_id);

  EXPECT_FALSE(interop_database_match_vndr_prdt(INTEROP_CHANGE_HID_VID_PID,
                                                vendor_id, product_id));

  module_clean_up(&interop_module);
}

TEST_F(InteropTest, test_dynamic_addr_get_ssr_max_lat) {
  module_init(&interop_module);

  RawAddress test_address;
  RawAddress::FromString("11:22:33:44:55:66", test_address);
  uint16_t max_lat = 0;

  EXPECT_FALSE(interop_database_match_addr_get_max_lat(
      INTEROP_UPDATE_HID_SSR_MAX_LAT, &test_address, &max_lat));
  interop_database_add_addr_max_lat(INTEROP_UPDATE_HID_SSR_MAX_LAT,
                                    &test_address, 0x0012);

  interop_database_match_addr_get_max_lat(INTEROP_UPDATE_HID_SSR_MAX_LAT,
                                          &test_address, &max_lat);
  EXPECT_TRUE(max_lat == 0x0012);

  interop_database_remove_addr_max_lat(INTEROP_UPDATE_HID_SSR_MAX_LAT,
                                       &test_address, 0x0012);

  max_lat = 0;
  EXPECT_FALSE(interop_database_match_addr_get_max_lat(
      INTEROP_UPDATE_HID_SSR_MAX_LAT, &test_address, &max_lat));

  EXPECT_FALSE(max_lat == 0x0012);

  module_clean_up(&interop_module);
}

TEST_F(InteropTest, test_dynamic_manufacturer) {
  module_init(&interop_module);

  uint16_t manufacturer = 0xFFFF;

  EXPECT_FALSE(interop_database_match_manufacturer(
      INTEROP_DISABLE_SNIFF_DURING_SCO, manufacturer));

  interop_database_add_manufacturer(INTEROP_DISABLE_SNIFF_DURING_SCO,
                                    manufacturer);

  EXPECT_TRUE(interop_database_match_manufacturer(
      INTEROP_DISABLE_SNIFF_DURING_SCO, manufacturer));

  interop_database_remove_manufacturer(INTEROP_DISABLE_SNIFF_DURING_SCO,
                                       manufacturer);

  EXPECT_FALSE(interop_database_match_manufacturer(
      INTEROP_DISABLE_SNIFF_DURING_SCO, manufacturer));

  module_clean_up(&interop_module);
}

TEST_F(InteropTest, test_dynamic_addr_get_lmp_version) {
  module_init(&interop_module);

  RawAddress test_address;
  RawAddress::FromString("11:22:33:44:55:66", test_address);
  uint8_t lmp_version = 0;
  uint16_t lmp_sub_version = 0;

  EXPECT_FALSE(interop_database_match_addr_get_lmp_ver(
      INTEROP_DISABLE_SNIFF_DURING_SCO, &test_address, &lmp_version,
      &lmp_sub_version));
  interop_database_add_addr_lmp_version(INTEROP_DISABLE_SNIFF_DURING_SCO,
                                        &test_address, 0xFF, 0xFFFF);

  EXPECT_TRUE(interop_database_match_addr_get_lmp_ver(
      INTEROP_DISABLE_SNIFF_DURING_SCO, &test_address, &lmp_version,
      &lmp_sub_version));

  EXPECT_TRUE(lmp_version == 0xFF && lmp_sub_version == 0xFFFF);

  interop_database_remove_addr_lmp_version(INTEROP_DISABLE_SNIFF_DURING_SCO,
                                           &test_address, 0xFF, 0xFFFF);

  lmp_version = 0;
  lmp_sub_version = 0;

  EXPECT_FALSE(interop_database_match_addr_get_lmp_ver(
      INTEROP_DISABLE_SNIFF_DURING_SCO, &test_address, &lmp_version,
      &lmp_sub_version));

  EXPECT_FALSE(lmp_version == 0xFF && lmp_sub_version == 0xFFFF);

  module_clean_up(&interop_module);
}

TEST_F(InteropTest, test_dynamic_did_version) {
  module_init(&interop_module);

  RawAddress test_address;
  RawAddress::FromString("11:22:33:44:55:66", test_address);
  uint16_t did_version = 0xABCD;

  EXPECT_FALSE(interop_database_match_version(INTEROP_DISABLE_SNIFF_DURING_SCO,
                                              did_version));
  interop_database_add_version(INTEROP_DISABLE_SNIFF_DURING_SCO, did_version);

  EXPECT_TRUE(interop_database_match_version(INTEROP_DISABLE_SNIFF_DURING_SCO,
                                             did_version));

  interop_database_remove_version(INTEROP_DISABLE_SNIFF_DURING_SCO,
                                  did_version);

  EXPECT_FALSE(interop_database_match_version(INTEROP_DISABLE_SNIFF_DURING_SCO,
                                              did_version));

  module_clean_up(&interop_module);
}<|MERGE_RESOLUTION|>--- conflicted
+++ resolved
@@ -112,11 +112,7 @@
 #endif
   }
   virtual void TearDown() override {
-<<<<<<< HEAD
-#if defined(OS_GENERIC)
-=======
 #ifndef __ANDROID__
->>>>>>> c7b8cead
     std::error_code ec;
     EXPECT_TRUE(std::filesystem::remove(kStaticConfigFileConfigFile, ec))
         << "Associated error is: " << ec;
