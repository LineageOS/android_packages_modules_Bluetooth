/******************************************************************************
 *
 *  Copyright 2014 Google, Inc.
 *
 *  Licensed under the Apache License, Version 2.0 (the "License");
 *  you may not use this file except in compliance with the License.
 *  You may obtain a copy of the License at:
 *
 *  http://www.apache.org/licenses/LICENSE-2.0
 *
 *  Unless required by applicable law or agreed to in writing, software
 *  distributed under the License is distributed on an "AS IS" BASIS,
 *  WITHOUT WARRANTIES OR CONDITIONS OF ANY KIND, either express or implied.
 *  See the License for the specific language governing permissions and
 *  limitations under the License.
 *
 ******************************************************************************/

#define LOG_TAG "bt_stack_config"

#include "stack_config.h"

#include <base/logging.h>

#include "osi/include/future.h"
#include "osi/include/log.h"

namespace {
const char* TRACE_CONFIG_ENABLED_KEY = "TraceConf";
const char* PTS_AVRCP_TEST = "PTS_AvrcpTest";
const char* PTS_SECURE_ONLY_MODE = "PTS_SecurePairOnly";
const char* PTS_LE_CONN_UPDATED_DISABLED = "PTS_DisableConnUpdates";
const char* PTS_DISABLE_SDP_LE_PAIR = "PTS_DisableSDPOnLEPair";
const char* PTS_SMP_PAIRING_OPTIONS_KEY = "PTS_SmpOptions";
const char* PTS_SMP_FAILURE_CASE_KEY = "PTS_SmpFailureCase";
const char* PTS_FORCE_EATT_FOR_NOTIFICATIONS = "PTS_ForceEattForNotifications";
const char* PTS_CONNECT_EATT_UNCONDITIONALLY =
    "PTS_ConnectEattUncondictionally";
const char* PTS_CONNECT_EATT_UNENCRYPTED = "PTS_ConnectEattUnencrypted";
const char* PTS_BROADCAST_UNENCRYPTED = "PTS_BroadcastUnencrypted";
const char* PTS_FORCE_LE_AUDIO_MULTIPLE_CONTEXTS_METADATA =
    "PTS_ForceLeAudioMultipleContextsMetadata";
const char* PTS_EATT_PERIPHERAL_COLLISION_SUPPORT =
    "PTS_EattPeripheralCollionSupport";
const char* PTS_EATT_USE_FOR_ALL_SERVICES = "PTS_UseEattForAllServices";
const char* PTS_L2CAP_ECOC_UPPER_TESTER = "PTS_L2capEcocUpperTester";
const char* PTS_L2CAP_ECOC_MIN_KEY_SIZE = "PTS_L2capEcocMinKeySize";
const char* PTS_L2CAP_ECOC_INITIAL_CHAN_CNT = "PTS_L2capEcocInitialChanCnt";
const char* PTS_L2CAP_ECOC_CONNECT_REMAINING = "PTS_L2capEcocConnectRemaining";
const char* PTS_L2CAP_ECOC_SEND_NUM_OF_SDU = "PTS_L2capEcocSendNumOfSdu";
const char* PTS_L2CAP_ECOC_RECONFIGURE = "PTS_L2capEcocReconfigure";
const char* PTS_BROADCAST_AUDIO_CONFIG_OPTION =
    "PTS_BroadcastAudioConfigOption";
const char* PTS_LE_AUDIO_SUSPEND_STREAMING = "PTS_LeAudioSuspendStreaming";

static std::unique_ptr<config_t> config;
}  // namespace

// Module lifecycle functions

static future_t* init() {
// TODO(armansito): Find a better way than searching by a hardcoded path.
#if defined(TARGET_FLOSS)
<<<<<<< HEAD
  const char* path = "/var/lib/bluetooth/bt_stack.conf";
=======
  const char* path = "/etc/bluetooth/bt_stack.conf";
>>>>>>> f013135d
#elif defined(__ANDROID__)
  const char* path = "/apex/com.android.btservices/etc/bluetooth/bt_stack.conf";
#else   // !defined(__ANDROID__)
  const char* path = "bt_stack.conf";
#endif  // defined(__ANDROID__)
  CHECK(path != NULL);

  LOG_INFO("%s attempt to load stack conf from %s", __func__, path);

  config = config_new(path);
  if (!config) {
    LOG_INFO("%s file >%s< not found", __func__, path);
    config = config_new_empty();
  }

  return future_new_immediate(FUTURE_SUCCESS);
}

static future_t* clean_up() {
  config.reset();
  return future_new_immediate(FUTURE_SUCCESS);
}

EXPORT_SYMBOL extern const module_t stack_config_module = {
    .name = STACK_CONFIG_MODULE,
    .init = init,
    .start_up = NULL,
    .shut_down = NULL,
    .clean_up = clean_up,
    .dependencies = {NULL}};

// Interface functions
static bool get_trace_config_enabled(void) {
  return config_get_bool(*config, CONFIG_DEFAULT_SECTION,
                         TRACE_CONFIG_ENABLED_KEY, false);
}

static bool get_pts_avrcp_test(void) {
  return config_get_bool(*config, CONFIG_DEFAULT_SECTION, PTS_AVRCP_TEST,
                         false);
}

static bool get_pts_secure_only_mode(void) {
  return config_get_bool(*config, CONFIG_DEFAULT_SECTION, PTS_SECURE_ONLY_MODE,
                         false);
}

static bool get_pts_conn_updates_disabled(void) {
  return config_get_bool(*config, CONFIG_DEFAULT_SECTION,
                         PTS_LE_CONN_UPDATED_DISABLED, false);
}

static bool get_pts_crosskey_sdp_disable(void) {
  return config_get_bool(*config, CONFIG_DEFAULT_SECTION,
                         PTS_DISABLE_SDP_LE_PAIR, false);
}

static const std::string* get_pts_smp_options(void) {
  return config_get_string(*config, CONFIG_DEFAULT_SECTION,
                           PTS_SMP_PAIRING_OPTIONS_KEY, NULL);
}

static int get_pts_smp_failure_case(void) {
  return config_get_int(*config, CONFIG_DEFAULT_SECTION,
                        PTS_SMP_FAILURE_CASE_KEY, 0);
}

static bool get_pts_force_eatt_for_notifications(void) {
  return config_get_bool(*config, CONFIG_DEFAULT_SECTION,
                         PTS_FORCE_EATT_FOR_NOTIFICATIONS, false);
}

static bool get_pts_connect_eatt_unconditionally(void) {
  return config_get_bool(*config, CONFIG_DEFAULT_SECTION,
                         PTS_CONNECT_EATT_UNCONDITIONALLY, false);
}

static bool get_pts_connect_eatt_before_encryption(void) {
  return config_get_bool(*config, CONFIG_DEFAULT_SECTION,
                         PTS_CONNECT_EATT_UNENCRYPTED, false);
}

static bool get_pts_unencrypt_broadcast(void) {
  return config_get_bool(*config, CONFIG_DEFAULT_SECTION,
                         PTS_BROADCAST_UNENCRYPTED, false);
}

static bool get_pts_eatt_peripheral_collision_support(void) {
  return config_get_bool(*config, CONFIG_DEFAULT_SECTION,
                         PTS_EATT_PERIPHERAL_COLLISION_SUPPORT, false);
}

static bool get_pts_use_eatt_for_all_services(void) {
  return config_get_bool(*config, CONFIG_DEFAULT_SECTION,
                         PTS_EATT_USE_FOR_ALL_SERVICES, false);
}

static bool get_pts_force_le_audio_multiple_contexts_metadata(void) {
  return config_get_bool(*config, CONFIG_DEFAULT_SECTION,
                         PTS_FORCE_LE_AUDIO_MULTIPLE_CONTEXTS_METADATA, false);
}

static bool get_pts_l2cap_ecoc_upper_tester(void) {
  return config_get_bool(*config, CONFIG_DEFAULT_SECTION,
                         PTS_L2CAP_ECOC_UPPER_TESTER, false);
}

static int get_pts_l2cap_ecoc_min_key_size(void) {
  return config_get_int(*config, CONFIG_DEFAULT_SECTION,
                        PTS_L2CAP_ECOC_MIN_KEY_SIZE, -1);
}

static int get_pts_l2cap_ecoc_initial_chan_cnt(void) {
  return config_get_int(*config, CONFIG_DEFAULT_SECTION,
                        PTS_L2CAP_ECOC_INITIAL_CHAN_CNT, -1);
}

static bool get_pts_l2cap_ecoc_connect_remaining(void) {
  return config_get_bool(*config, CONFIG_DEFAULT_SECTION,
                         PTS_L2CAP_ECOC_CONNECT_REMAINING, false);
}

static int get_pts_l2cap_ecoc_send_num_of_sdu(void) {
  return config_get_int(*config, CONFIG_DEFAULT_SECTION,
                        PTS_L2CAP_ECOC_SEND_NUM_OF_SDU, -1);
}

static bool get_pts_l2cap_ecoc_reconfigure(void) {
  return config_get_bool(*config, CONFIG_DEFAULT_SECTION,
                         PTS_L2CAP_ECOC_RECONFIGURE, false);
}

static const std::string* get_pts_broadcast_audio_config_options(void) {
  if (!config) {
    LOG_INFO("Config isn't ready, use default option");
    return NULL;
  }
  return config_get_string(*config, CONFIG_DEFAULT_SECTION,
                           PTS_BROADCAST_AUDIO_CONFIG_OPTION, NULL);
}

static bool get_pts_le_audio_disable_ases_before_stopping(void) {
  return config_get_bool(*config, CONFIG_DEFAULT_SECTION,
                         PTS_LE_AUDIO_SUSPEND_STREAMING, false);
}

static config_t* get_all(void) { return config.get(); }

const stack_config_t interface = {
    get_trace_config_enabled,
    get_pts_avrcp_test,
    get_pts_secure_only_mode,
    get_pts_conn_updates_disabled,
    get_pts_crosskey_sdp_disable,
    get_pts_smp_options,
    get_pts_smp_failure_case,
    get_pts_force_eatt_for_notifications,
    get_pts_connect_eatt_unconditionally,
    get_pts_connect_eatt_before_encryption,
    get_pts_unencrypt_broadcast,
    get_pts_eatt_peripheral_collision_support,
    get_pts_use_eatt_for_all_services,
    get_pts_force_le_audio_multiple_contexts_metadata,
    get_pts_l2cap_ecoc_upper_tester,
    get_pts_l2cap_ecoc_min_key_size,
    get_pts_l2cap_ecoc_initial_chan_cnt,
    get_pts_l2cap_ecoc_connect_remaining,
    get_pts_l2cap_ecoc_send_num_of_sdu,
    get_pts_l2cap_ecoc_reconfigure,
    get_pts_broadcast_audio_config_options,
    get_pts_le_audio_disable_ases_before_stopping,
    get_all};

const stack_config_t* stack_config_get_interface(void) { return &interface; }<|MERGE_RESOLUTION|>--- conflicted
+++ resolved
@@ -61,11 +61,7 @@
 static future_t* init() {
 // TODO(armansito): Find a better way than searching by a hardcoded path.
 #if defined(TARGET_FLOSS)
-<<<<<<< HEAD
-  const char* path = "/var/lib/bluetooth/bt_stack.conf";
-=======
   const char* path = "/etc/bluetooth/bt_stack.conf";
->>>>>>> f013135d
 #elif defined(__ANDROID__)
   const char* path = "/apex/com.android.btservices/etc/bluetooth/bt_stack.conf";
 #else   // !defined(__ANDROID__)
