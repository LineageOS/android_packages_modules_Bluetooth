/*
 * Copyright 2009-2016 The Android Open Source Project
 * Copyright 2015 Samsung LSI
 *
 * Licensed under the Apache License, Version 2.0 (the "License");
 * you may not use this file except in compliance with the License.
 * You may obtain a copy of the License at
 *
 *      http://www.apache.org/licenses/LICENSE-2.0
 *
 * Unless required by applicable law or agreed to in writing, software
 * distributed under the License is distributed on an "AS IS" BASIS,
 * WITHOUT WARRANTIES OR CONDITIONS OF ANY KIND, either express or implied.
 * See the License for the specific language governing permissions and
 * limitations under the License.
 */

package android.bluetooth;

import static android.bluetooth.BluetoothUtils.getSyncTimeout;

import static java.util.Objects.requireNonNull;

import android.annotation.CallbackExecutor;
import android.annotation.IntDef;
import android.annotation.NonNull;
import android.annotation.Nullable;
import android.annotation.RequiresNoPermission;
import android.annotation.RequiresPermission;
import android.annotation.SdkConstant;
import android.annotation.SdkConstant.SdkConstantType;
import android.annotation.SuppressLint;
import android.annotation.SystemApi;
import android.app.PendingIntent;
import android.bluetooth.BluetoothDevice.AddressType;
import android.bluetooth.BluetoothDevice.Transport;
import android.bluetooth.BluetoothProfile.ConnectionPolicy;
import android.bluetooth.annotations.RequiresBluetoothAdvertisePermission;
import android.bluetooth.annotations.RequiresBluetoothConnectPermission;
import android.bluetooth.annotations.RequiresBluetoothLocationPermission;
import android.bluetooth.annotations.RequiresBluetoothScanPermission;
import android.bluetooth.annotations.RequiresLegacyBluetoothAdminPermission;
import android.bluetooth.annotations.RequiresLegacyBluetoothPermission;
import android.bluetooth.le.BluetoothLeAdvertiser;
import android.bluetooth.le.BluetoothLeScanner;
import android.bluetooth.le.DistanceMeasurementManager;
import android.bluetooth.le.PeriodicAdvertisingManager;
import android.bluetooth.le.ScanCallback;
import android.bluetooth.le.ScanFilter;
import android.bluetooth.le.ScanRecord;
import android.bluetooth.le.ScanResult;
import android.bluetooth.le.ScanSettings;
import android.compat.annotation.UnsupportedAppUsage;
import android.content.AttributionSource;
import android.content.Context;
import android.os.Binder;
import android.os.BluetoothServiceManager;
import android.os.Build;
import android.os.Bundle;
import android.os.IBinder;
import android.os.IpcDataCache;
import android.os.ParcelUuid;
import android.os.Process;
import android.os.RemoteException;
import android.sysprop.BluetoothProperties;
import android.util.Log;
import android.util.Pair;

import com.android.internal.annotations.GuardedBy;
import com.android.modules.expresslog.StatsExpressLog;
import com.android.modules.utils.SynchronousResultReceiver;

import java.io.IOException;
import java.lang.annotation.Retention;
import java.lang.annotation.RetentionPolicy;
import java.time.Duration;
import java.util.ArrayList;
import java.util.Arrays;
import java.util.Collections;
import java.util.HashMap;
import java.util.HashSet;
import java.util.List;
import java.util.Locale;
import java.util.Map;
import java.util.Set;
import java.util.UUID;
import java.util.WeakHashMap;
import java.util.concurrent.ConcurrentHashMap;
import java.util.concurrent.Executor;
import java.util.concurrent.TimeoutException;
import java.util.concurrent.locks.ReentrantReadWriteLock;
import java.util.function.BiFunction;

/**
 * Represents the local device Bluetooth adapter. The {@link BluetoothAdapter}
 * lets you perform fundamental Bluetooth tasks, such as initiate
 * device discovery, query a list of bonded (paired) devices,
 * instantiate a {@link BluetoothDevice} using a known MAC address, and create
 * a {@link BluetoothServerSocket} to listen for connection requests from other
 * devices, and start a scan for Bluetooth LE devices.
 *
 * <p>To get a {@link BluetoothAdapter} representing the local Bluetooth
 * adapter, call the {@link BluetoothManager#getAdapter} function on {@link BluetoothManager}.
 * On JELLY_BEAN_MR1 and below you will need to use the static {@link #getDefaultAdapter}
 * method instead.
 * </p><p>
 * Fundamentally, this is your starting point for all
 * Bluetooth actions. Once you have the local adapter, you can get a set of
 * {@link BluetoothDevice} objects representing all paired devices with
 * {@link #getBondedDevices()}; start device discovery with
 * {@link #startDiscovery()}; or create a {@link BluetoothServerSocket} to
 * listen for incoming RFComm connection requests with {@link
 * #listenUsingRfcommWithServiceRecord(String, UUID)}; listen for incoming L2CAP Connection-oriented
 * Channels (CoC) connection requests with {@link #listenUsingL2capChannel()}; or start a scan for
 * Bluetooth LE devices with {@link #startLeScan(LeScanCallback callback)}.
 * </p>
 * <p>This class is thread safe.</p>
 * <div class="special reference">
 * <h3>Developer Guides</h3>
 * <p>
 * For more information about using Bluetooth, read the <a href=
 * "{@docRoot}guide/topics/connectivity/bluetooth.html">Bluetooth</a> developer
 * guide.
 * </p>
 * </div>
 *
 * {@see BluetoothDevice}
 * {@see BluetoothServerSocket}
 */
public final class BluetoothAdapter {
    private static final String TAG = "BluetoothAdapter";
    private static final String DESCRIPTOR = "android.bluetooth.BluetoothAdapter";
    private static final boolean DBG = true;
    private static final boolean VDBG = false;

    /**
     * Default MAC address reported to a client that does not have the
     * {@link android.Manifest.permission#LOCAL_MAC_ADDRESS} permission.
     *
     *
     * @hide
     */
    public static final String DEFAULT_MAC_ADDRESS = "02:00:00:00:00:00";

    /**
     * Sentinel error value for this class. Guaranteed to not equal any other
     * integer constant in this class. Provided as a convenience for functions
     * that require a sentinel error value, for example:
     * <p><code>Intent.getIntExtra(BluetoothAdapter.EXTRA_STATE,
     * BluetoothAdapter.ERROR)</code>
     */
    public static final int ERROR = Integer.MIN_VALUE;

    /**
     * Broadcast Action: The state of the local Bluetooth adapter has been
     * changed.
     * <p>For example, Bluetooth has been turned on or off.
     * <p>Always contains the extra fields {@link #EXTRA_STATE} and {@link
     * #EXTRA_PREVIOUS_STATE} containing the new and old states
     * respectively.
     */
    @RequiresLegacyBluetoothPermission
    @SdkConstant(SdkConstantType.BROADCAST_INTENT_ACTION) public static final String
            ACTION_STATE_CHANGED = "android.bluetooth.adapter.action.STATE_CHANGED";

    /**
     * Used as an int extra field in {@link #ACTION_STATE_CHANGED}
     * intents to request the current power state. Possible values are:
     * {@link #STATE_OFF},
     * {@link #STATE_TURNING_ON},
     * {@link #STATE_ON},
     * {@link #STATE_TURNING_OFF},
     */
    public static final String EXTRA_STATE = "android.bluetooth.adapter.extra.STATE";
    /**
     * Used as an int extra field in {@link #ACTION_STATE_CHANGED}
     * intents to request the previous power state. Possible values are:
     * {@link #STATE_OFF},
     * {@link #STATE_TURNING_ON},
     * {@link #STATE_ON},
     * {@link #STATE_TURNING_OFF}
     */
    public static final String EXTRA_PREVIOUS_STATE =
            "android.bluetooth.adapter.extra.PREVIOUS_STATE";

    /** @hide */
    @IntDef(prefix = { "STATE_" }, value = {
            STATE_OFF,
            STATE_TURNING_ON,
            STATE_ON,
            STATE_TURNING_OFF,
            STATE_BLE_TURNING_ON,
            STATE_BLE_ON,
            STATE_BLE_TURNING_OFF
    })
    @Retention(RetentionPolicy.SOURCE)
    public @interface InternalAdapterState {}

    /** @hide */
    @IntDef(prefix = { "STATE_" }, value = {
            STATE_OFF,
            STATE_TURNING_ON,
            STATE_ON,
            STATE_TURNING_OFF,
    })
    @Retention(RetentionPolicy.SOURCE)
    public @interface AdapterState {}

    /**
     * Indicates the local Bluetooth adapter is off.
     */
    public static final int STATE_OFF = 10;
    /**
     * Indicates the local Bluetooth adapter is turning on. However local
     * clients should wait for {@link #STATE_ON} before attempting to
     * use the adapter.
     */
    public static final int STATE_TURNING_ON = 11;
    /**
     * Indicates the local Bluetooth adapter is on, and ready for use.
     */
    public static final int STATE_ON = 12;
    /**
     * Indicates the local Bluetooth adapter is turning off. Local clients
     * should immediately attempt graceful disconnection of any remote links.
     */
    public static final int STATE_TURNING_OFF = 13;

    /**
     * Indicates the local Bluetooth adapter is turning Bluetooth LE mode on.
     *
     * @hide
     */
    public static final int STATE_BLE_TURNING_ON = 14;

    /**
     * Indicates the local Bluetooth adapter is in LE only mode.
     *
     * @hide
     */
    @SystemApi
    public static final int STATE_BLE_ON = 15;

    /**
     * Indicates the local Bluetooth adapter is turning off LE only mode.
     *
     * @hide
     */
    public static final int STATE_BLE_TURNING_OFF = 16;

    /**
     * Used as an optional extra field for the {@link PendingIntent} provided to {@link
     * #startRfcommServer(String, UUID, PendingIntent)}. This is useful for when an
     * application registers multiple RFCOMM listeners, and needs a way to determine which service
     * record the incoming {@link BluetoothSocket} is using.
     *
     * @hide
     */
    @SystemApi
    @SuppressLint("ActionValue")
    public static final String EXTRA_RFCOMM_LISTENER_ID =
            "android.bluetooth.adapter.extra.RFCOMM_LISTENER_ID";

    /** @hide */
    @IntDef(value = {
            BluetoothStatusCodes.SUCCESS,
            BluetoothStatusCodes.ERROR_TIMEOUT,
            BluetoothStatusCodes.RFCOMM_LISTENER_START_FAILED_UUID_IN_USE,
            BluetoothStatusCodes.RFCOMM_LISTENER_OPERATION_FAILED_NO_MATCHING_SERVICE_RECORD,
            BluetoothStatusCodes.RFCOMM_LISTENER_OPERATION_FAILED_DIFFERENT_APP,
            BluetoothStatusCodes.RFCOMM_LISTENER_FAILED_TO_CREATE_SERVER_SOCKET,
            BluetoothStatusCodes.RFCOMM_LISTENER_FAILED_TO_CLOSE_SERVER_SOCKET,
            BluetoothStatusCodes.RFCOMM_LISTENER_NO_SOCKET_AVAILABLE,
    })
    @Retention(RetentionPolicy.SOURCE)
    public @interface RfcommListenerResult {}

    /**
     * Human-readable string helper for AdapterState and InternalAdapterState
     *
     * @hide
     */
    @SystemApi
    @RequiresNoPermission
    @NonNull
    public static String nameForState(@InternalAdapterState int state) {
        switch (state) {
            case STATE_OFF:
                return "OFF";
            case STATE_TURNING_ON:
                return "TURNING_ON";
            case STATE_ON:
                return "ON";
            case STATE_TURNING_OFF:
                return "TURNING_OFF";
            case STATE_BLE_TURNING_ON:
                return "BLE_TURNING_ON";
            case STATE_BLE_ON:
                return "BLE_ON";
            case STATE_BLE_TURNING_OFF:
                return "BLE_TURNING_OFF";
            default:
                return "?!?!? (" + state + ")";
        }
    }

    /**
     * Activity Action: Show a system activity that requests discoverable mode.
     * This activity will also request the user to turn on Bluetooth if it
     * is not currently enabled.
     * <p>Discoverable mode is equivalent to {@link
     * #SCAN_MODE_CONNECTABLE_DISCOVERABLE}. It allows remote devices to see
     * this Bluetooth adapter when they perform a discovery.
     * <p>For privacy, Android is not discoverable by default.
     * <p>The sender of this Intent can optionally use extra field {@link
     * #EXTRA_DISCOVERABLE_DURATION} to request the duration of
     * discoverability. Currently the default duration is 120 seconds, and
     * maximum duration is capped at 300 seconds for each request.
     * <p>Notification of the result of this activity is posted using the
     * {@link android.app.Activity#onActivityResult} callback. The
     * <code>resultCode</code>
     * will be the duration (in seconds) of discoverability or
     * {@link android.app.Activity#RESULT_CANCELED} if the user rejected
     * discoverability or an error has occurred.
     * <p>Applications can also listen for {@link #ACTION_SCAN_MODE_CHANGED}
     * for global notification whenever the scan mode changes. For example, an
     * application can be notified when the device has ended discoverability.
     */
    @RequiresLegacyBluetoothPermission
    @RequiresBluetoothAdvertisePermission
    @RequiresPermission(android.Manifest.permission.BLUETOOTH_ADVERTISE)
    @SdkConstant(SdkConstantType.ACTIVITY_INTENT_ACTION) public static final String
            ACTION_REQUEST_DISCOVERABLE = "android.bluetooth.adapter.action.REQUEST_DISCOVERABLE";

    /**
     * Used as an optional int extra field in {@link
     * #ACTION_REQUEST_DISCOVERABLE} intents to request a specific duration
     * for discoverability in seconds. The current default is 120 seconds, and
     * requests over 300 seconds will be capped. These values could change.
     */
    public static final String EXTRA_DISCOVERABLE_DURATION =
            "android.bluetooth.adapter.extra.DISCOVERABLE_DURATION";

    /**
     * Activity Action: Show a system activity that allows the user to turn on
     * Bluetooth.
     * <p>This system activity will return once Bluetooth has completed turning
     * on, or the user has decided not to turn Bluetooth on.
     * <p>Notification of the result of this activity is posted using the
     * {@link android.app.Activity#onActivityResult} callback. The
     * <code>resultCode</code>
     * will be {@link android.app.Activity#RESULT_OK} if Bluetooth has been
     * turned on or {@link android.app.Activity#RESULT_CANCELED} if the user
     * has rejected the request or an error has occurred.
     * <p>Applications can also listen for {@link #ACTION_STATE_CHANGED}
     * for global notification whenever Bluetooth is turned on or off.
     */
    @RequiresLegacyBluetoothPermission
    @RequiresBluetoothConnectPermission
    @RequiresPermission(android.Manifest.permission.BLUETOOTH_CONNECT)
    @SdkConstant(SdkConstantType.ACTIVITY_INTENT_ACTION) public static final String
            ACTION_REQUEST_ENABLE = "android.bluetooth.adapter.action.REQUEST_ENABLE";

    /**
     * Activity Action: Show a system activity that allows the user to turn off
     * Bluetooth. This is used only if permission review is enabled which is for
     * apps targeting API less than 23 require a permission review before any of
     * the app's components can run.
     * <p>This system activity will return once Bluetooth has completed turning
     * off, or the user has decided not to turn Bluetooth off.
     * <p>Notification of the result of this activity is posted using the
     * {@link android.app.Activity#onActivityResult} callback. The
     * <code>resultCode</code>
     * will be {@link android.app.Activity#RESULT_OK} if Bluetooth has been
     * turned off or {@link android.app.Activity#RESULT_CANCELED} if the user
     * has rejected the request or an error has occurred.
     * <p>Applications can also listen for {@link #ACTION_STATE_CHANGED}
     * for global notification whenever Bluetooth is turned on or off.
     *
     * @hide
     */
    @SystemApi
    @RequiresLegacyBluetoothPermission
    @RequiresBluetoothConnectPermission
    @RequiresPermission(android.Manifest.permission.BLUETOOTH_CONNECT)
    @SdkConstant(SdkConstantType.ACTIVITY_INTENT_ACTION)
    @SuppressLint("ActionValue")
    public static final String
            ACTION_REQUEST_DISABLE = "android.bluetooth.adapter.action.REQUEST_DISABLE";

    /**
     * Activity Action: Show a system activity that allows user to enable BLE scans even when
     * Bluetooth is turned off.<p>
     *
     * Notification of result of this activity is posted using
     * {@link android.app.Activity#onActivityResult}. The <code>resultCode</code> will be
     * {@link android.app.Activity#RESULT_OK} if BLE scan always available setting is turned on or
     * {@link android.app.Activity#RESULT_CANCELED} if the user has rejected the request or an
     * error occurred.
     *
     * @hide
     */
    @SystemApi
    @SdkConstant(SdkConstantType.ACTIVITY_INTENT_ACTION)
    public static final String ACTION_REQUEST_BLE_SCAN_ALWAYS_AVAILABLE =
            "android.bluetooth.adapter.action.REQUEST_BLE_SCAN_ALWAYS_AVAILABLE";

    /**
     * Broadcast Action: Indicates the Bluetooth scan mode of the local Adapter
     * has changed.
     * <p>Always contains the extra fields {@link #EXTRA_SCAN_MODE} and {@link
     * #EXTRA_PREVIOUS_SCAN_MODE} containing the new and old scan modes
     * respectively.
     */
    @RequiresLegacyBluetoothPermission
    @RequiresBluetoothScanPermission
    @RequiresPermission(android.Manifest.permission.BLUETOOTH_SCAN)
    @SdkConstant(SdkConstantType.BROADCAST_INTENT_ACTION) public static final String
            ACTION_SCAN_MODE_CHANGED = "android.bluetooth.adapter.action.SCAN_MODE_CHANGED";

    /**
     * Used as an int extra field in {@link #ACTION_SCAN_MODE_CHANGED}
     * intents to request the current scan mode. Possible values are:
     * {@link #SCAN_MODE_NONE},
     * {@link #SCAN_MODE_CONNECTABLE},
     * {@link #SCAN_MODE_CONNECTABLE_DISCOVERABLE},
     */
    public static final String EXTRA_SCAN_MODE = "android.bluetooth.adapter.extra.SCAN_MODE";
    /**
     * Used as an int extra field in {@link #ACTION_SCAN_MODE_CHANGED}
     * intents to request the previous scan mode. Possible values are:
     * {@link #SCAN_MODE_NONE},
     * {@link #SCAN_MODE_CONNECTABLE},
     * {@link #SCAN_MODE_CONNECTABLE_DISCOVERABLE},
     */
    public static final String EXTRA_PREVIOUS_SCAN_MODE =
            "android.bluetooth.adapter.extra.PREVIOUS_SCAN_MODE";

    /** @hide */
    @IntDef(prefix = { "SCAN_" }, value = {
            SCAN_MODE_NONE,
            SCAN_MODE_CONNECTABLE,
            SCAN_MODE_CONNECTABLE_DISCOVERABLE
    })
    @Retention(RetentionPolicy.SOURCE)
    public @interface ScanMode {}

    /** @hide */
    @IntDef(value = {
            BluetoothStatusCodes.SUCCESS,
            BluetoothStatusCodes.ERROR_UNKNOWN,
            BluetoothStatusCodes.ERROR_BLUETOOTH_NOT_ENABLED,
            BluetoothStatusCodes.ERROR_MISSING_BLUETOOTH_SCAN_PERMISSION
    })
    @Retention(RetentionPolicy.SOURCE)
    public @interface ScanModeStatusCode {}

    /**
     * Indicates that both inquiry scan and page scan are disabled on the local
     * Bluetooth adapter. Therefore this device is neither discoverable
     * nor connectable from remote Bluetooth devices.
     */
    public static final int SCAN_MODE_NONE = 20;
    /**
     * Indicates that inquiry scan is disabled, but page scan is enabled on the
     * local Bluetooth adapter. Therefore this device is not discoverable from
     * remote Bluetooth devices, but is connectable from remote devices that
     * have previously discovered this device.
     */
    public static final int SCAN_MODE_CONNECTABLE = 21;
    /**
     * Indicates that both inquiry scan and page scan are enabled on the local
     * Bluetooth adapter. Therefore this device is both discoverable and
     * connectable from remote Bluetooth devices.
     */
    public static final int SCAN_MODE_CONNECTABLE_DISCOVERABLE = 23;


    /**
     * Used as parameter for {@link #setBluetoothHciSnoopLoggingMode}, indicates that
     * the Bluetooth HCI snoop logging should be disabled.
     *
     * @hide
     */
    @SystemApi
    public static final int BT_SNOOP_LOG_MODE_DISABLED = 0;

    /**
     * Used as parameter for {@link #setBluetoothHciSnoopLoggingMode}, indicates that
     * the Bluetooth HCI snoop logging should be enabled without collecting potential
     * Personally Identifiable Information and packet data.
     *
     * See {@link #BT_SNOOP_LOG_MODE_FULL} to enable logging of all information available.
     *
     * @hide
     */
    @SystemApi
    public static final int BT_SNOOP_LOG_MODE_FILTERED = 1;

    /**
     * Used as parameter for {@link #setSnoopLogMode}, indicates that the Bluetooth HCI snoop
     * logging should be enabled.
     *
     * See {@link #BT_SNOOP_LOG_MODE_FILTERED} to enable logging with filtered information.
     *
     * @hide
     */
    @SystemApi
    public static final int BT_SNOOP_LOG_MODE_FULL = 2;

    /** @hide */
    @IntDef(value = {
            BT_SNOOP_LOG_MODE_DISABLED,
            BT_SNOOP_LOG_MODE_FILTERED,
            BT_SNOOP_LOG_MODE_FULL
    })
    @Retention(RetentionPolicy.SOURCE)
    public @interface BluetoothSnoopLogMode {}

    /** @hide */
    @IntDef(value = {
            BluetoothStatusCodes.SUCCESS,
            BluetoothStatusCodes.ERROR_UNKNOWN,
    })
    @Retention(RetentionPolicy.SOURCE)
    public @interface SetSnoopLogModeStatusCode {}

    /**
     * Device only has a display.
     *
     * @hide
     */
    public static final int IO_CAPABILITY_OUT = 0;

    /**
     * Device has a display and the ability to input Yes/No.
     *
     * @hide
     */
    public static final int IO_CAPABILITY_IO = 1;

    /**
     * Device only has a keyboard for entry but no display.
     *
     * @hide
     */
    public static final int IO_CAPABILITY_IN = 2;

    /**
     * Device has no Input or Output capability.
     *
     * @hide
     */
    public static final int IO_CAPABILITY_NONE = 3;

    /**
     * Device has a display and a full keyboard.
     *
     * @hide
     */
    public static final int IO_CAPABILITY_KBDISP = 4;

    /**
     * Maximum range value for Input/Output capabilities.
     *
     * <p>This should be updated when adding a new Input/Output capability. Other code
     * like validation depends on this being accurate.
     *
     * @hide
     */
    public static final int IO_CAPABILITY_MAX = 5;

    /**
     * The Input/Output capability of the device is unknown.
     *
     * @hide
     */
    public static final int IO_CAPABILITY_UNKNOWN = 255;

    /** @hide */
    @IntDef({IO_CAPABILITY_OUT, IO_CAPABILITY_IO, IO_CAPABILITY_IN, IO_CAPABILITY_NONE,
            IO_CAPABILITY_KBDISP})
    @Retention(RetentionPolicy.SOURCE)
    public @interface IoCapability {}

    /** @hide */
    @IntDef(prefix = "ACTIVE_DEVICE_", value = {ACTIVE_DEVICE_AUDIO,
            ACTIVE_DEVICE_PHONE_CALL, ACTIVE_DEVICE_ALL})
    @Retention(RetentionPolicy.SOURCE)
    public @interface ActiveDeviceUse {}

    /**
     * Use the specified device for audio (a2dp and hearing aid profile)
     *
     * @hide
     */
    @SystemApi
    public static final int ACTIVE_DEVICE_AUDIO = 0;

    /**
     * Use the specified device for phone calls (headset profile and hearing
     * aid profile)
     *
     * @hide
     */
    @SystemApi
    public static final int ACTIVE_DEVICE_PHONE_CALL = 1;

    /**
     * Use the specified device for a2dp, hearing aid profile, and headset profile
     *
     * @hide
     */
    @SystemApi
    public static final int ACTIVE_DEVICE_ALL = 2;

    /** @hide */
    @IntDef({BluetoothProfile.HEADSET, BluetoothProfile.A2DP,
            BluetoothProfile.HEARING_AID})
    @Retention(RetentionPolicy.SOURCE)
    public @interface ActiveDeviceProfile {}

    /**
     * Broadcast Action: The local Bluetooth adapter has started the remote
     * device discovery process.
     * <p>This usually involves an inquiry scan of about 12 seconds, followed
     * by a page scan of each new device to retrieve its Bluetooth name.
     * <p>Register for {@link BluetoothDevice#ACTION_FOUND} to be notified as
     * remote Bluetooth devices are found.
     * <p>Device discovery is a heavyweight procedure. New connections to
     * remote Bluetooth devices should not be attempted while discovery is in
     * progress, and existing connections will experience limited bandwidth
     * and high latency. Use {@link #cancelDiscovery()} to cancel an ongoing
     * discovery.
     */
    @RequiresLegacyBluetoothPermission
    @RequiresBluetoothScanPermission
    @RequiresPermission(android.Manifest.permission.BLUETOOTH_SCAN)
    @SdkConstant(SdkConstantType.BROADCAST_INTENT_ACTION) public static final String
            ACTION_DISCOVERY_STARTED = "android.bluetooth.adapter.action.DISCOVERY_STARTED";
    /**
     * Broadcast Action: The local Bluetooth adapter has finished the device
     * discovery process.
     */
    @RequiresLegacyBluetoothPermission
    @RequiresBluetoothScanPermission
    @RequiresPermission(android.Manifest.permission.BLUETOOTH_SCAN)
    @SdkConstant(SdkConstantType.BROADCAST_INTENT_ACTION) public static final String
            ACTION_DISCOVERY_FINISHED = "android.bluetooth.adapter.action.DISCOVERY_FINISHED";

    /**
     * Broadcast Action: The local Bluetooth adapter has changed its friendly
     * Bluetooth name.
     * <p>This name is visible to remote Bluetooth devices.
     * <p>Always contains the extra field {@link #EXTRA_LOCAL_NAME} containing
     * the name.
     */
    @RequiresLegacyBluetoothPermission
    @RequiresBluetoothConnectPermission
    @RequiresPermission(android.Manifest.permission.BLUETOOTH_CONNECT)
    @SdkConstant(SdkConstantType.BROADCAST_INTENT_ACTION) public static final String
            ACTION_LOCAL_NAME_CHANGED = "android.bluetooth.adapter.action.LOCAL_NAME_CHANGED";
    /**
     * Used as a String extra field in {@link #ACTION_LOCAL_NAME_CHANGED}
     * intents to request the local Bluetooth name.
     */
    public static final String EXTRA_LOCAL_NAME = "android.bluetooth.adapter.extra.LOCAL_NAME";

    /**
     * Intent used to broadcast the change in connection state of the local
     * Bluetooth adapter to a profile of the remote device. When the adapter is
     * not connected to any profiles of any remote devices and it attempts a
     * connection to a profile this intent will be sent. Once connected, this intent
     * will not be sent for any more connection attempts to any profiles of any
     * remote device. When the adapter disconnects from the last profile its
     * connected to of any remote device, this intent will be sent.
     *
     * <p> This intent is useful for applications that are only concerned about
     * whether the local adapter is connected to any profile of any device and
     * are not really concerned about which profile. For example, an application
     * which displays an icon to display whether Bluetooth is connected or not
     * can use this intent.
     *
     * <p>This intent will have 3 extras:
     * {@link #EXTRA_CONNECTION_STATE} - The current connection state.
     * {@link #EXTRA_PREVIOUS_CONNECTION_STATE}- The previous connection state.
     * {@link BluetoothDevice#EXTRA_DEVICE} - The remote device.
     *
     * {@link #EXTRA_CONNECTION_STATE} or {@link #EXTRA_PREVIOUS_CONNECTION_STATE}
     * can be any of {@link #STATE_DISCONNECTED}, {@link #STATE_CONNECTING},
     * {@link #STATE_CONNECTED}, {@link #STATE_DISCONNECTING}.
     */
    @RequiresLegacyBluetoothPermission
    @RequiresBluetoothConnectPermission
    @RequiresPermission(android.Manifest.permission.BLUETOOTH_CONNECT)
    @SdkConstant(SdkConstantType.BROADCAST_INTENT_ACTION) public static final String
            ACTION_CONNECTION_STATE_CHANGED =
            "android.bluetooth.adapter.action.CONNECTION_STATE_CHANGED";

    /**
     * Extra used by {@link #ACTION_CONNECTION_STATE_CHANGED}
     *
     * This extra represents the current connection state.
     */
    public static final String EXTRA_CONNECTION_STATE =
            "android.bluetooth.adapter.extra.CONNECTION_STATE";

    /**
     * Extra used by {@link #ACTION_CONNECTION_STATE_CHANGED}
     *
     * This extra represents the previous connection state.
     */
    public static final String EXTRA_PREVIOUS_CONNECTION_STATE =
            "android.bluetooth.adapter.extra.PREVIOUS_CONNECTION_STATE";

    /**
     * Broadcast Action: The Bluetooth adapter state has changed in LE only mode.
     *
     * @hide
     */
    @SdkConstant(SdkConstantType.BROADCAST_INTENT_ACTION)
    @SystemApi public static final String ACTION_BLE_STATE_CHANGED =
            "android.bluetooth.adapter.action.BLE_STATE_CHANGED";

    /**
     * Intent used to broadcast the change in the Bluetooth address
     * of the local Bluetooth adapter.
     * <p>Always contains the extra field {@link
     * #EXTRA_BLUETOOTH_ADDRESS} containing the Bluetooth address.
     *
     * Note: only system level processes are allowed to send this
     * defined broadcast.
     *
     * @hide
     */
    @RequiresBluetoothConnectPermission
    @RequiresPermission(android.Manifest.permission.BLUETOOTH_CONNECT)
    @SdkConstant(SdkConstantType.BROADCAST_INTENT_ACTION)
    public static final String ACTION_BLUETOOTH_ADDRESS_CHANGED =
            "android.bluetooth.adapter.action.BLUETOOTH_ADDRESS_CHANGED";

    /**
     * Used as a String extra field in {@link
     * #ACTION_BLUETOOTH_ADDRESS_CHANGED} intent to store the local
     * Bluetooth address.
     *
     * @hide
     */
    public static final String EXTRA_BLUETOOTH_ADDRESS =
            "android.bluetooth.adapter.extra.BLUETOOTH_ADDRESS";

    /**
     * Broadcast Action: The notifys Bluetooth ACL connected event. This will be
     * by BLE Always on enabled application to know the ACL_CONNECTED event
     * when Bluetooth state in STATE_BLE_ON. This denotes GATT connection
     * as Bluetooth LE is the only feature available in STATE_BLE_ON
     *
     * This is counterpart of {@link BluetoothDevice#ACTION_ACL_CONNECTED} which
     * works in Bluetooth state STATE_ON
     *
     * @hide
     */
    @RequiresBluetoothConnectPermission
    @RequiresPermission(android.Manifest.permission.BLUETOOTH_CONNECT)
    @SdkConstant(SdkConstantType.BROADCAST_INTENT_ACTION)
    public static final String ACTION_BLE_ACL_CONNECTED =
            "android.bluetooth.adapter.action.BLE_ACL_CONNECTED";

    /**
     * Broadcast Action: The notifys Bluetooth ACL connected event. This will be
     * by BLE Always on enabled application to know the ACL_DISCONNECTED event
     * when Bluetooth state in STATE_BLE_ON. This denotes GATT disconnection as Bluetooth
     * LE is the only feature available in STATE_BLE_ON
     *
     * This is counterpart of {@link BluetoothDevice#ACTION_ACL_DISCONNECTED} which
     * works in Bluetooth state STATE_ON
     *
     * @hide
     */
    @RequiresBluetoothConnectPermission
    @RequiresPermission(android.Manifest.permission.BLUETOOTH_CONNECT)
    @SdkConstant(SdkConstantType.BROADCAST_INTENT_ACTION)
    public static final String ACTION_BLE_ACL_DISCONNECTED =
            "android.bluetooth.adapter.action.BLE_ACL_DISCONNECTED";

    /** The profile is in disconnected state */
    public static final int STATE_DISCONNECTED =
            0; //BluetoothProtoEnums.CONNECTION_STATE_DISCONNECTED;
    /** The profile is in connecting state */
    public static final int STATE_CONNECTING = 1; //BluetoothProtoEnums.CONNECTION_STATE_CONNECTING;
    /** The profile is in connected state */
    public static final int STATE_CONNECTED = 2; //BluetoothProtoEnums.CONNECTION_STATE_CONNECTED;
    /** The profile is in disconnecting state */
    public static final int STATE_DISCONNECTING =
            3; //BluetoothProtoEnums.CONNECTION_STATE_DISCONNECTING;

    /** @hide */
    @Retention(RetentionPolicy.SOURCE)
    @IntDef(prefix = { "STATE_" }, value = {
        STATE_DISCONNECTED,
        STATE_CONNECTING,
        STATE_CONNECTED,
        STATE_DISCONNECTING,
    })
    public @interface ConnectionState {}

    /**
     * Audio mode representing output only.
     * @hide
     */
    @SystemApi
    public static final String AUDIO_MODE_OUTPUT_ONLY = "audio_mode_output_only";

    /**
     * Audio mode representing both output and microphone input.
     * @hide
     */
    @SystemApi
    public static final String AUDIO_MODE_DUPLEX = "audio_mode_duplex";

    /** @hide */
    public static final String BLUETOOTH_MANAGER_SERVICE = "bluetooth_manager";
    private final IBinder mToken = new Binder(DESCRIPTOR);


    /**
     * When creating a ServerSocket using listenUsingRfcommOn() or
     * listenUsingL2capOn() use SOCKET_CHANNEL_AUTO_STATIC to create
     * a ServerSocket that auto assigns a channel number to the first
     * bluetooth socket.
     * The channel number assigned to this first Bluetooth Socket will
     * be stored in the ServerSocket, and reused for subsequent Bluetooth
     * sockets.
     *
     * @hide
     */
    public static final int SOCKET_CHANNEL_AUTO_STATIC_NO_SDP = -2;

    /** @hide */
    public static final Map<Integer, BiFunction<Context, BluetoothAdapter, BluetoothProfile>>
            PROFILE_CONSTRUCTORS =
                    Map.ofEntries(
                            Map.entry(BluetoothProfile.HEADSET, BluetoothHeadset::new),
                            Map.entry(BluetoothProfile.A2DP, BluetoothA2dp::new),
                            Map.entry(BluetoothProfile.A2DP_SINK, BluetoothA2dpSink::new),
                            Map.entry(
                                    BluetoothProfile.AVRCP_CONTROLLER,
                                    BluetoothAvrcpController::new),
                            Map.entry(BluetoothProfile.HID_HOST, BluetoothHidHost::new),
                            Map.entry(BluetoothProfile.PAN, BluetoothPan::new),
                            Map.entry(BluetoothProfile.PBAP, BluetoothPbap::new),
                            Map.entry(BluetoothProfile.MAP, BluetoothMap::new),
                            Map.entry(BluetoothProfile.HEADSET_CLIENT, BluetoothHeadsetClient::new),
                            Map.entry(BluetoothProfile.SAP, BluetoothSap::new),
                            Map.entry(BluetoothProfile.PBAP_CLIENT, BluetoothPbapClient::new),
                            Map.entry(BluetoothProfile.MAP_CLIENT, BluetoothMapClient::new),
                            Map.entry(BluetoothProfile.HID_DEVICE, BluetoothHidDevice::new),
                            Map.entry(BluetoothProfile.HAP_CLIENT, BluetoothHapClient::new),
                            Map.entry(BluetoothProfile.HEARING_AID, BluetoothHearingAid::new),
                            Map.entry(BluetoothProfile.LE_AUDIO, BluetoothLeAudio::new),
                            Map.entry(
                                    BluetoothProfile.LE_AUDIO_BROADCAST, BluetoothLeBroadcast::new),
                            Map.entry(BluetoothProfile.VOLUME_CONTROL, BluetoothVolumeControl::new),
                            Map.entry(
                                    BluetoothProfile.CSIP_SET_COORDINATOR,
                                    BluetoothCsipSetCoordinator::new),
                            Map.entry(
                                    BluetoothProfile.LE_CALL_CONTROL, BluetoothLeCallControl::new),
                            Map.entry(
                                    BluetoothProfile.LE_AUDIO_BROADCAST_ASSISTANT,
                                    BluetoothLeBroadcastAssistant::new));

    private static final int ADDRESS_LENGTH = 17;

    /**
     * Lazily initialized singleton. Guaranteed final after first object
     * constructed.
     */
    private static BluetoothAdapter sAdapter;

    private BluetoothLeScanner mBluetoothLeScanner;
    private BluetoothLeAdvertiser mBluetoothLeAdvertiser;
    private PeriodicAdvertisingManager mPeriodicAdvertisingManager;
    private DistanceMeasurementManager mDistanceMeasurementManager;

    private final IBluetoothManager mManagerService;
    private final AttributionSource mAttributionSource;

    // Yeah, keeping both mService and sService isn't pretty, but it's too late
    // in the current release for a major refactoring, so we leave them both
    // intact until this can be cleaned up in a future release

    @UnsupportedAppUsage
    @GuardedBy("mServiceLock")
    private IBluetooth mService;
    private final ReentrantReadWriteLock mServiceLock = new ReentrantReadWriteLock();

    @GuardedBy("sServiceLock")
    private static boolean sServiceRegistered;
    @GuardedBy("sServiceLock")
    private static IBluetooth sService;
    private static final Object sServiceLock = new Object();

    private final Object mLock = new Object();
    private final Map<LeScanCallback, ScanCallback> mLeScanClients = new HashMap<>();
    private final Map<BluetoothDevice, List<Pair<OnMetadataChangedListener, Executor>>>
                mMetadataListeners = new HashMap<>();
    private final Map<BluetoothConnectionCallback, Executor>
            mBluetoothConnectionCallbackExecutorMap = new HashMap<>();
    private final Map<PreferredAudioProfilesChangedCallback, Executor>
            mAudioProfilesChangedCallbackExecutorMap = new HashMap<>();
    private final Map<BluetoothQualityReportReadyCallback, Executor>
            mBluetoothQualityReportReadyCallbackExecutorMap = new HashMap<>();

    private final Map<BluetoothProfile, BluetoothProfileConnector> mProfileConnectors =
            new ConcurrentHashMap<>();

    /**
     * Bluetooth metadata listener. Overrides the default BluetoothMetadataListener
     * implementation.
     */
    @SuppressLint("AndroidFrameworkBluetoothPermission")
    private final IBluetoothMetadataListener mBluetoothMetadataListener =
            new IBluetoothMetadataListener.Stub() {
        @Override
        public void onMetadataChanged(BluetoothDevice device, int key, byte[] value) {
            Attributable.setAttributionSource(device, mAttributionSource);
            synchronized (mMetadataListeners) {
                if (mMetadataListeners.containsKey(device)) {
                    List<Pair<OnMetadataChangedListener, Executor>> list =
                            mMetadataListeners.get(device);
                    for (Pair<OnMetadataChangedListener, Executor> pair : list) {
                        OnMetadataChangedListener listener = pair.first;
                        Executor executor = pair.second;
                        executor.execute(() -> {
                            listener.onMetadataChanged(device, key, value);
                        });
                    }
                }
            }
            return;
        }
    };

    /** @hide */
    @IntDef(value = {
            BluetoothStatusCodes.ERROR_UNKNOWN,
            BluetoothStatusCodes.FEATURE_NOT_SUPPORTED,
            BluetoothStatusCodes.ERROR_PROFILE_SERVICE_NOT_BOUND,
    })
    @Retention(RetentionPolicy.SOURCE)
    public @interface BluetoothActivityEnergyInfoCallbackError {}

    /**
     * Interface for Bluetooth activity energy info callback. Should be implemented by applications
     * and set when calling {@link #requestControllerActivityEnergyInfo}.
     *
     * @hide
     */
    @SystemApi
    public interface OnBluetoothActivityEnergyInfoCallback {
        /**
         * Called when Bluetooth activity energy info is available.
         * Note: this callback is triggered at most once for each call to
         * {@link #requestControllerActivityEnergyInfo}.
         *
         * @param info the latest {@link BluetoothActivityEnergyInfo}
         */
        void onBluetoothActivityEnergyInfoAvailable(
                @NonNull BluetoothActivityEnergyInfo info);

        /**
         * Called when the latest {@link BluetoothActivityEnergyInfo} can't be retrieved.
         * The reason of the failure is indicated by the {@link BluetoothStatusCodes}
         * passed as an argument to this method.
         * Note: this callback is triggered at most once for each call to
         * {@link #requestControllerActivityEnergyInfo}.
         *
         * @param error code indicating the reason for the failure
         */
        void onBluetoothActivityEnergyInfoError(
                @BluetoothActivityEnergyInfoCallbackError int error);
    }

    private static class OnBluetoothActivityEnergyInfoProxy
            extends IBluetoothActivityEnergyInfoListener.Stub {
        private final Object mLock = new Object();
        @Nullable @GuardedBy("mLock") private Executor mExecutor;
        @Nullable @GuardedBy("mLock") private OnBluetoothActivityEnergyInfoCallback mCallback;

        OnBluetoothActivityEnergyInfoProxy(Executor executor,
                OnBluetoothActivityEnergyInfoCallback callback) {
            mExecutor = executor;
            mCallback = callback;
        }

        @Override
        public void onBluetoothActivityEnergyInfoAvailable(BluetoothActivityEnergyInfo info) {
            Executor executor;
            OnBluetoothActivityEnergyInfoCallback callback;
            synchronized (mLock) {
                if (mExecutor == null || mCallback == null) {
                    return;
                }
                executor = mExecutor;
                callback = mCallback;
                mExecutor = null;
                mCallback = null;
            }
            final long identity = Binder.clearCallingIdentity();
            try {
                if (info == null) {
                    executor.execute(() -> callback.onBluetoothActivityEnergyInfoError(
                            BluetoothStatusCodes.FEATURE_NOT_SUPPORTED));
                } else {
                    executor.execute(() -> callback.onBluetoothActivityEnergyInfoAvailable(info));
                }
            } finally {
                Binder.restoreCallingIdentity(identity);
            }
        }

        /**
         * Framework only method that is called when the service can't be reached.
         */
        public void onError(int errorCode) {
            Executor executor;
            OnBluetoothActivityEnergyInfoCallback callback;
            synchronized (mLock) {
                if (mExecutor == null || mCallback == null) {
                    return;
                }
                executor = mExecutor;
                callback = mCallback;
                mExecutor = null;
                mCallback = null;
            }
            final long identity = Binder.clearCallingIdentity();
            try {
                executor.execute(() -> callback.onBluetoothActivityEnergyInfoError(
                        errorCode));
            } finally {
                Binder.restoreCallingIdentity(identity);
            }
        }
    }

    /**
     * Get a handle to the default local Bluetooth adapter.
     * <p>
     * Currently Android only supports one Bluetooth adapter, but the API could
     * be extended to support more. This will always return the default adapter.
     * </p>
     *
     * @return the default local adapter, or null if Bluetooth is not supported
     *         on this hardware platform
     * @deprecated this method will continue to work, but developers are
     *             strongly encouraged to migrate to using
     *             {@link BluetoothManager#getAdapter()}, since that approach
     *             enables support for {@link Context#createAttributionContext}.
     */
    @Deprecated
    @RequiresNoPermission
    public static synchronized BluetoothAdapter getDefaultAdapter() {
        if (sAdapter == null) {
            sAdapter = createAdapter(AttributionSource.myAttributionSource());
        }
        return sAdapter;
    }

    /** {@hide} */
    public static BluetoothAdapter createAdapter(AttributionSource attributionSource) {
        BluetoothServiceManager manager =
                BluetoothFrameworkInitializer.getBluetoothServiceManager();
        if (manager == null) {
            Log.e(TAG, "BluetoothServiceManager is null");
            return null;
        }
        IBluetoothManager service = IBluetoothManager.Stub.asInterface(
                manager.getBluetoothManagerServiceRegisterer().get());
        if (service != null) {
            return new BluetoothAdapter(service, attributionSource);
        } else {
            Log.e(TAG, "Bluetooth service is null");
            return null;
        }
    }

    /**
     * Use {@link #getDefaultAdapter} to get the BluetoothAdapter instance.
     */
    BluetoothAdapter(IBluetoothManager managerService, AttributionSource attributionSource) {
        mManagerService = requireNonNull(managerService);
        mAttributionSource = requireNonNull(attributionSource);
        mServiceLock.writeLock().lock();
        try {
            mService = getBluetoothService(mManagerCallback);
        } finally {
            mServiceLock.writeLock().unlock();
        }
    }

    /**
     * Get a {@link BluetoothDevice} object for the given Bluetooth hardware
     * address.
     * <p>Valid Bluetooth hardware addresses must be upper case, in big endian byte order, and in a
     * format such as "00:11:22:33:AA:BB". The helper {@link #checkBluetoothAddress} is
     * available to validate a Bluetooth address.
     * <p>A {@link BluetoothDevice} will always be returned for a valid
     * hardware address, even if this adapter has never seen that device.
     *
     * @param address valid Bluetooth MAC address
     * @throws IllegalArgumentException if address is invalid
     */
    @RequiresNoPermission
    public BluetoothDevice getRemoteDevice(String address) {
        final BluetoothDevice res = new BluetoothDevice(address);
        res.setAttributionSource(mAttributionSource);
        return res;
    }

    /**
     * Get a {@link BluetoothDevice} object for the given Bluetooth hardware
     * address and addressType.
     * <p>Valid Bluetooth hardware addresses must be upper case, in big endian byte order, and in a
     * format such as "00:11:22:33:AA:BB". The helper {@link #checkBluetoothAddress} is
     * available to validate a Bluetooth address.
     * <p>A {@link BluetoothDevice} will always be returned for a valid
     * hardware address and type, even if this adapter has never seen that device.
     *
     * @param address valid Bluetooth MAC address
     * @param addressType Bluetooth address type
     * @throws IllegalArgumentException if address is invalid
     */
    @RequiresNoPermission
    @NonNull
    public BluetoothDevice getRemoteLeDevice(@NonNull String address,
            @AddressType int addressType) {
        final BluetoothDevice res = new BluetoothDevice(address, addressType);
        res.setAttributionSource(mAttributionSource);
        return res;
    }

    /**
     * Get a {@link BluetoothDevice} object for the given Bluetooth hardware
     * address.
     * <p>Valid Bluetooth hardware addresses must be 6 bytes. This method
     * expects the address in network byte order (MSB first).
     * <p>A {@link BluetoothDevice} will always be returned for a valid
     * hardware address, even if this adapter has never seen that device.
     *
     * @param address Bluetooth MAC address (6 bytes)
     * @throws IllegalArgumentException if address is invalid
     */
    @RequiresNoPermission
    public BluetoothDevice getRemoteDevice(byte[] address) {
        if (address == null || address.length != 6) {
            throw new IllegalArgumentException("Bluetooth address must have 6 bytes");
        }
        final BluetoothDevice res = new BluetoothDevice(
                String.format(Locale.US, "%02X:%02X:%02X:%02X:%02X:%02X", address[0], address[1],
                        address[2], address[3], address[4], address[5]));
        res.setAttributionSource(mAttributionSource);
        return res;
    }

    /**
     * Returns a {@link BluetoothLeAdvertiser} object for Bluetooth LE Advertising operations.
     * Will return null if Bluetooth is turned off or if Bluetooth LE Advertising is not
     * supported on this device.
     * <p>
     * Use {@link #isMultipleAdvertisementSupported()} to check whether LE Advertising is supported
     * on this device before calling this method.
     */
    @RequiresNoPermission
    public BluetoothLeAdvertiser getBluetoothLeAdvertiser() {
        if (!getLeAccess()) {
            return null;
        }
        synchronized (mLock) {
            if (mBluetoothLeAdvertiser == null) {
                mBluetoothLeAdvertiser = new BluetoothLeAdvertiser(this);
            }
            return mBluetoothLeAdvertiser;
        }
    }

    /**
     * Returns a {@link PeriodicAdvertisingManager} object for Bluetooth LE Periodic Advertising
     * operations. Will return null if Bluetooth is turned off or if Bluetooth LE Periodic
     * Advertising is not supported on this device.
     * <p>
     * Use {@link #isLePeriodicAdvertisingSupported()} to check whether LE Periodic Advertising is
     * supported on this device before calling this method.
     *
     * @hide
     */
    @RequiresNoPermission
    public PeriodicAdvertisingManager getPeriodicAdvertisingManager() {
        if (!getLeAccess()) {
            return null;
        }

        if (!isLePeriodicAdvertisingSupported()) {
            return null;
        }

        synchronized (mLock) {
            if (mPeriodicAdvertisingManager == null) {
                mPeriodicAdvertisingManager = new PeriodicAdvertisingManager(this);
            }
            return mPeriodicAdvertisingManager;
        }
    }

    /**
     * Returns a {@link BluetoothLeScanner} object for Bluetooth LE scan operations.
     */
    @RequiresNoPermission
    public BluetoothLeScanner getBluetoothLeScanner() {
        if (!getLeAccess()) {
            return null;
        }
        synchronized (mLock) {
            if (mBluetoothLeScanner == null) {
                mBluetoothLeScanner = new BluetoothLeScanner(this);
            }
            return mBluetoothLeScanner;
        }
    }

     /**
     * Get a {@link DistanceMeasurementManager} object for distance measurement operations.
     * <p>
     * Use {@link #isDistanceMeasurementSupported()} to check whether distance
     * measurement is supported on this device before calling this method.
     *
     * @return a new instance of {@link DistanceMeasurementManager}, or {@code null} if Bluetooth is
     * turned off
     * @throws UnsupportedOperationException if distance measurement is not supported on this device
     *
     * @hide
     */
    @SystemApi
    @RequiresPermission(allOf = {
            android.Manifest.permission.BLUETOOTH_CONNECT,
            android.Manifest.permission.BLUETOOTH_PRIVILEGED,
    })
    public @Nullable DistanceMeasurementManager getDistanceMeasurementManager() {
        if (!getLeAccess()) {
            return null;
        }

        if (isDistanceMeasurementSupported() != BluetoothStatusCodes.FEATURE_SUPPORTED) {
            throw new UnsupportedOperationException("Distance measurement is unsupported");
        }

        synchronized (mLock) {
            if (mDistanceMeasurementManager == null) {
                mDistanceMeasurementManager = new DistanceMeasurementManager(this);
            }
            return mDistanceMeasurementManager;
        }
    }

    /**
     * Return true if Bluetooth is currently enabled and ready for use.
     * <p>Equivalent to:
     * <code>getBluetoothState() == STATE_ON</code>
     *
     * @return true if the local adapter is turned on
     */
    @RequiresLegacyBluetoothPermission
    @RequiresNoPermission
    public boolean isEnabled() {
        return getState() == BluetoothAdapter.STATE_ON;
    }

    /**
     * Return true if Bluetooth LE(Always BLE On feature) is currently
     * enabled and ready for use
     * <p>This returns true if current state is either STATE_ON or STATE_BLE_ON
     *
     * @return true if the local Bluetooth LE adapter is turned on
     * @hide
     */
    @SystemApi
    @RequiresNoPermission
    public boolean isLeEnabled() {
        final int state = getLeState();
        if (DBG) {
            Log.d(TAG, "isLeEnabled(): " + BluetoothAdapter.nameForState(state));
        }
        return (state == BluetoothAdapter.STATE_ON
                || state == BluetoothAdapter.STATE_BLE_ON
                || state == BluetoothAdapter.STATE_TURNING_ON
                || state == BluetoothAdapter.STATE_TURNING_OFF);
    }

    /**
     * Turns off Bluetooth LE which was earlier turned on by calling enableBLE().
     *
     * <p> If the internal Adapter state is STATE_BLE_ON, this would trigger the transition
     * to STATE_OFF and completely shut-down Bluetooth
     *
     * <p> If the Adapter state is STATE_ON, This would unregister the existance of
     * special Bluetooth LE application and hence the further turning off of Bluetooth
     * from UI would ensure the complete turn-off of Bluetooth rather than staying back
     * BLE only state
     *
     * <p>This is an asynchronous call: it will return immediately, and
     * clients should listen for {@link #ACTION_BLE_STATE_CHANGED}
     * to be notified of subsequent adapter state changes If this call returns
     * true, then the adapter state will immediately transition from {@link
     * #STATE_ON} to {@link #STATE_TURNING_OFF}, and some time
     * later transition to either {@link #STATE_BLE_ON} or {@link
     * #STATE_OFF} based on the existance of the further Always BLE ON enabled applications
     * If this call returns false then there was an
     * immediate problem that will prevent the QAdapter from being turned off -
     * such as the QAadapter already being turned off.
     *
     * @return true to indicate success, or false on immediate error
     * @hide
     */
    @SystemApi
    @RequiresBluetoothConnectPermission
    @RequiresPermission(android.Manifest.permission.BLUETOOTH_CONNECT)
    public boolean disableBLE() {
        if (!isBleScanAlwaysAvailable()) {
            return false;
        }
        try {
            return mManagerService.disableBle(mAttributionSource, mToken);
        } catch (RemoteException e) {
            Log.e(TAG, "", e);
        }
        return false;
    }

    /**
     * Applications who want to only use Bluetooth Low Energy (BLE) can call enableBLE.
     *
     * enableBLE registers the existence of an app using only LE functions.
     *
     * enableBLE may enable Bluetooth to an LE only mode so that an app can use
     * LE related features (BluetoothGatt or BluetoothGattServer classes)
     *
     * If the user disables Bluetooth while an app is registered to use LE only features,
     * Bluetooth will remain on in LE only mode for the app.
     *
     * When Bluetooth is in LE only mode, it is not shown as ON to the UI.
     *
     * <p>This is an asynchronous call: it returns immediately, and
     * clients should listen for {@link #ACTION_BLE_STATE_CHANGED}
     * to be notified of adapter state changes.
     *
     * If this call returns * true, then the adapter state is either in a mode where
     * LE is available, or will transition from {@link #STATE_OFF} to {@link #STATE_BLE_TURNING_ON},
     * and some time later transition to either {@link #STATE_OFF} or {@link #STATE_BLE_ON}.
     *
     * If this call returns false then there was an immediate problem that prevents the
     * adapter from being turned on - such as Airplane mode.
     *
     * {@link #ACTION_BLE_STATE_CHANGED} returns the Bluetooth Adapter's various
     * states, It includes all the classic Bluetooth Adapter states along with
     * internal BLE only states
     *
     * @return true to indicate Bluetooth LE will be available, or false on immediate error
     * @hide
     */
    @SystemApi
    @RequiresBluetoothConnectPermission
    @RequiresPermission(android.Manifest.permission.BLUETOOTH_CONNECT)
    public boolean enableBLE() {
        if (!isBleScanAlwaysAvailable()) {
            return false;
        }
        try {
            return mManagerService.enableBle(mAttributionSource, mToken);
        } catch (RemoteException e) {
            Log.e(TAG, "", e);
        }

        return false;
    }

    /**
     * There are several instances of IpcDataCache used in this class.
     * BluetoothCache wraps up the common code.  All caches are created with a maximum of
     * eight entries, and the key is in the bluetooth module.  The name is set to the api.
     */
    private static class BluetoothCache<Q, R> extends IpcDataCache<Q, R> {
        BluetoothCache(String api, IpcDataCache.QueryHandler query) {
            super(8, IpcDataCache.MODULE_BLUETOOTH, api, api, query);
        }};

    /**
     * Invalidate a bluetooth cache.  This method is just a short-hand wrapper that
     * enforces the bluetooth module.
     */
    private static void invalidateCache(@NonNull String api) {
        IpcDataCache.invalidateCache(IpcDataCache.MODULE_BLUETOOTH, api);
    }

    private static final IpcDataCache.QueryHandler<IBluetooth, Integer> sBluetoothGetStateQuery =
            new IpcDataCache.QueryHandler<>() {
            @RequiresLegacyBluetoothPermission
            @RequiresNoPermission
            @Override
            public @InternalAdapterState Integer apply(IBluetooth serviceQuery) {
                try {
                    final SynchronousResultReceiver<Integer> recv = SynchronousResultReceiver.get();
                    serviceQuery.getState(recv);
                    return recv.awaitResultNoInterrupt(getSyncTimeout())
                        .getValue(BluetoothAdapter.STATE_OFF);
                } catch (RemoteException | TimeoutException e) {
                    throw new RuntimeException(e);
                }
            }
        };

    private static final String GET_STATE_API = "BluetoothAdapter_getState";

    private static final IpcDataCache<IBluetooth, Integer> sBluetoothGetStateCache =
            new BluetoothCache<>(GET_STATE_API, sBluetoothGetStateQuery);

    /** @hide */
    @RequiresNoPermission
    public void disableBluetoothGetStateCache() {
        sBluetoothGetStateCache.disableForCurrentProcess();
    }

    /** @hide */
    public static void invalidateBluetoothGetStateCache() {
        invalidateCache(GET_STATE_API);
    }

    /**
     * Fetch the current bluetooth state.  If the service is down, return
     * OFF.
     */
    private @InternalAdapterState int getStateInternal() {
        mServiceLock.readLock().lock();
        try {
            if (mService != null) {
                return sBluetoothGetStateCache.query(mService);
            }
        } catch (RuntimeException e) {
            if (!(e.getCause() instanceof TimeoutException)
                    && !(e.getCause() instanceof RemoteException)) {
                throw e;
            }
            Log.e(TAG, e.toString() + "\n" + Log.getStackTraceString(new Throwable()));
        } finally {
            mServiceLock.readLock().unlock();
        }
        return STATE_OFF;
    }

    /**
     * Get the current state of the local Bluetooth adapter.
     * <p>Possible return values are
     * {@link #STATE_OFF},
     * {@link #STATE_TURNING_ON},
     * {@link #STATE_ON},
     * {@link #STATE_TURNING_OFF}.
     *
     * @return current state of Bluetooth adapter
     */
    @RequiresLegacyBluetoothPermission
    @RequiresNoPermission
    public @AdapterState int getState() {
        int state = getStateInternal();

        // Consider all internal states as OFF
        if (state == BluetoothAdapter.STATE_BLE_ON || state == BluetoothAdapter.STATE_BLE_TURNING_ON
                || state == BluetoothAdapter.STATE_BLE_TURNING_OFF) {
            if (VDBG) {
                Log.d(TAG, "Consider " + BluetoothAdapter.nameForState(state) + " state as OFF");
            }
            state = BluetoothAdapter.STATE_OFF;
        }
        if (VDBG) {
            Log.d(TAG, "" + hashCode() + ": getState(). Returning " + BluetoothAdapter.nameForState(
                    state));
        }
        return state;
    }

    /**
     * Get the current state of the local Bluetooth adapter
     * <p>This returns current internal state of Adapter including LE ON/OFF
     *
     * <p>Possible return values are
     * {@link #STATE_OFF},
     * {@link #STATE_BLE_TURNING_ON},
     * {@link #STATE_BLE_ON},
     * {@link #STATE_TURNING_ON},
     * {@link #STATE_ON},
     * {@link #STATE_TURNING_OFF},
     * {@link #STATE_BLE_TURNING_OFF}.
     *
     * @return current state of Bluetooth adapter
     * @hide
     */
    @RequiresLegacyBluetoothPermission
    @RequiresNoPermission
    @UnsupportedAppUsage(publicAlternatives = "Use {@link #getState()} instead to determine "
            + "whether you can use BLE & BT classic.")
    public @InternalAdapterState int getLeState() {
        int state = getStateInternal();

        if (VDBG) {
            Log.d(TAG, "getLeState() returning " + BluetoothAdapter.nameForState(state));
        }
        return state;
    }

    boolean getLeAccess() {
        if (getLeState() == STATE_ON) {
            return true;
        } else if (getLeState() == STATE_BLE_ON) {
            return true; // TODO: FILTER SYSTEM APPS HERE <--
        }

        return false;
    }

    /**
     * Turn on the local Bluetooth adapter&mdash;do not use without explicit
     * user action to turn on Bluetooth.
     * <p>This powers on the underlying Bluetooth hardware, and starts all
     * Bluetooth system services.
     * <p class="caution"><strong>Bluetooth should never be enabled without
     * direct user consent</strong>. If you want to turn on Bluetooth in order
     * to create a wireless connection, you should use the {@link
     * #ACTION_REQUEST_ENABLE} Intent, which will raise a dialog that requests
     * user permission to turn on Bluetooth. The {@link #enable()} method is
     * provided only for applications that include a user interface for changing
     * system settings, such as a "power manager" app.</p>
     * <p>This is an asynchronous call: it will return immediately, and
     * clients should listen for {@link #ACTION_STATE_CHANGED}
     * to be notified of subsequent adapter state changes. If this call returns
     * true, then the adapter state will immediately transition from {@link
     * #STATE_OFF} to {@link #STATE_TURNING_ON}, and some time
     * later transition to either {@link #STATE_OFF} or {@link
     * #STATE_ON}. If this call returns false then there was an
     * immediate problem that will prevent the adapter from being turned on -
     * such as Airplane mode, or the adapter is already turned on.
     *
     * @return true to indicate adapter startup has begun, or false on immediate error
     *
     * @deprecated Starting with {@link android.os.Build.VERSION_CODES#TIRAMISU}, applications
     * are not allowed to enable/disable Bluetooth.
     * <b>Compatibility Note:</b> For applications targeting
     * {@link android.os.Build.VERSION_CODES#TIRAMISU} or above, this API will always fail and return
     * {@code false}. If apps are targeting an older SDK ({@link android.os.Build.VERSION_CODES#S}
     * or below), they can continue to use this API.
     * <p>
     * Deprecation Exemptions:
     * <ul>
     * <li>Device Owner (DO), Profile Owner (PO) and system apps.
     * </ul>
     */
    @Deprecated
    @RequiresLegacyBluetoothAdminPermission
    @RequiresBluetoothConnectPermission
    @RequiresPermission(android.Manifest.permission.BLUETOOTH_CONNECT)
    public boolean enable() {
        if (isEnabled()) {
            if (DBG) {
                Log.d(TAG, "enable(): BT already enabled!");
            }
            return true;
        }
        try {
            return mManagerService.enable(mAttributionSource);
        } catch (RemoteException e) {
            Log.e(TAG, "", e);
        }
        return false;
    }

    /**
     * Turn off the local Bluetooth adapter&mdash;do not use without explicit
     * user action to turn off Bluetooth.
     * <p>This gracefully shuts down all Bluetooth connections, stops Bluetooth
     * system services, and powers down the underlying Bluetooth hardware.
     * <p class="caution"><strong>Bluetooth should never be disabled without
     * direct user consent</strong>. The {@link #disable()} method is
     * provided only for applications that include a user interface for changing
     * system settings, such as a "power manager" app.</p>
     * <p>This is an asynchronous call: it will return immediately, and
     * clients should listen for {@link #ACTION_STATE_CHANGED}
     * to be notified of subsequent adapter state changes. If this call returns
     * true, then the adapter state will immediately transition from {@link
     * #STATE_ON} to {@link #STATE_TURNING_OFF}, and some time
     * later transition to either {@link #STATE_OFF} or {@link
     * #STATE_ON}. If this call returns false then there was an
     * immediate problem that will prevent the adapter from being turned off -
     * such as the adapter already being turned off.
     *
     * @return true to indicate adapter shutdown has begun, or false on immediate error
     *
     * @deprecated Starting with {@link android.os.Build.VERSION_CODES#TIRAMISU}, applications
     * are not allowed to enable/disable Bluetooth.
     * <b>Compatibility Note:</b> For applications targeting
     * {@link android.os.Build.VERSION_CODES#TIRAMISU} or above, this API will always fail and return
     * {@code false}. If apps are targeting an older SDK ({@link android.os.Build.VERSION_CODES#S}
     * or below), they can continue to use this API.
     * <p>
     * Deprecation Exemptions:
     * <ul>
     * <li>Device Owner (DO), Profile Owner (PO) and system apps.
     * </ul>
     */
    @Deprecated
    @RequiresLegacyBluetoothAdminPermission
    @RequiresBluetoothConnectPermission
    @RequiresPermission(android.Manifest.permission.BLUETOOTH_CONNECT)
    public boolean disable() {
        return disable(true);
    }

    /**
     * Turn off the local Bluetooth adapter and don't persist the setting.
     *
     * @param persist Indicate whether the off state should be persisted following the next reboot
     * @return true to indicate adapter shutdown has begun, or false on immediate error
     * @hide
     */
    @SystemApi
    @RequiresLegacyBluetoothAdminPermission
    @RequiresBluetoothConnectPermission
    @RequiresPermission(allOf = {
            android.Manifest.permission.BLUETOOTH_CONNECT,
            android.Manifest.permission.BLUETOOTH_PRIVILEGED,
    })
    public boolean disable(boolean persist) {
        try {
            return mManagerService.disable(mAttributionSource, persist);
        } catch (RemoteException e) {
            Log.e(TAG, "", e);
        }
        return false;
    }

    /**
     * Returns the hardware address of the local Bluetooth adapter.
     * <p>For example, "00:11:22:AA:BB:CC".
     *
     * @return Bluetooth hardware address as string
     *
     * Requires {@code android.Manifest.permission#LOCAL_MAC_ADDRESS} and
     * {@link android.Manifest.permission#BLUETOOTH_CONNECT}.
     */
    @RequiresLegacyBluetoothPermission
    @RequiresBluetoothConnectPermission
    public String getAddress() {
        try {
            return mManagerService.getAddress(mAttributionSource);
        } catch (RemoteException e) {
            Log.e(TAG, "", e);
        }
        return null;
    }

    /**
     * Get the friendly Bluetooth name of the local Bluetooth adapter.
     * <p>This name is visible to remote Bluetooth devices.
     *
     * @return the Bluetooth name, or null on error
     */
    @RequiresLegacyBluetoothPermission
    @RequiresBluetoothConnectPermission
    @RequiresPermission(android.Manifest.permission.BLUETOOTH_CONNECT)
    public String getName() {
        try {
            return mManagerService.getName(mAttributionSource);
        } catch (RemoteException e) {
            Log.e(TAG, "", e);
        }
        return null;
    }

    /** {@hide} */
    @RequiresBluetoothAdvertisePermission
    @RequiresPermission(android.Manifest.permission.BLUETOOTH_ADVERTISE)
    public int getNameLengthForAdvertise() {
        mServiceLock.readLock().lock();
        try {
            if (mService != null) {
                final SynchronousResultReceiver<Integer> recv = SynchronousResultReceiver.get();
                mService.getNameLengthForAdvertise(mAttributionSource, recv);
                return recv.awaitResultNoInterrupt(getSyncTimeout()).getValue(-1);
            }
        } catch (RemoteException | TimeoutException e) {
            Log.e(TAG, e.toString() + "\n" + Log.getStackTraceString(new Throwable()));
        } finally {
            mServiceLock.readLock().unlock();
        }
        return -1;
    }

    /**
     * Factory reset bluetooth settings.
     *
     * @return true to indicate that the config file was successfully cleared
     * @hide
     */
    @SystemApi
    @RequiresBluetoothConnectPermission
    @RequiresPermission(allOf = {
            android.Manifest.permission.BLUETOOTH_CONNECT,
            android.Manifest.permission.BLUETOOTH_PRIVILEGED,
    })
    public boolean clearBluetooth() {
        mServiceLock.readLock().lock();
        try {
            if (mService != null) {
                final SynchronousResultReceiver<Boolean> recv = SynchronousResultReceiver.get();
                mService.factoryReset(mAttributionSource, recv);
                if (recv.awaitResultNoInterrupt(getSyncTimeout()).getValue(false)
                        && mManagerService != null
                        && mManagerService.onFactoryReset(mAttributionSource)) {
                    return true;
                }
            }
            Log.e(TAG, "factoryReset(): Setting persist.bluetooth.factoryreset to retry later");
            BluetoothProperties.factory_reset(true);
        } catch (RemoteException | TimeoutException e) {
            Log.e(TAG, e.toString() + "\n" + Log.getStackTraceString(new Throwable()));
        } finally {
            mServiceLock.readLock().unlock();
        }
        return false;
    }

     /**
     * See {@link #clearBluetooth()}
     *
     * @return true to indicate that the config file was successfully cleared
     * @hide
     */
    @UnsupportedAppUsage(maxTargetSdk = Build.VERSION_CODES.R, trackingBug = 170729553)
    @RequiresBluetoothConnectPermission
    @RequiresPermission(allOf = {
            android.Manifest.permission.BLUETOOTH_CONNECT,
            android.Manifest.permission.BLUETOOTH_PRIVILEGED,
    })
    public boolean factoryReset() {
        return clearBluetooth();
    }

    /**
     * Get the UUIDs supported by the local Bluetooth adapter.
     *
     * @return the UUIDs supported by the local Bluetooth Adapter.
     * @hide
     */
    @UnsupportedAppUsage
    @RequiresLegacyBluetoothPermission
    @RequiresBluetoothConnectPermission
    @RequiresPermission(android.Manifest.permission.BLUETOOTH_CONNECT)
    public @NonNull ParcelUuid[] getUuids() {
        List<ParcelUuid> parcels = getUuidsList();
        return parcels.toArray(new ParcelUuid[parcels.size()]);
    }

    /**
     * Get the UUIDs supported by the local Bluetooth adapter.
     *
     * @return a list of the UUIDs supported by the local Bluetooth Adapter.
     * @hide
     */
    @SystemApi
    @RequiresPermission(android.Manifest.permission.BLUETOOTH_CONNECT)
    public @NonNull List<ParcelUuid> getUuidsList() {
        List<ParcelUuid> defaultValue = new ArrayList<>();
        if (getState() != STATE_ON) {
            return defaultValue;
        }
        mServiceLock.readLock().lock();
        try {
            if (mService != null) {
                final SynchronousResultReceiver<List<ParcelUuid>> recv =
                        SynchronousResultReceiver.get();
                mService.getUuids(mAttributionSource, recv);
                return recv.awaitResultNoInterrupt(getSyncTimeout()).getValue(defaultValue);
            }
        } catch (RemoteException | TimeoutException e) {
            Log.e(TAG, e.toString() + "\n" + Log.getStackTraceString(new Throwable()));
        } finally {
            mServiceLock.readLock().unlock();
        }
        return defaultValue;
    }

    /**
     * Set the friendly Bluetooth name of the local Bluetooth adapter.
     * <p>This name is visible to remote Bluetooth devices.
     * <p>Valid Bluetooth names are a maximum of 248 bytes using UTF-8
     * encoding, although many remote devices can only display the first
     * 40 characters, and some may be limited to just 20.
     * <p>If Bluetooth state is not {@link #STATE_ON}, this API
     * will return false. After turning on Bluetooth,
     * wait for {@link #ACTION_STATE_CHANGED} with {@link #STATE_ON}
     * to get the updated value.
     *
     * @param name a valid Bluetooth name
     * @return true if the name was set, false otherwise
     */
    @RequiresLegacyBluetoothAdminPermission
    @RequiresBluetoothConnectPermission
    @RequiresPermission(android.Manifest.permission.BLUETOOTH_CONNECT)
    public boolean setName(String name) {
        if (getState() != STATE_ON) {
            return false;
        }
        mServiceLock.readLock().lock();
        try {
            if (mService != null) {
                final SynchronousResultReceiver<Boolean> recv = SynchronousResultReceiver.get();
                mService.setName(name, mAttributionSource, recv);
                return recv.awaitResultNoInterrupt(getSyncTimeout()).getValue(false);
            }
        } catch (RemoteException | TimeoutException e) {
            Log.e(TAG, e.toString() + "\n" + Log.getStackTraceString(new Throwable()));
        } finally {
            mServiceLock.readLock().unlock();
        }
        return false;
    }

    /**
     * Returns the Input/Output capability of the device for classic Bluetooth.
     *
     * @return Input/Output capability of the device. One of {@link #IO_CAPABILITY_OUT},
     *         {@link #IO_CAPABILITY_IO}, {@link #IO_CAPABILITY_IN}, {@link #IO_CAPABILITY_NONE},
     *         {@link #IO_CAPABILITY_KBDISP} or {@link #IO_CAPABILITY_UNKNOWN}.
     *
     * @hide
     */
    @RequiresLegacyBluetoothAdminPermission
    @RequiresBluetoothConnectPermission
    @RequiresPermission(android.Manifest.permission.BLUETOOTH_CONNECT)
    @IoCapability
    public int getIoCapability() {
        if (getState() != STATE_ON) return BluetoothAdapter.IO_CAPABILITY_UNKNOWN;
        mServiceLock.readLock().lock();
        try {
            if (mService != null) {
                final SynchronousResultReceiver<Integer> recv =
                        SynchronousResultReceiver.get();
                mService.getIoCapability(mAttributionSource, recv);
                return recv.awaitResultNoInterrupt(getSyncTimeout())
                    .getValue(BluetoothAdapter.IO_CAPABILITY_UNKNOWN);
            }
        } catch (RemoteException | TimeoutException e) {
            Log.e(TAG, e.toString() + "\n" + Log.getStackTraceString(new Throwable()));
        } finally {
            mServiceLock.readLock().unlock();
        }
        return BluetoothAdapter.IO_CAPABILITY_UNKNOWN;
    }

    /**
     * Sets the Input/Output capability of the device for classic Bluetooth.
     *
     * <p>Changing the Input/Output capability of a device only takes effect on restarting the
     * Bluetooth stack. You would need to restart the stack using {@link BluetoothAdapter#disable()}
     * and {@link BluetoothAdapter#enable()} to see the changes.
     *
     * @param capability Input/Output capability of the device. One of {@link #IO_CAPABILITY_OUT},
     *                   {@link #IO_CAPABILITY_IO}, {@link #IO_CAPABILITY_IN},
     *                   {@link #IO_CAPABILITY_NONE} or {@link #IO_CAPABILITY_KBDISP}.
     *
     * @hide
     */
    @RequiresBluetoothConnectPermission
    @RequiresPermission(allOf = {
            android.Manifest.permission.BLUETOOTH_CONNECT,
            android.Manifest.permission.BLUETOOTH_PRIVILEGED,
    })
    public boolean setIoCapability(@IoCapability int capability) {
        if (getState() != STATE_ON) return false;
        mServiceLock.readLock().lock();
        try {
            if (mService != null) {
                final SynchronousResultReceiver<Boolean> recv = SynchronousResultReceiver.get();
                mService.setIoCapability(capability, mAttributionSource, recv);
                return recv.awaitResultNoInterrupt(getSyncTimeout()).getValue(false);
            }
        } catch (RemoteException | TimeoutException e) {
            Log.e(TAG, e.toString() + "\n" + Log.getStackTraceString(new Throwable()));
        } finally {
            mServiceLock.readLock().unlock();
        }
        return false;
    }

    /**
     * Get the current Bluetooth scan mode of the local Bluetooth adapter.
     * <p>The Bluetooth scan mode determines if the local adapter is
     * connectable and/or discoverable from remote Bluetooth devices.
     * <p>Possible values are:
     * {@link #SCAN_MODE_NONE},
     * {@link #SCAN_MODE_CONNECTABLE},
     * {@link #SCAN_MODE_CONNECTABLE_DISCOVERABLE}.
     * <p>If Bluetooth state is not {@link #STATE_ON}, this API
     * will return {@link #SCAN_MODE_NONE}. After turning on Bluetooth,
     * wait for {@link #ACTION_STATE_CHANGED} with {@link #STATE_ON}
     * to get the updated value.
     *
     * @return scan mode
     */
    @RequiresLegacyBluetoothPermission
    @RequiresBluetoothScanPermission
    @RequiresPermission(android.Manifest.permission.BLUETOOTH_SCAN)
    @ScanMode
    public int getScanMode() {
        if (getState() != STATE_ON) {
            return SCAN_MODE_NONE;
        }
        mServiceLock.readLock().lock();
        try {
            if (mService != null) {
                SynchronousResultReceiver<Integer> recv = SynchronousResultReceiver.get();
                mService.getScanMode(mAttributionSource, recv);
                return recv.awaitResultNoInterrupt(getSyncTimeout()).getValue(SCAN_MODE_NONE);
            }
        } catch (TimeoutException e) {
            Log.e(TAG, e.toString() + "\n" + Log.getStackTraceString(new Throwable()));
        } catch (RemoteException e) {
            throw e.rethrowAsRuntimeException();
        } finally {
            mServiceLock.readLock().unlock();
        }
        return SCAN_MODE_NONE;
    }

    /**
     * Set the local Bluetooth adapter connectablility and discoverability.
     * <p>If the scan mode is set to {@link #SCAN_MODE_CONNECTABLE_DISCOVERABLE},
     * it will change to {@link #SCAN_MODE_CONNECTABLE} after the discoverable timeout.
     * The discoverable timeout can be set with {@link #setDiscoverableTimeout} and
     * checked with {@link #getDiscoverableTimeout}. By default, the timeout is usually
     * 120 seconds on phones which is enough for a remote device to initiate and complete
     * its discovery process.
     * <p>Applications cannot set the scan mode. They should use
     * {@link #ACTION_REQUEST_DISCOVERABLE} instead.
     *
     * @param mode represents the desired state of the local device scan mode
     *
     * @return status code indicating whether the scan mode was successfully set
     * @throws IllegalArgumentException if the mode is not a valid scan mode
     * @hide
     */
    @SystemApi
    @RequiresBluetoothScanPermission
    @RequiresPermission(allOf = {
            android.Manifest.permission.BLUETOOTH_SCAN,
            android.Manifest.permission.BLUETOOTH_PRIVILEGED,
    })
    @ScanModeStatusCode
    public int setScanMode(@ScanMode int mode) {
        if (getState() != STATE_ON) {
            return BluetoothStatusCodes.ERROR_BLUETOOTH_NOT_ENABLED;
        }
        if (mode != SCAN_MODE_NONE && mode != SCAN_MODE_CONNECTABLE
                && mode != SCAN_MODE_CONNECTABLE_DISCOVERABLE) {
            throw new IllegalArgumentException("Invalid scan mode param value");
        }
        mServiceLock.readLock().lock();
        try {
            if (mService != null) {
                final SynchronousResultReceiver<Integer> recv = SynchronousResultReceiver.get();
                mService.setScanMode(mode, mAttributionSource, recv);
                return recv.awaitResultNoInterrupt(getSyncTimeout())
                        .getValue(BluetoothStatusCodes.ERROR_UNKNOWN);
            }
        } catch (TimeoutException e) {
            Log.e(TAG, e.toString() + "\n" + Log.getStackTraceString(new Throwable()));
        } catch (RemoteException e) {
            throw e.rethrowAsRuntimeException();
        } finally {
            mServiceLock.readLock().unlock();
        }
        return BluetoothStatusCodes.ERROR_UNKNOWN;
    }

    /**
     * Get the timeout duration of the {@link #SCAN_MODE_CONNECTABLE_DISCOVERABLE}.
     *
     * @return the duration of the discoverable timeout or null if an error has occurred
     */
    @RequiresBluetoothScanPermission
    @RequiresPermission(android.Manifest.permission.BLUETOOTH_SCAN)
    public @Nullable Duration getDiscoverableTimeout() {
        if (getState() != STATE_ON) {
            return null;
        }
        mServiceLock.readLock().lock();
        try {
            if (mService != null) {
                final SynchronousResultReceiver<Long> recv = SynchronousResultReceiver.get();
                mService.getDiscoverableTimeout(mAttributionSource, recv);
                long timeout = recv.awaitResultNoInterrupt(getSyncTimeout()).getValue((long) -1);
                return (timeout == -1) ? null : Duration.ofSeconds(timeout);
            }
        } catch (TimeoutException e) {
            Log.e(TAG, e.toString() + "\n" + Log.getStackTraceString(new Throwable()));
        } catch (RemoteException e) {
            throw e.rethrowAsRuntimeException();
        } finally {
            mServiceLock.readLock().unlock();
        }
        return null;
    }

    /**
     * Set the total time the Bluetooth local adapter will stay discoverable when
     * {@link #setScanMode} is called with {@link #SCAN_MODE_CONNECTABLE_DISCOVERABLE} mode.
     * After this timeout, the scan mode will fallback to {@link #SCAN_MODE_CONNECTABLE}.
     * <p>If <code>timeout</code> is set to 0, no timeout will occur and the scan mode will
     * be persisted until a subsequent call to {@link #setScanMode}.
     *
     * @param timeout represents the total duration the local Bluetooth adapter will remain
     *                discoverable, or no timeout if set to 0
     * @return whether the timeout was successfully set
     * @throws IllegalArgumentException if <code>timeout</code> duration in seconds is more
     *         than {@link Integer#MAX_VALUE}
     * @hide
     */
    @SystemApi
    @RequiresBluetoothScanPermission
    @RequiresPermission(allOf = {
            android.Manifest.permission.BLUETOOTH_SCAN,
            android.Manifest.permission.BLUETOOTH_PRIVILEGED,
    })
    @ScanModeStatusCode
    public int setDiscoverableTimeout(@NonNull Duration timeout) {
        if (getState() != STATE_ON) {
            return BluetoothStatusCodes.ERROR_BLUETOOTH_NOT_ENABLED;
        }
        if (timeout.toSeconds() > Integer.MAX_VALUE) {
            throw new IllegalArgumentException("Timeout in seconds must be less or equal to "
                    + Integer.MAX_VALUE);
        }
        mServiceLock.readLock().lock();
        try {
            if (mService != null) {
                final SynchronousResultReceiver<Integer> recv = SynchronousResultReceiver.get();
                mService.setDiscoverableTimeout(timeout.toSeconds(), mAttributionSource, recv);
                return recv.awaitResultNoInterrupt(getSyncTimeout())
                        .getValue(BluetoothStatusCodes.ERROR_UNKNOWN);
            }
        } catch (TimeoutException e) {
            Log.e(TAG, e.toString() + "\n" + Log.getStackTraceString(new Throwable()));
        } catch (RemoteException e) {
            throw e.rethrowAsRuntimeException();
        } finally {
            mServiceLock.readLock().unlock();
        }
        return BluetoothStatusCodes.ERROR_UNKNOWN;
    }

    /**
     * Get the end time of the latest remote device discovery process.
     *
     * @return the latest time that the bluetooth adapter was/will be in discovery mode, in
     * milliseconds since the epoch. This time can be in the future if {@link #startDiscovery()} has
     * been called recently.
     * @hide
     */
    @SystemApi
    @RequiresBluetoothConnectPermission
    @RequiresPermission(allOf = {
            android.Manifest.permission.BLUETOOTH_CONNECT,
            android.Manifest.permission.BLUETOOTH_PRIVILEGED,
    })
    public long getDiscoveryEndMillis() {
        mServiceLock.readLock().lock();
        try {
            if (mService != null) {
                final SynchronousResultReceiver<Long> recv = SynchronousResultReceiver.get();
                mService.getDiscoveryEndMillis(mAttributionSource, recv);
                return recv.awaitResultNoInterrupt(getSyncTimeout()).getValue((long) -1);
            }
        } catch (RemoteException | TimeoutException e) {
            Log.e(TAG, e.toString() + "\n" + Log.getStackTraceString(new Throwable()));
        } finally {
            mServiceLock.readLock().unlock();
        }
        return -1;
    }

    /**
     * Start the remote device discovery process.
     * <p>The discovery process usually involves an inquiry scan of about 12
     * seconds, followed by a page scan of each new device to retrieve its
     * Bluetooth name.
     * <p>This is an asynchronous call, it will return immediately. Register
     * for {@link #ACTION_DISCOVERY_STARTED} and {@link
     * #ACTION_DISCOVERY_FINISHED} intents to determine exactly when the
     * discovery starts and completes. Register for {@link
     * BluetoothDevice#ACTION_FOUND} to be notified as remote Bluetooth devices
     * are found.
     * <p>Device discovery is a heavyweight procedure. New connections to
     * remote Bluetooth devices should not be attempted while discovery is in
     * progress, and existing connections will experience limited bandwidth
     * and high latency. Use {@link #cancelDiscovery()} to cancel an ongoing
     * discovery. Discovery is not managed by the Activity,
     * but is run as a system service, so an application should always call
     * {@link BluetoothAdapter#cancelDiscovery()} even if it
     * did not directly request a discovery, just to be sure.
     * <p>Device discovery will only find remote devices that are currently
     * <i>discoverable</i> (inquiry scan enabled). Many Bluetooth devices are
     * not discoverable by default, and need to be entered into a special mode.
     * <p>If Bluetooth state is not {@link #STATE_ON}, this API
     * will return false. After turning on Bluetooth, wait for {@link #ACTION_STATE_CHANGED}
     * with {@link #STATE_ON} to get the updated value.
     * <p>If a device is currently bonding, this request will be queued and executed once that
     * device has finished bonding. If a request is already queued, this request will be ignored.
     *
     * @return true on success, false on error
     */
    @RequiresLegacyBluetoothAdminPermission
    @RequiresBluetoothScanPermission
    @RequiresBluetoothLocationPermission
    @RequiresPermission(android.Manifest.permission.BLUETOOTH_SCAN)
    public boolean startDiscovery() {
        if (getState() != STATE_ON) {
            return false;
        }
        mServiceLock.readLock().lock();
        try {
            if (mService != null) {
                final SynchronousResultReceiver<Boolean> recv = SynchronousResultReceiver.get();
                mService.startDiscovery(mAttributionSource, recv);
                return recv.awaitResultNoInterrupt(getSyncTimeout()).getValue(false);
            }
        } catch (RemoteException | TimeoutException e) {
            Log.e(TAG, e.toString() + "\n" + Log.getStackTraceString(new Throwable()));
        } finally {
            mServiceLock.readLock().unlock();
        }
        return false;
    }

    /**
     * Cancel the current device discovery process.
     * <p>Because discovery is a heavyweight procedure for the Bluetooth
     * adapter, this method should always be called before attempting to connect
     * to a remote device with {@link
     * android.bluetooth.BluetoothSocket#connect()}. Discovery is not managed by
     * the  Activity, but is run as a system service, so an application should
     * always call cancel discovery even if it did not directly request a
     * discovery, just to be sure.
     * <p>If Bluetooth state is not {@link #STATE_ON}, this API
     * will return false. After turning on Bluetooth,
     * wait for {@link #ACTION_STATE_CHANGED} with {@link #STATE_ON}
     * to get the updated value.
     *
     * @return true on success, false on error
     */
    @RequiresLegacyBluetoothAdminPermission
    @RequiresBluetoothScanPermission
    @RequiresPermission(android.Manifest.permission.BLUETOOTH_SCAN)
    public boolean cancelDiscovery() {
        if (getState() != STATE_ON) {
            return false;
        }
        mServiceLock.readLock().lock();
        try {
            if (mService != null) {
                final SynchronousResultReceiver<Boolean> recv = SynchronousResultReceiver.get();
                mService.cancelDiscovery(mAttributionSource, recv);
                return recv.awaitResultNoInterrupt(getSyncTimeout()).getValue(false);
            }
        } catch (RemoteException | TimeoutException e) {
            Log.e(TAG, e.toString() + "\n" + Log.getStackTraceString(new Throwable()));
        } finally {
            mServiceLock.readLock().unlock();
        }
        return false;
    }

    /**
     * Return true if the local Bluetooth adapter is currently in the device
     * discovery process.
     * <p>Device discovery is a heavyweight procedure. New connections to
     * remote Bluetooth devices should not be attempted while discovery is in
     * progress, and existing connections will experience limited bandwidth
     * and high latency. Use {@link #cancelDiscovery()} to cancel an ongoing
     * discovery.
     * <p>Applications can also register for {@link #ACTION_DISCOVERY_STARTED}
     * or {@link #ACTION_DISCOVERY_FINISHED} to be notified when discovery
     * starts or completes.
     * <p>If Bluetooth state is not {@link #STATE_ON}, this API
     * will return false. After turning on Bluetooth,
     * wait for {@link #ACTION_STATE_CHANGED} with {@link #STATE_ON}
     * to get the updated value.
     *
     * @return true if discovering
     */
    @RequiresLegacyBluetoothPermission
    @RequiresBluetoothScanPermission
    @RequiresPermission(android.Manifest.permission.BLUETOOTH_SCAN)
    public boolean isDiscovering() {
        if (getState() != STATE_ON) {
            return false;
        }
        mServiceLock.readLock().lock();
        try {
            if (mService != null) {
                final SynchronousResultReceiver<Boolean> recv = SynchronousResultReceiver.get();
                mService.isDiscovering(mAttributionSource, recv);
                return recv.awaitResultNoInterrupt(getSyncTimeout()).getValue(false);
            }
        } catch (RemoteException | TimeoutException e) {
            Log.e(TAG, e.toString() + "\n" + Log.getStackTraceString(new Throwable()));
        } finally {
            mServiceLock.readLock().unlock();
        }
        return false;
    }

    /**
     * Removes the active device for the grouping of @ActiveDeviceUse specified
     *
     * @param profiles represents the purpose for which we are setting this as the active device.
     *                 Possible values are:
     *                 {@link BluetoothAdapter#ACTIVE_DEVICE_AUDIO},
     *                 {@link BluetoothAdapter#ACTIVE_DEVICE_PHONE_CALL},
     *                 {@link BluetoothAdapter#ACTIVE_DEVICE_ALL}
     * @return false on immediate error, true otherwise
     * @throws IllegalArgumentException if device is null or profiles is not one of
     * {@link ActiveDeviceUse}
     * @hide
     */
    @SystemApi
    @RequiresBluetoothConnectPermission
    @RequiresPermission(allOf = {
            android.Manifest.permission.BLUETOOTH_CONNECT,
            android.Manifest.permission.BLUETOOTH_PRIVILEGED,
            android.Manifest.permission.MODIFY_PHONE_STATE,
    })
    public boolean removeActiveDevice(@ActiveDeviceUse int profiles) {
        if (profiles != ACTIVE_DEVICE_AUDIO && profiles != ACTIVE_DEVICE_PHONE_CALL
                && profiles != ACTIVE_DEVICE_ALL) {
            Log.e(TAG, "Invalid profiles param value in removeActiveDevice");
            throw new IllegalArgumentException("Profiles must be one of "
                    + "BluetoothAdapter.ACTIVE_DEVICE_AUDIO, "
                    + "BluetoothAdapter.ACTIVE_DEVICE_PHONE_CALL, or "
                    + "BluetoothAdapter.ACTIVE_DEVICE_ALL");
        }
        mServiceLock.readLock().lock();
        try {
            if (mService != null) {
                if (DBG) Log.d(TAG, "removeActiveDevice, profiles: " + profiles);
                final SynchronousResultReceiver<Boolean> recv = SynchronousResultReceiver.get();
                mService.removeActiveDevice(profiles, mAttributionSource, recv);
                return recv.awaitResultNoInterrupt(getSyncTimeout()).getValue(false);
            }
        } catch (RemoteException | TimeoutException e) {
            Log.e(TAG, e.toString() + "\n" + Log.getStackTraceString(new Throwable()));
        } finally {
            mServiceLock.readLock().unlock();
        }

        return false;
    }

    /**
     * Sets device as the active devices for the use cases passed into the function. Note that in
     * order to make a device active for LE Audio, it must be the active device for audio and
     * phone calls.
     *
     * @param device is the remote bluetooth device
     * @param profiles represents the purpose for which we are setting this as the active device.
     *                 Possible values are:
     *                 {@link BluetoothAdapter#ACTIVE_DEVICE_AUDIO},
     *                 {@link BluetoothAdapter#ACTIVE_DEVICE_PHONE_CALL},
     *                 {@link BluetoothAdapter#ACTIVE_DEVICE_ALL}
     * @return false on immediate error, true otherwise
     * @throws IllegalArgumentException if device is null or profiles is not one of
     * {@link ActiveDeviceUse}
     * @hide
     */
    @SystemApi
    @RequiresBluetoothConnectPermission
    @RequiresPermission(allOf = {
            android.Manifest.permission.BLUETOOTH_CONNECT,
            android.Manifest.permission.BLUETOOTH_PRIVILEGED,
            android.Manifest.permission.MODIFY_PHONE_STATE,
    })
    public boolean setActiveDevice(@NonNull BluetoothDevice device,
            @ActiveDeviceUse int profiles) {
        if (device == null) {
            Log.e(TAG, "setActiveDevice: Null device passed as parameter");
            throw new IllegalArgumentException("device cannot be null");
        }
        if (profiles != ACTIVE_DEVICE_AUDIO && profiles != ACTIVE_DEVICE_PHONE_CALL
                && profiles != ACTIVE_DEVICE_ALL) {
            Log.e(TAG, "Invalid profiles param value in setActiveDevice");
            throw new IllegalArgumentException("Profiles must be one of "
                    + "BluetoothAdapter.ACTIVE_DEVICE_AUDIO, "
                    + "BluetoothAdapter.ACTIVE_DEVICE_PHONE_CALL, or "
                    + "BluetoothAdapter.ACTIVE_DEVICE_ALL");
        }
        mServiceLock.readLock().lock();
        try {
            if (mService != null) {
                if (DBG) {
                    Log.d(TAG, "setActiveDevice, device: " + device + ", profiles: " + profiles);
                }
                final SynchronousResultReceiver<Boolean> recv = SynchronousResultReceiver.get();
                mService.setActiveDevice(device, profiles, mAttributionSource, recv);
                return recv.awaitResultNoInterrupt(getSyncTimeout()).getValue(false);
            }
        } catch (RemoteException | TimeoutException e) {
            Log.e(TAG, e.toString() + "\n" + Log.getStackTraceString(new Throwable()));
        } finally {
            mServiceLock.readLock().unlock();
        }

        return false;
    }

    /**
     * Get the active devices for the BluetoothProfile specified
     *
     * @param profile is the profile from which we want the active devices.
     *                Possible values are:
     *                {@link BluetoothProfile#HEADSET},
     *                {@link BluetoothProfile#A2DP},
     *                {@link BluetoothProfile#HEARING_AID}
     *                {@link BluetoothProfile#LE_AUDIO}
     * @return A list of active bluetooth devices
     * @throws IllegalArgumentException If profile is not one of {@link ActiveDeviceProfile}
     * @hide
     */
    @SystemApi
    @RequiresPermission(allOf = {
            android.Manifest.permission.BLUETOOTH_CONNECT,
            android.Manifest.permission.BLUETOOTH_PRIVILEGED,
    })
    public @NonNull List<BluetoothDevice> getActiveDevices(@ActiveDeviceProfile int profile) {
        if (profile != BluetoothProfile.HEADSET
                && profile != BluetoothProfile.A2DP
                && profile != BluetoothProfile.HEARING_AID
                && profile != BluetoothProfile.LE_AUDIO) {
            Log.e(TAG, "Invalid profile param value in getActiveDevices");
            throw new IllegalArgumentException("Profiles must be one of "
                    + "BluetoothProfile.A2DP, "
                    + "BluetoothProfile.HEADSET, "
                    + "BluetoothProfile.HEARING_AID, or "
                    + "BluetoothProfile.LE_AUDIO");
        }
        mServiceLock.readLock().lock();
        try {
            if (mService != null) {
                if (DBG) {
                    Log.d(TAG, "getActiveDevices(profile= "
                            + BluetoothProfile.getProfileName(profile) + ")");
                }
                final SynchronousResultReceiver<List<BluetoothDevice>> recv =
                        SynchronousResultReceiver.get();
                mService.getActiveDevices(profile, mAttributionSource, recv);
                return recv.awaitResultNoInterrupt(getSyncTimeout()).getValue(new ArrayList<>());
            }
        } catch (RemoteException | TimeoutException e) {
            Log.e(TAG, e.toString() + "\n" + Log.getStackTraceString(new Throwable()));
        } finally {
            mServiceLock.readLock().unlock();
        }

        return new ArrayList<>();
    }

    /**
     * Return true if the multi advertisement is supported by the chipset
     *
     * @return true if Multiple Advertisement feature is supported
     */
    @RequiresLegacyBluetoothPermission
    @RequiresNoPermission
    public boolean isMultipleAdvertisementSupported() {
        if (getState() != STATE_ON) {
            return false;
        }
        mServiceLock.readLock().lock();
        try {
            if (mService != null) {
                final SynchronousResultReceiver<Boolean> recv = SynchronousResultReceiver.get();
                mService.isMultiAdvertisementSupported(recv);
                return recv.awaitResultNoInterrupt(getSyncTimeout()).getValue(false);
            }
        } catch (RemoteException | TimeoutException e) {
            Log.e(TAG, e.toString() + "\n" + Log.getStackTraceString(new Throwable()));
        } finally {
            mServiceLock.readLock().unlock();
        }
        return false;
    }

    /**
     * Returns {@code true} if BLE scan is always available, {@code false} otherwise. <p>
     *
     * If this returns {@code true}, application can issue {@link BluetoothLeScanner#startScan} and
     * fetch scan results even when Bluetooth is turned off.<p>
     *
     * To change this setting, use {@link #ACTION_REQUEST_BLE_SCAN_ALWAYS_AVAILABLE}.
     *
     * @hide
     */
    @SystemApi
    @RequiresNoPermission
    public boolean isBleScanAlwaysAvailable() {
        try {
            return mManagerService.isBleScanAlwaysAvailable();
        } catch (RemoteException e) {
            Log.e(TAG, "remote exception when calling isBleScanAlwaysAvailable", e);
            return false;
        }
    }

    private static final IpcDataCache.QueryHandler<IBluetooth, Boolean> sBluetoothFilteringQuery =
            new IpcDataCache.QueryHandler<>() {
        @RequiresLegacyBluetoothPermission
        @RequiresNoPermission
        @Override
        public Boolean apply(IBluetooth serviceQuery) {
            try {
                final SynchronousResultReceiver<Boolean> recv = SynchronousResultReceiver.get();
                serviceQuery.isOffloadedFilteringSupported(recv);
                return recv.awaitResultNoInterrupt(getSyncTimeout()).getValue(false);
            } catch (RemoteException | TimeoutException e) {
                throw new RuntimeException(e);
            }
        }};

    private static final String FILTERING_API = "BluetoothAdapter_isOffloadedFilteringSupported";

    private static final IpcDataCache<IBluetooth, Boolean> sBluetoothFilteringCache =
            new BluetoothCache<>(FILTERING_API, sBluetoothFilteringQuery);

    /** @hide */
    @RequiresNoPermission
    public void disableIsOffloadedFilteringSupportedCache() {
        sBluetoothFilteringCache.disableForCurrentProcess();
    }

    /** @hide */
    public static void invalidateIsOffloadedFilteringSupportedCache() {
        invalidateCache(FILTERING_API);
    }

    /**
     * Return true if offloaded filters are supported
     *
     * @return true if chipset supports on-chip filtering
     */
    @RequiresLegacyBluetoothPermission
    @RequiresNoPermission
    public boolean isOffloadedFilteringSupported() {
        if (!getLeAccess()) {
            return false;
        }
        mServiceLock.readLock().lock();
        try {
            if (mService != null) return sBluetoothFilteringCache.query(mService);
        } catch (RuntimeException e) {
            if (!(e.getCause() instanceof TimeoutException)
                    && !(e.getCause() instanceof RemoteException)) {
                throw e;
            }
            Log.e(TAG, e.toString() + "\n" + Log.getStackTraceString(new Throwable()));
        } finally {
            mServiceLock.readLock().unlock();
        }
        return false;
    }

    /**
     * Return true if offloaded scan batching is supported
     *
     * @return true if chipset supports on-chip scan batching
     */
    @RequiresLegacyBluetoothPermission
    @RequiresNoPermission
    public boolean isOffloadedScanBatchingSupported() {
        if (!getLeAccess()) {
            return false;
        }
        mServiceLock.readLock().lock();
        try {
            if (mService != null) {
                final SynchronousResultReceiver<Boolean> recv = SynchronousResultReceiver.get();
                mService.isOffloadedScanBatchingSupported(recv);
                return recv.awaitResultNoInterrupt(getSyncTimeout()).getValue(false);
            }
        } catch (RemoteException | TimeoutException e) {
            Log.e(TAG, e.toString() + "\n" + Log.getStackTraceString(new Throwable()));
        } finally {
            mServiceLock.readLock().unlock();
        }
        return false;
    }

    /**
     * Return true if LE 2M PHY feature is supported.
     *
     * @return true if chipset supports LE 2M PHY feature
     */
    @RequiresLegacyBluetoothPermission
    @RequiresNoPermission
    public boolean isLe2MPhySupported() {
        if (!getLeAccess()) {
            return false;
        }
        mServiceLock.readLock().lock();
        try {
            if (mService != null) {
                final SynchronousResultReceiver<Boolean> recv = SynchronousResultReceiver.get();
                mService.isLe2MPhySupported(recv);
                return recv.awaitResultNoInterrupt(getSyncTimeout()).getValue(false);
            }
        } catch (RemoteException | TimeoutException e) {
            Log.e(TAG, e.toString() + "\n" + Log.getStackTraceString(new Throwable()));
        } finally {
            mServiceLock.readLock().unlock();
        }
        return false;
    }

    /**
     * Return true if LE Coded PHY feature is supported.
     *
     * @return true if chipset supports LE Coded PHY feature
     */
    @RequiresLegacyBluetoothPermission
    @RequiresNoPermission
    public boolean isLeCodedPhySupported() {
        if (!getLeAccess()) {
            return false;
        }
        mServiceLock.readLock().lock();
        try {
            if (mService != null) {
                final SynchronousResultReceiver<Boolean> recv = SynchronousResultReceiver.get();
                mService.isLeCodedPhySupported(recv);
                return recv.awaitResultNoInterrupt(getSyncTimeout()).getValue(false);
            }
        } catch (RemoteException | TimeoutException e) {
            Log.e(TAG, e.toString() + "\n" + Log.getStackTraceString(new Throwable()));
        } finally {
            mServiceLock.readLock().unlock();
        }
        return false;
    }

    /**
     * Return true if LE Extended Advertising feature is supported.
     *
     * @return true if chipset supports LE Extended Advertising feature
     */
    @RequiresLegacyBluetoothPermission
    @RequiresNoPermission
    public boolean isLeExtendedAdvertisingSupported() {
        if (!getLeAccess()) {
            return false;
        }
        mServiceLock.readLock().lock();
        try {
            if (mService != null) {
                final SynchronousResultReceiver<Boolean> recv = SynchronousResultReceiver.get();
                mService.isLeExtendedAdvertisingSupported(recv);
                return recv.awaitResultNoInterrupt(getSyncTimeout()).getValue(false);
            }
        } catch (RemoteException | TimeoutException e) {
            Log.e(TAG, e.toString() + "\n" + Log.getStackTraceString(new Throwable()));
        } finally {
            mServiceLock.readLock().unlock();
        }
        return false;
    }

    /**
     * Return true if LE Periodic Advertising feature is supported.
     *
     * @return true if chipset supports LE Periodic Advertising feature
     */
    @RequiresLegacyBluetoothPermission
    @RequiresNoPermission
    public boolean isLePeriodicAdvertisingSupported() {
        if (!getLeAccess()) {
            return false;
        }
        mServiceLock.readLock().lock();
        try {
            if (mService != null) {
                final SynchronousResultReceiver<Boolean> recv = SynchronousResultReceiver.get();
                mService.isLePeriodicAdvertisingSupported(recv);
                return recv.awaitResultNoInterrupt(getSyncTimeout()).getValue(false);
            }
        } catch (RemoteException | TimeoutException e) {
            Log.e(TAG, e.toString() + "\n" + Log.getStackTraceString(new Throwable()));
        } finally {
            mServiceLock.readLock().unlock();
        }
        return false;
    }

    /** @hide */
    @Retention(RetentionPolicy.SOURCE)
    @IntDef(value = {
            BluetoothStatusCodes.FEATURE_SUPPORTED,
            BluetoothStatusCodes.ERROR_UNKNOWN,
            BluetoothStatusCodes.ERROR_BLUETOOTH_NOT_ENABLED,
            BluetoothStatusCodes.FEATURE_NOT_SUPPORTED,
    })
    public @interface LeFeatureReturnValues {}

    /**
     * Returns {@link BluetoothStatusCodes#FEATURE_SUPPORTED} if the LE audio feature is
     * supported, {@link BluetoothStatusCodes#FEATURE_NOT_SUPPORTED} if the feature is not
     * supported, or an error code.
     *
     * @return whether the LE audio is supported
     * @throws IllegalStateException if the bluetooth service is null
     */
    @RequiresNoPermission
    public @LeFeatureReturnValues int isLeAudioSupported() {
        if (!getLeAccess()) {
            return BluetoothStatusCodes.ERROR_BLUETOOTH_NOT_ENABLED;
        }
        mServiceLock.readLock().lock();
        try {
            if (mService != null) {
                final SynchronousResultReceiver<Integer> recv = SynchronousResultReceiver.get();
                mService.isLeAudioSupported(recv);
                return recv.awaitResultNoInterrupt(getSyncTimeout())
                    .getValue(BluetoothStatusCodes.ERROR_UNKNOWN);
            } else {
                throw new IllegalStateException(
                        "LE state is on, but there is no bluetooth service.");
            }
        } catch (TimeoutException e) {
            Log.e(TAG, e.toString() + "\n" + Log.getStackTraceString(new Throwable()));
        } catch (RemoteException e) {
            throw e.rethrowAsRuntimeException();
        } finally {
            mServiceLock.readLock().unlock();
        }
        return BluetoothStatusCodes.ERROR_UNKNOWN;
    }

    /**
     * Returns {@link BluetoothStatusCodes#FEATURE_SUPPORTED} if the LE audio broadcast source
     * feature is supported, {@link BluetoothStatusCodes#FEATURE_NOT_SUPPORTED} if the feature
     * is not supported, or an error code.
     *
     * @return whether the LE audio broadcast source is supported
     * @throws IllegalStateException if the bluetooth service is null
     */
    @RequiresNoPermission
    public @LeFeatureReturnValues int isLeAudioBroadcastSourceSupported() {
        if (!getLeAccess()) {
            return BluetoothStatusCodes.ERROR_BLUETOOTH_NOT_ENABLED;
        }
        mServiceLock.readLock().lock();
        try {
            if (mService != null) {
                final SynchronousResultReceiver<Integer> recv = SynchronousResultReceiver.get();
                mService.isLeAudioBroadcastSourceSupported(recv);
                return recv.awaitResultNoInterrupt(getSyncTimeout())
                    .getValue(BluetoothStatusCodes.ERROR_UNKNOWN);
            } else {
                throw new IllegalStateException(
                        "LE state is on, but there is no bluetooth service.");
            }
        } catch (TimeoutException e) {
            Log.e(TAG, e.toString() + "\n" + Log.getStackTraceString(new Throwable()));
        } catch (RemoteException e) {
            throw e.rethrowAsRuntimeException();
        } finally {
            mServiceLock.readLock().unlock();
        }

        return BluetoothStatusCodes.ERROR_UNKNOWN;
    }

    /**
     * Returns {@link BluetoothStatusCodes#FEATURE_SUPPORTED} if the LE audio broadcast assistant
     * feature is supported, {@link BluetoothStatusCodes#FEATURE_NOT_SUPPORTED} if the feature is
     * not supported, or an error code.
     *
     * @return whether the LE audio broadcast assistent is supported
     * @throws IllegalStateException if the bluetooth service is null
     */
    @RequiresNoPermission
    public @LeFeatureReturnValues int isLeAudioBroadcastAssistantSupported() {
        if (!getLeAccess()) {
            return BluetoothStatusCodes.ERROR_BLUETOOTH_NOT_ENABLED;
        }
        mServiceLock.readLock().lock();
        try {
            if (mService != null) {
                final SynchronousResultReceiver<Integer> recv = SynchronousResultReceiver.get();
                mService.isLeAudioBroadcastAssistantSupported(recv);
                return recv.awaitResultNoInterrupt(getSyncTimeout())
                    .getValue(BluetoothStatusCodes.ERROR_UNKNOWN);
            } else {
                throw new IllegalStateException(
                        "LE state is on, but there is no bluetooth service.");
            }
        } catch (TimeoutException e) {
            Log.e(TAG, e.toString() + "\n" + Log.getStackTraceString(new Throwable()));
        } catch (RemoteException e) {
            throw e.rethrowAsRuntimeException();
        } finally {
            mServiceLock.readLock().unlock();
        }
        return BluetoothStatusCodes.ERROR_UNKNOWN;
    }

    /**
     * Returns whether the distance measurement feature is supported.
     *
     * @return whether the Bluetooth distance measurement is supported
     * @throws IllegalStateException if the bluetooth service is null
     *
     * @hide
     */
    @SystemApi
    @RequiresPermission(allOf = {
            android.Manifest.permission.BLUETOOTH_CONNECT,
            android.Manifest.permission.BLUETOOTH_PRIVILEGED,
    })
    public @LeFeatureReturnValues int isDistanceMeasurementSupported() {
        if (!getLeAccess()) {
            return BluetoothStatusCodes.ERROR_BLUETOOTH_NOT_ENABLED;
        }
        mServiceLock.readLock().lock();
        try {
            if (mService != null) {
                final SynchronousResultReceiver<Integer> recv = SynchronousResultReceiver.get();
                mService.isDistanceMeasurementSupported(mAttributionSource, recv);
                return recv.awaitResultNoInterrupt(getSyncTimeout())
                    .getValue(BluetoothStatusCodes.ERROR_UNKNOWN);
            } else {
                throw new IllegalStateException(
                        "LE state is on, but there is no bluetooth service.");
            }
        } catch (TimeoutException e) {
            Log.e(TAG, e.toString() + "\n" + Log.getStackTraceString(new Throwable()));
        } catch (RemoteException e) {
            throw e.rethrowAsRuntimeException();
        } finally {
            mServiceLock.readLock().unlock();
        }
        return BluetoothStatusCodes.ERROR_UNKNOWN;
    }

    /**
     * Return the maximum LE advertising data length in bytes,
     * if LE Extended Advertising feature is supported, 0 otherwise.
     *
     * @return the maximum LE advertising data length.
     */
    @RequiresLegacyBluetoothPermission
    @RequiresNoPermission
    public int getLeMaximumAdvertisingDataLength() {
        if (!getLeAccess()) {
            return 0;
        }
        mServiceLock.readLock().lock();
        try {
            if (mService != null) {
                final SynchronousResultReceiver<Integer> recv = SynchronousResultReceiver.get();
                mService.getLeMaximumAdvertisingDataLength(recv);
                return recv.awaitResultNoInterrupt(getSyncTimeout()).getValue(0);
            }
        } catch (RemoteException | TimeoutException e) {
            Log.e(TAG, e.toString() + "\n" + Log.getStackTraceString(new Throwable()));
        } finally {
            mServiceLock.readLock().unlock();
        }
        return 0;
    }

    /**
     * Return true if Hearing Aid Profile is supported.
     *
     * @return true if phone supports Hearing Aid Profile
     */
    @RequiresNoPermission
    private boolean isHearingAidProfileSupported() {
        try {
            return mManagerService.isHearingAidProfileSupported();
        } catch (RemoteException e) {
            Log.e(TAG, "remote exception when calling isHearingAidProfileSupported", e);
            return false;
        }
    }

    /**
     * Get the maximum number of connected devices per audio profile for this device.
     *
     * @return the number of allowed simultaneous connected devices for each audio profile
     *         for this device, or -1 if the Bluetooth service can't be reached
     */
    @RequiresLegacyBluetoothPermission
    @RequiresBluetoothConnectPermission
    @RequiresPermission(android.Manifest.permission.BLUETOOTH_CONNECT)
    public int getMaxConnectedAudioDevices() {
        mServiceLock.readLock().lock();
        try {
            if (mService != null) {
                final SynchronousResultReceiver<Integer> recv = SynchronousResultReceiver.get();
                mService.getMaxConnectedAudioDevices(mAttributionSource, recv);
                return recv.awaitResultNoInterrupt(getSyncTimeout()).getValue(1);
            }
        } catch (RemoteException | TimeoutException e) {
            Log.e(TAG, e.toString() + "\n" + Log.getStackTraceString(new Throwable()));
        } finally {
            mServiceLock.readLock().unlock();
        }
        return -1;
    }

    /**
     * Return true if hardware has entries available for matching beacons
     *
     * @return true if there are hw entries available for matching beacons
     * @hide
     */
    @RequiresBluetoothConnectPermission
    @RequiresPermission(android.Manifest.permission.BLUETOOTH_CONNECT)
    public boolean isHardwareTrackingFiltersAvailable() {
        if (!getLeAccess()) {
            return false;
        }
        try {
            IBluetoothGatt iGatt = getBluetoothGatt();
            if (iGatt == null) {
                // BLE is not supported
                return false;
            }
            final SynchronousResultReceiver<Integer> recv = SynchronousResultReceiver.get();
            iGatt.numHwTrackFiltersAvailable(mAttributionSource, recv);
            return recv.awaitResultNoInterrupt(getSyncTimeout()).getValue(0) != 0;
        } catch (TimeoutException | RemoteException e) {
            Log.e(TAG, "", e);
        }
        return false;
    }

    /**
     * Request the record of {@link BluetoothActivityEnergyInfo} object that
     * has the activity and energy info. This can be used to ascertain what
     * the controller has been up to, since the last sample.
     *
     * The callback will be called only once, when the record is available.
     *
     * @param executor the executor that the callback will be invoked on
     * @param callback the callback that will be called with either the
     *                 {@link BluetoothActivityEnergyInfo} object, or the
     *                 error code if an error has occurred
     * @hide
     */
    @SystemApi
    @RequiresBluetoothConnectPermission
    @RequiresPermission(allOf = {
            android.Manifest.permission.BLUETOOTH_CONNECT,
            android.Manifest.permission.BLUETOOTH_PRIVILEGED,
    })
    public void requestControllerActivityEnergyInfo(
            @NonNull @CallbackExecutor Executor executor,
            @NonNull OnBluetoothActivityEnergyInfoCallback callback) {
        requireNonNull(executor, "executor cannot be null");
        requireNonNull(callback, "callback cannot be null");
        OnBluetoothActivityEnergyInfoProxy proxy =
                new OnBluetoothActivityEnergyInfoProxy(executor, callback);
        mServiceLock.readLock().lock();
        try {
            if (mService != null) {
                mService.requestActivityInfo(
                        proxy,
                        mAttributionSource);
            } else {
                proxy.onError(BluetoothStatusCodes.ERROR_PROFILE_SERVICE_NOT_BOUND);
            }
        } catch (RemoteException e) {
            Log.e(TAG, "getControllerActivityEnergyInfoCallback: " + e);
            proxy.onError(BluetoothStatusCodes.ERROR_UNKNOWN);
        } finally {
            mServiceLock.readLock().unlock();
        }
    }

    /**
     * Fetches a list of the most recently connected bluetooth devices ordered by how recently they
     * were connected with most recently first and least recently last
     *
     * @return {@link List} of bonded {@link BluetoothDevice} ordered by how recently they were
     * connected
     *
     * @hide
     */
    @SystemApi
    @RequiresLegacyBluetoothAdminPermission
    @RequiresBluetoothConnectPermission
    @RequiresPermission(allOf = {
            android.Manifest.permission.BLUETOOTH_CONNECT,
            android.Manifest.permission.BLUETOOTH_PRIVILEGED,
    })
    public @NonNull List<BluetoothDevice> getMostRecentlyConnectedDevices() {
        if (getState() != STATE_ON) {
            return new ArrayList<>();
        }
        mServiceLock.readLock().lock();
        try {
            if (mService != null) {
                final SynchronousResultReceiver<List<BluetoothDevice>> recv =
                        SynchronousResultReceiver.get();
                mService.getMostRecentlyConnectedDevices(mAttributionSource, recv);
                return Attributable.setAttributionSource(
                        recv.awaitResultNoInterrupt(getSyncTimeout()).getValue(new ArrayList<>()),
                        mAttributionSource);
            }
        } catch (RemoteException | TimeoutException e) {
            Log.e(TAG, e.toString() + "\n" + Log.getStackTraceString(new Throwable()));
        } finally {
            mServiceLock.readLock().unlock();
        }
        return new ArrayList<>();
    }

    /**
     * Return the set of {@link BluetoothDevice} objects that are bonded
     * (paired) to the local adapter.
     * <p>If Bluetooth state is not {@link #STATE_ON}, this API
     * will return an empty set. After turning on Bluetooth,
     * wait for {@link #ACTION_STATE_CHANGED} with {@link #STATE_ON}
     * to get the updated value.
     *
     * @return unmodifiable set of {@link BluetoothDevice}, or null on error
     */
    @RequiresLegacyBluetoothPermission
    @RequiresBluetoothConnectPermission
    @RequiresPermission(android.Manifest.permission.BLUETOOTH_CONNECT)
    public Set<BluetoothDevice> getBondedDevices() {
        if (getState() != STATE_ON) {
            return toDeviceSet(Arrays.asList());
        }
        mServiceLock.readLock().lock();
        try {
            if (mService != null) {
                final SynchronousResultReceiver<List<BluetoothDevice>> recv =
                        SynchronousResultReceiver.get();
                mService.getBondedDevices(mAttributionSource, recv);
                return toDeviceSet(Attributable.setAttributionSource(
                        recv.awaitResultNoInterrupt(getSyncTimeout()).getValue(new ArrayList<>()),
                        mAttributionSource));
            }
            return toDeviceSet(Arrays.asList());
        } catch (RemoteException | TimeoutException e) {
            Log.e(TAG, e.toString() + "\n" + Log.getStackTraceString(new Throwable()));
        } finally {
            mServiceLock.readLock().unlock();
        }
        return null;
    }

    /**
     * Gets the currently supported profiles by the adapter.
     *
     * <p> This can be used to check whether a profile is supported before attempting
     * to connect to its respective proxy.
     *
     * @return a list of integers indicating the ids of supported profiles as defined in {@link
     * BluetoothProfile}.
     * @hide
     */
    @SystemApi
    @RequiresBluetoothConnectPermission
    @RequiresPermission(allOf = {
            android.Manifest.permission.BLUETOOTH_CONNECT,
            android.Manifest.permission.BLUETOOTH_PRIVILEGED,
    })
    public @NonNull List<Integer> getSupportedProfiles() {
        final ArrayList<Integer> supportedProfiles = new ArrayList<Integer>();

        mServiceLock.readLock().lock();
        try {
            if (mService != null) {
                final SynchronousResultReceiver<Long> recv = SynchronousResultReceiver.get();
                mService.getSupportedProfiles(mAttributionSource, recv);
                final long supportedProfilesBitMask =
                        recv.awaitResultNoInterrupt(getSyncTimeout()).getValue((long) 0);

                for (int i = 0; i <= BluetoothProfile.MAX_PROFILE_ID; i++) {
                    if ((supportedProfilesBitMask & (1 << i)) != 0) {
                        supportedProfiles.add(i);
                    }
                }
            } else {
                // Bluetooth is disabled. Just fill in known supported Profiles
                if (isHearingAidProfileSupported()) {
                    supportedProfiles.add(BluetoothProfile.HEARING_AID);
                }
            }
        } catch (RemoteException | TimeoutException e) {
            Log.e(TAG, e.toString() + "\n" + Log.getStackTraceString(new Throwable()));
        } finally {
            mServiceLock.readLock().unlock();
        }
        return supportedProfiles;
    }

    private static final IpcDataCache.QueryHandler<IBluetooth, Integer>
            sBluetoothGetAdapterConnectionStateQuery = new IpcDataCache.QueryHandler<>() {
                @RequiresLegacyBluetoothPermission
                @RequiresNoPermission
                @Override
                public Integer apply(IBluetooth serviceQuery) {
                    try {
                        final SynchronousResultReceiver<Integer> recv =
                                SynchronousResultReceiver.get();
                        serviceQuery.getAdapterConnectionState(recv);
                        return recv.awaitResultNoInterrupt(getSyncTimeout())
                            .getValue(STATE_DISCONNECTED);
                    } catch (RemoteException | TimeoutException e) {
                        throw new RuntimeException(e);
                    }
                }
            };

    private static final String GET_CONNECTION_API = "BluetoothAdapter_getConnectionState";

    private static final IpcDataCache<IBluetooth, Integer>
            sBluetoothGetAdapterConnectionStateCache = new BluetoothCache<>(GET_CONNECTION_API,
                    sBluetoothGetAdapterConnectionStateQuery);

    /** @hide */
    @RequiresNoPermission
    public void disableGetAdapterConnectionStateCache() {
        sBluetoothGetAdapterConnectionStateCache.disableForCurrentProcess();
    }

    /** @hide */
    public static void invalidateGetAdapterConnectionStateCache() {
        invalidateCache(GET_CONNECTION_API);
    }

    /**
     * Get the current connection state of the local Bluetooth adapter.
     * This can be used to check whether the local Bluetooth adapter is connected
     * to any profile of any other remote Bluetooth Device.
     *
     * <p> Use this function along with {@link #ACTION_CONNECTION_STATE_CHANGED}
     * intent to get the connection state of the adapter.
     *
     * @return the connection state
     * @hide
     */
    @SystemApi
    @RequiresNoPermission
    public @ConnectionState int getConnectionState() {
        if (getState() != STATE_ON) {
            return BluetoothAdapter.STATE_DISCONNECTED;
        }
        mServiceLock.readLock().lock();
        try {
            if (mService != null) return sBluetoothGetAdapterConnectionStateCache.query(mService);
        } catch (RuntimeException e) {
            if (!(e.getCause() instanceof TimeoutException)
                    && !(e.getCause() instanceof RemoteException)) {
                throw e;
            }
            Log.e(TAG, e.toString() + "\n" + Log.getStackTraceString(new Throwable()));
        } finally {
            mServiceLock.readLock().unlock();
        }
        return STATE_DISCONNECTED;
    }

    private static final IpcDataCache
            .QueryHandler<Pair<IBluetooth, Pair<AttributionSource, Integer>>, Integer>
            sBluetoothProfileQuery = new IpcDataCache.QueryHandler<>() {
                @RequiresNoPermission
                @Override
                public Integer apply(Pair<IBluetooth, Pair<AttributionSource, Integer>> pairQuery) {
                    IBluetooth service = pairQuery.first;
                    AttributionSource source = pairQuery.second.first;
                    Integer profile = pairQuery.second.second;
                    final int defaultValue = STATE_DISCONNECTED;
                    try {
                        final SynchronousResultReceiver<Integer> recv =
                                SynchronousResultReceiver.get();
                        service.getProfileConnectionState(profile, source, recv);
                        return recv.awaitResultNoInterrupt(getSyncTimeout()).getValue(defaultValue);
                    } catch (RemoteException | TimeoutException e) {
                        throw new RuntimeException(e);
                    }
                }
            };

    private static final String PROFILE_API = "BluetoothAdapter_getProfileConnectionState";

    private static final IpcDataCache<Pair<IBluetooth, Pair<AttributionSource, Integer>>, Integer>
            sGetProfileConnectionStateCache = new BluetoothCache<>(PROFILE_API,
                    sBluetoothProfileQuery);

    /**
     * @hide
     */
    @RequiresNoPermission
    public void disableGetProfileConnectionStateCache() {
        sGetProfileConnectionStateCache.disableForCurrentProcess();
    }

    /**
     * @hide
     */
    public static void invalidateGetProfileConnectionStateCache() {
        invalidateCache(PROFILE_API);
    }

    /**
     * Get the current connection state of a profile.
     * This function can be used to check whether the local Bluetooth adapter
     * is connected to any remote device for a specific profile.
     * Profile can be one of {@link BluetoothProfile#HEADSET}, {@link BluetoothProfile#A2DP}.
     *
     * <p> Return the profile connection state
     */
    @RequiresLegacyBluetoothPermission
    @RequiresBluetoothConnectPermission
    @RequiresPermission(android.Manifest.permission.BLUETOOTH_CONNECT)
    public @ConnectionState int getProfileConnectionState(int profile) {
        if (getState() != STATE_ON) {
            return STATE_DISCONNECTED;
        }
        mServiceLock.readLock().lock();
        try {
            if (mService != null) {
                return sGetProfileConnectionStateCache.query(
                        new Pair<>(mService, new Pair<>(mAttributionSource, profile)));
            }
        } catch (RuntimeException e) {
            if (!(e.getCause() instanceof TimeoutException)
                    && !(e.getCause() instanceof RemoteException)) {
                throw e;
            }
            Log.e(TAG, e.toString() + "\n" + Log.getStackTraceString(new Throwable()));
        } finally {
            mServiceLock.readLock().unlock();
        }
        return STATE_DISCONNECTED;
    }

    /**
     * Create a listening, secure RFCOMM Bluetooth socket.
     * <p>A remote device connecting to this socket will be authenticated and
     * communication on this socket will be encrypted.
     * <p>Use {@link BluetoothServerSocket#accept} to retrieve incoming
     * connections from a listening {@link BluetoothServerSocket}.
     * <p>Valid RFCOMM channels are in range 1 to 30.
     *
     * @param channel RFCOMM channel to listen on
     * @return a listening RFCOMM BluetoothServerSocket
     * @throws IOException on error, for example Bluetooth not available, or insufficient
     * permissions, or channel in use.
     * @hide
     */
    @RequiresLegacyBluetoothAdminPermission
    @RequiresBluetoothConnectPermission
    @RequiresPermission(android.Manifest.permission.BLUETOOTH_CONNECT)
    public BluetoothServerSocket listenUsingRfcommOn(int channel) throws IOException {
        return listenUsingRfcommOn(channel, false, false);
    }

    /**
     * Create a listening, secure RFCOMM Bluetooth socket.
     * <p>A remote device connecting to this socket will be authenticated and
     * communication on this socket will be encrypted.
     * <p>Use {@link BluetoothServerSocket#accept} to retrieve incoming
     * connections from a listening {@link BluetoothServerSocket}.
     * <p>Valid RFCOMM channels are in range 1 to 30.
     * <p>To auto assign a channel without creating a SDP record use
     * {@link #SOCKET_CHANNEL_AUTO_STATIC_NO_SDP} as channel number.
     *
     * @param channel RFCOMM channel to listen on
     * @param mitm enforce person-in-the-middle protection for authentication.
     * @param min16DigitPin enforce a pin key length og minimum 16 digit for sec mode 2
     * connections.
     * @return a listening RFCOMM BluetoothServerSocket
     * @throws IOException on error, for example Bluetooth not available, or insufficient
     * permissions, or channel in use.
     * @hide
     */
    @UnsupportedAppUsage
    @RequiresLegacyBluetoothAdminPermission
    @RequiresBluetoothConnectPermission
    @RequiresPermission(android.Manifest.permission.BLUETOOTH_CONNECT)
    public BluetoothServerSocket listenUsingRfcommOn(int channel, boolean mitm,
            boolean min16DigitPin) throws IOException {
        BluetoothServerSocket socket =
                new BluetoothServerSocket(BluetoothSocket.TYPE_RFCOMM, true, true, channel, mitm,
                        min16DigitPin);
        int errno = socket.mSocket.bindListen();
        if (channel == SOCKET_CHANNEL_AUTO_STATIC_NO_SDP) {
            socket.setChannel(socket.mSocket.getPort());
        }
        if (errno != 0) {
            //TODO(BT): Throw the same exception error code
            // that the previous code was using.
            //socket.mSocket.throwErrnoNative(errno);
            throw new IOException("Error: " + errno);
        }
        return socket;
    }

    /**
     * Create a listening, secure RFCOMM Bluetooth socket with Service Record.
     * <p>A remote device connecting to this socket will be authenticated and
     * communication on this socket will be encrypted.
     * <p>Use {@link BluetoothServerSocket#accept} to retrieve incoming
     * connections from a listening {@link BluetoothServerSocket}.
     * <p>The system will assign an unused RFCOMM channel to listen on.
     * <p>The system will also register a Service Discovery
     * Protocol (SDP) record with the local SDP server containing the specified
     * UUID, service name, and auto-assigned channel. Remote Bluetooth devices
     * can use the same UUID to query our SDP server and discover which channel
     * to connect to. This SDP record will be removed when this socket is
     * closed, or if this application closes unexpectedly.
     * <p>Use {@link BluetoothDevice#createRfcommSocketToServiceRecord} to
     * connect to this socket from another device using the same {@link UUID}.
     *
     * @param name service name for SDP record
     * @param uuid uuid for SDP record
     * @return a listening RFCOMM BluetoothServerSocket
     * @throws IOException on error, for example Bluetooth not available, or insufficient
     * permissions, or channel in use.
     */
    @RequiresLegacyBluetoothPermission
    @RequiresBluetoothConnectPermission
    @RequiresPermission(android.Manifest.permission.BLUETOOTH_CONNECT)
    public BluetoothServerSocket listenUsingRfcommWithServiceRecord(String name, UUID uuid)
            throws IOException {
        return createNewRfcommSocketAndRecord(name, uuid, true, true);
    }

    /**
     * Requests the framework to start an RFCOMM socket server which listens based on the provided
     * {@code name} and {@code uuid}.
     * <p>
     * Incoming connections will cause the system to start the component described in the {@link
     * PendingIntent}, {@code pendingIntent}. After the component is started, it should obtain a
     * {@link BluetoothAdapter} and retrieve the {@link BluetoothSocket} via {@link
     * #retrieveConnectedRfcommSocket(UUID)}.
     * <p>
     * An application may register multiple RFCOMM listeners. It is recommended to set the extra
     * field {@link #EXTRA_RFCOMM_LISTENER_ID} to help determine which service record the incoming
     * {@link BluetoothSocket} is using.
     * <p>
     * The provided {@link PendingIntent} must be created with the {@link
     * PendingIntent#FLAG_IMMUTABLE} flag.
     *
     * @param name service name for SDP record
     * @param uuid uuid for SDP record
     * @param pendingIntent component which is called when a new RFCOMM connection is available
     * @return a status code from {@link BluetoothStatusCodes}
     * @throws IllegalArgumentException if {@code pendingIntent} is not created with the {@link
     *         PendingIntent#FLAG_IMMUTABLE} flag.
     * @hide
     */
    @SystemApi
    @RequiresBluetoothConnectPermission
    @RequiresPermission(allOf = {
            android.Manifest.permission.BLUETOOTH_CONNECT,
            android.Manifest.permission.BLUETOOTH_PRIVILEGED
    })
    @RfcommListenerResult
    public int startRfcommServer(@NonNull String name, @NonNull UUID uuid,
            @NonNull PendingIntent pendingIntent) {
        if (!pendingIntent.isImmutable()) {
            throw new IllegalArgumentException("The provided PendingIntent is not immutable");
        }
        mServiceLock.readLock().lock();
        try {
            if (mService != null) {
                final SynchronousResultReceiver<Integer> recv = SynchronousResultReceiver.get();
                mService.startRfcommListener(
                        name, new ParcelUuid(uuid), pendingIntent, mAttributionSource, recv);
                return recv.awaitResultNoInterrupt(getSyncTimeout())
                    .getValue(BluetoothStatusCodes.ERROR_PROFILE_SERVICE_NOT_BOUND);
            }
        } catch (RemoteException | TimeoutException e) {
            Log.e(TAG, "Failed to transact RFCOMM listener start request", e);
            return BluetoothStatusCodes.ERROR_TIMEOUT;
        } finally {
            mServiceLock.readLock().unlock();
        }
        return BluetoothStatusCodes.ERROR_PROFILE_SERVICE_NOT_BOUND;
    }

    /**
     * Closes the RFCOMM socket server listening on the given SDP record name and UUID. This can be
     * called by applications after calling {@link #startRfcommServer(String, UUID,
     * PendingIntent)} to stop listening for incoming RFCOMM connections.
     *
     * @param uuid uuid for SDP record
     * @return a status code from {@link BluetoothStatusCodes}
     * @hide
     */
    @SystemApi
    @RequiresBluetoothConnectPermission
    @RequiresPermission(allOf = {
            android.Manifest.permission.BLUETOOTH_CONNECT,
            android.Manifest.permission.BLUETOOTH_PRIVILEGED,
    })
    @RfcommListenerResult
    public int stopRfcommServer(@NonNull UUID uuid) {
        mServiceLock.readLock().lock();
        try {
            if (mService != null) {
                final SynchronousResultReceiver<Integer> recv = SynchronousResultReceiver.get();
                mService.stopRfcommListener(new ParcelUuid(uuid), mAttributionSource, recv);
                return recv.awaitResultNoInterrupt(getSyncTimeout())
                    .getValue(BluetoothStatusCodes.ERROR_PROFILE_SERVICE_NOT_BOUND);
            }
        } catch (RemoteException | TimeoutException e) {
            Log.e(TAG, "Failed to transact RFCOMM listener stop request", e);
            return BluetoothStatusCodes.ERROR_TIMEOUT;
        } finally {
            mServiceLock.readLock().unlock();
        }
        return BluetoothStatusCodes.ERROR_PROFILE_SERVICE_NOT_BOUND;
    }

    /**
     * Retrieves a connected {@link BluetoothSocket} for the given service record from a RFCOMM
     * listener which was registered with {@link #startRfcommServer(String, UUID, PendingIntent)}.
     * <p>
     * This method should be called by the component started by the {@link PendingIntent} which was
     * registered during the call to {@link #startRfcommServer(String, UUID, PendingIntent)} in
     * order to retrieve the socket.
     *
     * @param uuid the same UUID used to register the listener previously
     * @return a connected {@link BluetoothSocket} or {@code null} if no socket is available
     * @throws IllegalStateException if the socket could not be retrieved because the application is
     *         trying to obtain a socket for a listener it did not register (incorrect {@code
     *         uuid}).
     * @hide
     */
    @SystemApi
    @RequiresBluetoothConnectPermission
    @RequiresPermission(allOf = {
            android.Manifest.permission.BLUETOOTH_CONNECT,
            android.Manifest.permission.BLUETOOTH_PRIVILEGED,
    })
    public @NonNull BluetoothSocket retrieveConnectedRfcommSocket(@NonNull UUID uuid) {
        IncomingRfcommSocketInfo socketInfo = null;

        mServiceLock.readLock().lock();
        try {
            if (mService != null) {
                final SynchronousResultReceiver<IncomingRfcommSocketInfo> recv =
                        SynchronousResultReceiver.get();
                mService.retrievePendingSocketForServiceRecord(new ParcelUuid(uuid),
                        mAttributionSource, recv);
                socketInfo = recv.awaitResultNoInterrupt(getSyncTimeout()).getValue(null);
            }
        } catch (RemoteException | TimeoutException e) {
            Log.e(TAG, e.toString() + "\n" + Log.getStackTraceString(new Throwable()));
            return null;
        } finally {
            mServiceLock.readLock().unlock();
        }
        if (socketInfo == null) {
            return null;
        }

        switch (socketInfo.status) {
            case BluetoothStatusCodes.SUCCESS:
                try {
                    return BluetoothSocket.createSocketFromOpenFd(
                            socketInfo.pfd,
                            socketInfo.bluetoothDevice,
                            new ParcelUuid(uuid));
                } catch (IOException e) {
                    return null;
                }
            case BluetoothStatusCodes.RFCOMM_LISTENER_OPERATION_FAILED_DIFFERENT_APP:
                throw new IllegalStateException(
                        String.format(
                                "RFCOMM listener for UUID %s was not registered by this app",
                                uuid));
            case BluetoothStatusCodes.RFCOMM_LISTENER_NO_SOCKET_AVAILABLE:
                return null;
            default:
                Log.e(TAG,
                        String.format(
                                "Unexpected result: (%d), from the adapter service while retrieving"
                                        + " an rfcomm socket",
                                socketInfo.status));
                return null;
        }
    }

    /**
     * Create a listening, insecure RFCOMM Bluetooth socket with Service Record.
     * <p>The link key is not required to be authenticated, i.e the communication may be
     * vulnerable to Person In the Middle attacks. For Bluetooth 2.1 devices,
     * the link will be encrypted, as encryption is mandatory.
     * For legacy devices (pre Bluetooth 2.1 devices) the link will not
     * be encrypted. Use {@link #listenUsingRfcommWithServiceRecord}, if an
     * encrypted and authenticated communication channel is desired.
     * <p>Use {@link BluetoothServerSocket#accept} to retrieve incoming
     * connections from a listening {@link BluetoothServerSocket}.
     * <p>The system will assign an unused RFCOMM channel to listen on.
     * <p>The system will also register a Service Discovery
     * Protocol (SDP) record with the local SDP server containing the specified
     * UUID, service name, and auto-assigned channel. Remote Bluetooth devices
     * can use the same UUID to query our SDP server and discover which channel
     * to connect to. This SDP record will be removed when this socket is
     * closed, or if this application closes unexpectedly.
     * <p>Use {@link BluetoothDevice#createInsecureRfcommSocketToServiceRecord} to
     * connect to this socket from another device using the same {@link UUID}.
     *
     * @param name service name for SDP record
     * @param uuid uuid for SDP record
     * @return a listening RFCOMM BluetoothServerSocket
     * @throws IOException on error, for example Bluetooth not available, or insufficient
     * permissions, or channel in use.
     */
    @RequiresLegacyBluetoothPermission
    @RequiresBluetoothConnectPermission
    @RequiresPermission(android.Manifest.permission.BLUETOOTH_CONNECT)
    public BluetoothServerSocket listenUsingInsecureRfcommWithServiceRecord(String name, UUID uuid)
            throws IOException {
        return createNewRfcommSocketAndRecord(name, uuid, false, false);
    }

    /**
     * Create a listening, encrypted,
     * RFCOMM Bluetooth socket with Service Record.
     * <p>The link will be encrypted, but the link key is not required to be authenticated
     * i.e the communication is vulnerable to Person In the Middle attacks. Use
     * {@link #listenUsingRfcommWithServiceRecord}, to ensure an authenticated link key.
     * <p> Use this socket if authentication of link key is not possible.
     * For example, for Bluetooth 2.1 devices, if any of the devices does not have
     * an input and output capability or just has the ability to display a numeric key,
     * a secure socket connection is not possible and this socket can be used.
     * Use {@link #listenUsingInsecureRfcommWithServiceRecord}, if encryption is not required.
     * For Bluetooth 2.1 devices, the link will be encrypted, as encryption is mandatory.
     * For more details, refer to the Security Model section 5.2 (vol 3) of
     * Bluetooth Core Specification version 2.1 + EDR.
     * <p>Use {@link BluetoothServerSocket#accept} to retrieve incoming
     * connections from a listening {@link BluetoothServerSocket}.
     * <p>The system will assign an unused RFCOMM channel to listen on.
     * <p>The system will also register a Service Discovery
     * Protocol (SDP) record with the local SDP server containing the specified
     * UUID, service name, and auto-assigned channel. Remote Bluetooth devices
     * can use the same UUID to query our SDP server and discover which channel
     * to connect to. This SDP record will be removed when this socket is
     * closed, or if this application closes unexpectedly.
     * <p>Use {@link BluetoothDevice#createRfcommSocketToServiceRecord} to
     * connect to this socket from another device using the same {@link UUID}.
     *
     * @param name service name for SDP record
     * @param uuid uuid for SDP record
     * @return a listening RFCOMM BluetoothServerSocket
     * @throws IOException on error, for example Bluetooth not available, or insufficient
     * permissions, or channel in use.
     * @hide
     */
    @UnsupportedAppUsage(maxTargetSdk = Build.VERSION_CODES.R, trackingBug = 170729553)
    @RequiresLegacyBluetoothPermission
    @RequiresBluetoothConnectPermission
    @RequiresPermission(android.Manifest.permission.BLUETOOTH_CONNECT)
    public BluetoothServerSocket listenUsingEncryptedRfcommWithServiceRecord(String name, UUID uuid)
            throws IOException {
        return createNewRfcommSocketAndRecord(name, uuid, false, true);
    }

    @RequiresBluetoothConnectPermission
    @RequiresPermission(android.Manifest.permission.BLUETOOTH_CONNECT)
    private BluetoothServerSocket createNewRfcommSocketAndRecord(String name, UUID uuid,
            boolean auth, boolean encrypt) throws IOException {
        BluetoothServerSocket socket;
        socket = new BluetoothServerSocket(BluetoothSocket.TYPE_RFCOMM, auth, encrypt,
                new ParcelUuid(uuid));
        socket.setServiceName(name);
        int errno = socket.mSocket.bindListen();
        if (errno != 0) {
            //TODO(BT): Throw the same exception error code
            // that the previous code was using.
            //socket.mSocket.throwErrnoNative(errno);
            throw new IOException("Error: " + errno);
        }
        return socket;
    }

    /**
     * Construct an unencrypted, unauthenticated, RFCOMM server socket.
     * Call #accept to retrieve connections to this socket.
     *
     * @return An RFCOMM BluetoothServerSocket
     * @throws IOException On error, for example Bluetooth not available, or insufficient
     * permissions.
     * @hide
     */
    @RequiresBluetoothConnectPermission
    @RequiresPermission(android.Manifest.permission.BLUETOOTH_CONNECT)
    public BluetoothServerSocket listenUsingInsecureRfcommOn(int port) throws IOException {
        BluetoothServerSocket socket =
                new BluetoothServerSocket(BluetoothSocket.TYPE_RFCOMM, false, false, port);
        int errno = socket.mSocket.bindListen();
        if (port == SOCKET_CHANNEL_AUTO_STATIC_NO_SDP) {
            socket.setChannel(socket.mSocket.getPort());
        }
        if (errno != 0) {
            //TODO(BT): Throw the same exception error code
            // that the previous code was using.
            //socket.mSocket.throwErrnoNative(errno);
            throw new IOException("Error: " + errno);
        }
        return socket;
    }

    /**
     * Construct an encrypted, authenticated, L2CAP server socket.
     * Call #accept to retrieve connections to this socket.
     * <p>To auto assign a port without creating a SDP record use
     * {@link #SOCKET_CHANNEL_AUTO_STATIC_NO_SDP} as port number.
     *
     * @param port the PSM to listen on
     * @param mitm enforce person-in-the-middle protection for authentication.
     * @param min16DigitPin enforce a pin key length og minimum 16 digit for sec mode 2
     * connections.
     * @return An L2CAP BluetoothServerSocket
     * @throws IOException On error, for example Bluetooth not available, or insufficient
     * permissions.
     * @hide
     */
    @RequiresBluetoothConnectPermission
    @RequiresPermission(android.Manifest.permission.BLUETOOTH_CONNECT)
    public BluetoothServerSocket listenUsingL2capOn(int port, boolean mitm, boolean min16DigitPin)
            throws IOException {
        BluetoothServerSocket socket =
                new BluetoothServerSocket(BluetoothSocket.TYPE_L2CAP, true, true, port, mitm,
                        min16DigitPin);
        int errno = socket.mSocket.bindListen();
        if (port == SOCKET_CHANNEL_AUTO_STATIC_NO_SDP) {
            int assignedChannel = socket.mSocket.getPort();
            if (DBG) Log.d(TAG, "listenUsingL2capOn: set assigned channel to " + assignedChannel);
            socket.setChannel(assignedChannel);
        }
        if (errno != 0) {
            //TODO(BT): Throw the same exception error code
            // that the previous code was using.
            //socket.mSocket.throwErrnoNative(errno);
            throw new IOException("Error: " + errno);
        }
        return socket;
    }

    /**
     * Construct an encrypted, authenticated, L2CAP server socket.
     * Call #accept to retrieve connections to this socket.
     * <p>To auto assign a port without creating a SDP record use
     * {@link #SOCKET_CHANNEL_AUTO_STATIC_NO_SDP} as port number.
     *
     * @param port the PSM to listen on
     * @return An L2CAP BluetoothServerSocket
     * @throws IOException On error, for example Bluetooth not available, or insufficient
     * permissions.
     * @hide
     */
    @RequiresBluetoothConnectPermission
    @RequiresPermission(android.Manifest.permission.BLUETOOTH_CONNECT)
    public BluetoothServerSocket listenUsingL2capOn(int port) throws IOException {
        return listenUsingL2capOn(port, false, false);
    }

    /**
     * Construct an insecure L2CAP server socket.
     * Call #accept to retrieve connections to this socket.
     * <p>To auto assign a port without creating a SDP record use
     * {@link #SOCKET_CHANNEL_AUTO_STATIC_NO_SDP} as port number.
     *
     * @param port the PSM to listen on
     * @return An L2CAP BluetoothServerSocket
     * @throws IOException On error, for example Bluetooth not available, or insufficient
     * permissions.
     * @hide
     */
    @RequiresBluetoothConnectPermission
    @RequiresPermission(android.Manifest.permission.BLUETOOTH_CONNECT)
    public BluetoothServerSocket listenUsingInsecureL2capOn(int port) throws IOException {
        Log.d(TAG, "listenUsingInsecureL2capOn: port=" + port);
        BluetoothServerSocket socket =
                new BluetoothServerSocket(BluetoothSocket.TYPE_L2CAP, false, false, port, false,
                                          false);
        int errno = socket.mSocket.bindListen();
        if (port == SOCKET_CHANNEL_AUTO_STATIC_NO_SDP) {
            int assignedChannel = socket.mSocket.getPort();
            if (DBG) {
                Log.d(TAG, "listenUsingInsecureL2capOn: set assigned channel to "
                        + assignedChannel);
            }
            socket.setChannel(assignedChannel);
        }
        if (errno != 0) {
            //TODO(BT): Throw the same exception error code
            // that the previous code was using.
            //socket.mSocket.throwErrnoNative(errno);
            throw new IOException("Error: " + errno);
        }
        return socket;

    }

    /**
     * Read the local Out of Band Pairing Data
     *
     * @return Pair<byte[], byte[]> of Hash and Randomizer
     * @hide
     */
    @RequiresLegacyBluetoothPermission
    @RequiresBluetoothConnectPermission
    @RequiresPermission(android.Manifest.permission.BLUETOOTH_CONNECT)
    @SuppressLint("AndroidFrameworkRequiresPermission")
    public Pair<byte[], byte[]> readOutOfBandData() {
        return null;
    }

    /**
     * Get the profile proxy object associated with the profile.
     *
     * <p>Profile can be one of {@link BluetoothProfile#HEADSET}, {@link BluetoothProfile#A2DP},
     * {@link BluetoothProfile#GATT}, {@link BluetoothProfile#HEARING_AID}, or {@link
     * BluetoothProfile#GATT_SERVER}. Clients must implement {@link
     * BluetoothProfile.ServiceListener} to get notified of the connection status and to get the
     * proxy object.
     *
     * @param context Context of the application
     * @param listener The service Listener for connection callbacks.
     * @param profile The Bluetooth profile; either {@link BluetoothProfile#HEADSET},
     * {@link BluetoothProfile#A2DP}, {@link BluetoothProfile#GATT}, {@link
     * BluetoothProfile#HEARING_AID} or {@link BluetoothProfile#GATT_SERVER}.
     * @return true on success, false on error
     */
    @SuppressLint({
            "AndroidFrameworkRequiresPermission",
            "AndroidFrameworkBluetoothPermission"
    })
    public boolean getProfileProxy(Context context, BluetoothProfile.ServiceListener listener,
            int profile) {
        if (context == null || listener == null) {
            return false;
        }

        if (profile == BluetoothProfile.HEALTH) {
            Log.e(TAG, "getProfileProxy(): BluetoothHealth is deprecated");
            return false;
        }

        if (profile == BluetoothProfile.HEARING_AID && !isHearingAidProfileSupported()) {
            Log.e(TAG, "getProfileProxy(): BluetoothHearingAid is not supported");
            return false;
        }

        BiFunction<Context, BluetoothAdapter, BluetoothProfile> constructor =
                PROFILE_CONSTRUCTORS.get(profile);

        if (constructor == null) {
            Log.e(TAG, "getProfileProxy(): Unknown profile " + profile);
            return false;
        }

        BluetoothProfile profileProxy = constructor.apply(context, this);

        BluetoothProfileConnector connector = new BluetoothProfileConnector(profileProxy, profile);
        mProfileConnectors.put(profileProxy, connector);
        connector.connect(context, listener);

        return true;
    }

    /**
     * Close the connection of the profile proxy to the Service.
     *
     * <p>Clients should call this when they are no longer using the proxy obtained from {@link
     * #getProfileProxy}.
     *
     * @param proxy Profile proxy object
     * @hide
     */
    public void closeProfileProxy(@NonNull BluetoothProfile proxy) {
        if (proxy instanceof BluetoothGatt gatt) {
            gatt.close();
            return;
        } else if (proxy instanceof BluetoothGattServer gatt) {
            gatt.close();
            return;
        }

        if (proxy.getAdapter() != this) {
            Log.e(
                    TAG,
                    "closeProfileProxy(): Called on wrong instance was "
                            + proxy.getAdapter()
                            + " but expected "
                            + this);
<<<<<<< HEAD
=======
            // farmhash::Fingerprint64("bluetooth.value_close_profile_proxy_adapter_mismatch")
            // TODO(b/310684444): Remove this magic value
            long metricIdHash = 5174922474613897731L;
            StatsExpressLog.write(
                    StatsExpressLog.EXPRESS_UID_EVENT_REPORTED, metricIdHash, 1, Process.myUid());
>>>>>>> c0d1135c
            proxy.getAdapter().closeProfileProxy(proxy);
            return;
        }

        BluetoothProfileConnector connector = mProfileConnectors.remove(proxy);
        if (connector != null) {
            if (proxy instanceof BluetoothLeCallControl callControl) {
                callControl.unregisterBearer();
            }

            connector.disconnect();
        }
    }

    /**
     * Close the connection of the profile proxy to the Service.
     *
     * <p>Clients should call this when they are no longer using the proxy obtained from {@link
     * #getProfileProxy}. Profile can be one of {@link BluetoothProfile#HEADSET} or {@link
     * BluetoothProfile#A2DP}
     *
     * @param unusedProfile
     * @param proxy Profile proxy object
     */
    @SuppressLint({"AndroidFrameworkRequiresPermission", "AndroidFrameworkBluetoothPermission"})
    public void closeProfileProxy(int unusedProfile, BluetoothProfile proxy) {
        if (proxy == null) {
            return;
        }
        closeProfileProxy(proxy);
    }

    private static final IBluetoothManagerCallback sManagerCallback =
            new IBluetoothManagerCallback.Stub() {
                public void onBluetoothServiceUp(IBluetooth bluetoothService) {
                    if (DBG) {
                        Log.d(TAG, "onBluetoothServiceUp: " + bluetoothService);
                    }

                    synchronized (sServiceLock) {
                        sService = bluetoothService;
                        for (IBluetoothManagerCallback cb : sProxyServiceStateCallbacks.keySet()) {
                            try {
                                if (cb != null) {
                                    cb.onBluetoothServiceUp(bluetoothService);
                                } else {
                                    Log.d(TAG, "onBluetoothServiceUp: cb is null!");
                                }
                            } catch (Exception e) {
                                Log.e(TAG, "", e);
                            }
                        }
                    }
                }

                public void onBluetoothServiceDown() {
                    if (DBG) {
                        Log.d(TAG, "onBluetoothServiceDown");
                    }

                    synchronized (sServiceLock) {
                        sService = null;
                        for (IBluetoothManagerCallback cb : sProxyServiceStateCallbacks.keySet()) {
                            try {
                                if (cb != null) {
                                    cb.onBluetoothServiceDown();
                                } else {
                                    Log.d(TAG, "onBluetoothServiceDown: cb is null!");
                                }
                            } catch (Exception e) {
                                Log.e(TAG, "", e);
                            }
                        }
                    }
                }
            };

    private final IBluetoothManagerCallback mManagerCallback =
            new IBluetoothManagerCallback.Stub() {
                public void onBluetoothServiceUp(@NonNull IBluetooth bluetoothService) {
                    requireNonNull(bluetoothService, "bluetoothService cannot be null");
                    mServiceLock.writeLock().lock();
                    try {
                        mService = bluetoothService;
                    } finally {
                        // lock downgrade is possible in ReentrantReadWriteLock
                        mServiceLock.readLock().lock();
                        mServiceLock.writeLock().unlock();
                    }
                    try {
                        synchronized (mMetadataListeners) {
                            mMetadataListeners.forEach((device, pair) -> {
                                try {
                                    final SynchronousResultReceiver recv =
                                        SynchronousResultReceiver.get();
                                    mService.registerMetadataListener(mBluetoothMetadataListener,
                                            device, mAttributionSource, recv);
                                    recv.awaitResultNoInterrupt(getSyncTimeout()).getValue(null);
                                } catch (RemoteException | TimeoutException e) {
                                    Log.e(TAG, "Failed to register metadata listener", e);
                                    Log.e(TAG, e.toString() + "\n"
                                            + Log.getStackTraceString(new Throwable()));
                                }
                            });
                        }
                        synchronized (mAudioProfilesChangedCallbackExecutorMap) {
                            if (!mAudioProfilesChangedCallbackExecutorMap.isEmpty()) {
                                try {
                                    final SynchronousResultReceiver recv =
                                        SynchronousResultReceiver.get();
                                    mService.registerPreferredAudioProfilesChangedCallback(
                                            mPreferredAudioProfilesChangedCallback,
                                            mAttributionSource, recv);
                                    recv.awaitResultNoInterrupt(getSyncTimeout()).getValue(
                                            BluetoothStatusCodes.ERROR_UNKNOWN);
                                } catch (RemoteException | TimeoutException e) {
                                    Log.e(TAG, "onBluetoothServiceUp: Failed to register bluetooth"
                                            + "connection callback", e);
                                }
                            }
                        }
                        synchronized (mBluetoothQualityReportReadyCallbackExecutorMap) {
                            if (!mBluetoothQualityReportReadyCallbackExecutorMap.isEmpty()) {
                                try {
                                    final SynchronousResultReceiver recv =
                                        SynchronousResultReceiver.get();
                                    mService.registerBluetoothQualityReportReadyCallback(
                                            mBluetoothQualityReportReadyCallback,
                                            mAttributionSource, recv);
                                    recv.awaitResultNoInterrupt(getSyncTimeout()).getValue(
                                            BluetoothStatusCodes.ERROR_UNKNOWN);
                                } catch (RemoteException | TimeoutException e) {
                                    Log.e(TAG, "onBluetoothServiceUp: Failed to register bluetooth"
                                            + "quality report callback", e);
                                }
                            }
                        }
                        synchronized (mBluetoothConnectionCallbackExecutorMap) {
                            if (!mBluetoothConnectionCallbackExecutorMap.isEmpty()) {
                                try {
                                    final SynchronousResultReceiver recv =
                                            SynchronousResultReceiver.get();
                                    mService.registerBluetoothConnectionCallback(
                                            mConnectionCallback,
                                            mAttributionSource, recv);
                                    recv.awaitResultNoInterrupt(getSyncTimeout())
                                            .getValue(null);
                                } catch (RemoteException | TimeoutException e) {
                                    Log.e(TAG, "onBluetoothServiceUp: Failed to register "
                                            + "bluetooth connection callback", e);
                                }
                            }
                        }
                    } finally {
                        mServiceLock.readLock().unlock();
                    }
                }

                public void onBluetoothServiceDown() {
                    mServiceLock.writeLock().lock();
                    try {
                        mService = null;
                        mLeScanClients.clear();
                        synchronized (mLock) {
                            if (mBluetoothLeAdvertiser != null) {
                                mBluetoothLeAdvertiser.cleanup();
                            }
                            if (mBluetoothLeScanner != null) {
                                mBluetoothLeScanner.cleanup();
                            }
                        }
                    } finally {
                        mServiceLock.writeLock().unlock();
                    }
                }
            };

    /**
     * Enable the Bluetooth Adapter, but don't auto-connect devices
     * and don't persist state. Only for use by system applications.
     *
     * @hide
     */
    @SystemApi
    @RequiresLegacyBluetoothAdminPermission
    @RequiresBluetoothConnectPermission
    @RequiresPermission(android.Manifest.permission.BLUETOOTH_CONNECT)
    public boolean enableNoAutoConnect() {
        if (isEnabled()) {
            if (DBG) {
                Log.d(TAG, "enableNoAutoConnect(): BT already enabled!");
            }
            return true;
        }
        try {
            return mManagerService.enableNoAutoConnect(mAttributionSource);
        } catch (RemoteException e) {
            Log.e(TAG, "", e);
        }
        return false;
    }

    /** @hide */
    @Retention(RetentionPolicy.SOURCE)
    @IntDef(value = {
            BluetoothStatusCodes.ERROR_UNKNOWN,
            BluetoothStatusCodes.ERROR_BLUETOOTH_NOT_ENABLED,
            BluetoothStatusCodes.ERROR_ANOTHER_ACTIVE_OOB_REQUEST,
    })
    public @interface OobError {}

    /**
     * Provides callback methods for receiving {@link OobData} from the host stack, as well as an
     * error interface in order to allow the caller to determine next steps based on the {@code
     * ErrorCode}.
     *
     * @hide
     */
    @SystemApi
    public interface OobDataCallback {
        /**
         * Handles the {@link OobData} received from the host stack.
         *
         * @param transport - whether the {@link OobData} is generated for LE or Classic.
         * @param oobData - data generated in the host stack(LE) or controller (Classic)
         */
        void onOobData(@Transport int transport, @NonNull OobData oobData);

        /**
         * Provides feedback when things don't go as expected.
         *
         * @param errorCode - the code describing the type of error that occurred.
         */
        void onError(@OobError int errorCode);
    }

    /**
     * Wraps an AIDL interface around an {@link OobDataCallback} interface.
     *
     * @see {@link IBluetoothOobDataCallback} for interface definition.
     *
     * @hide
     */
    public class WrappedOobDataCallback extends IBluetoothOobDataCallback.Stub {
        private final OobDataCallback mCallback;
        private final Executor mExecutor;

        /**
         * @param callback - object to receive {@link OobData} must be a non null argument
         *
         * @throws NullPointerException if the callback is null.
         */
        WrappedOobDataCallback(@NonNull OobDataCallback callback,
                @NonNull @CallbackExecutor Executor executor) {
            requireNonNull(callback);
            requireNonNull(executor);
            mCallback = callback;
            mExecutor = executor;
        }
        /**
         * Wrapper function to relay to the {@link OobDataCallback#onOobData}
         *
         * @param transport - whether the {@link OobData} is generated for LE or Classic.
         * @param oobData - data generated in the host stack(LE) or controller (Classic)
         *
         * @hide
         */
        public void onOobData(@Transport int transport, @NonNull OobData oobData) {
            mExecutor.execute(new Runnable() {
                public void run() {
                    mCallback.onOobData(transport, oobData);
                }
            });
        }
        /**
         * Wrapper function to relay to the {@link OobDataCallback#onError}
         *
         * @param errorCode - the code descibing the type of error that occurred.
         *
         * @hide
         */
        public void onError(@OobError int errorCode) {
            mExecutor.execute(new Runnable() {
                public void run() {
                    mCallback.onError(errorCode);
                }
            });
        }
    }

    /**
     * Fetches a secret data value that can be used for a secure and simple pairing experience.
     *
     * <p>This is the Local Out of Band data the comes from the
     *
     * <p>This secret is the local Out of Band data.  This data is used to securely and quickly
     * pair two devices with minimal user interaction.
     *
     * <p>For example, this secret can be transferred to a remote device out of band (meaning any
     * other way besides using bluetooth).  Once the remote device finds this device using the
     * information given in the data, such as the PUBLIC ADDRESS, the remote device could then
     * connect to this device using this secret when the pairing sequenece asks for the secret.
     * This device will respond by automatically accepting the pairing due to the secret being so
     * trustworthy.
     *
     * @param transport - provide type of transport (e.g. LE or Classic).
     * @param callback - target object to receive the {@link OobData} value.
     *
     * @throws NullPointerException if callback is null.
     * @throws IllegalArgumentException if the transport is not valid.
     *
     * @hide
     */
    @SystemApi
    @RequiresBluetoothConnectPermission
    @RequiresPermission(allOf = {
            android.Manifest.permission.BLUETOOTH_CONNECT,
            android.Manifest.permission.BLUETOOTH_PRIVILEGED,
    })
    public void generateLocalOobData(@Transport int transport,
            @NonNull @CallbackExecutor Executor executor, @NonNull OobDataCallback callback) {
        if (transport != BluetoothDevice.TRANSPORT_BREDR && transport
                != BluetoothDevice.TRANSPORT_LE) {
            throw new IllegalArgumentException("Invalid transport '" + transport + "'!");
        }
        requireNonNull(callback);
        if (!isEnabled()) {
            Log.w(TAG, "generateLocalOobData(): Adapter isn't enabled!");
            callback.onError(BluetoothStatusCodes.ERROR_BLUETOOTH_NOT_ENABLED);
        } else {
            mServiceLock.readLock().lock();
            try {
                if (mService != null) {
                    final SynchronousResultReceiver recv = SynchronousResultReceiver.get();
                    mService.generateLocalOobData(transport, new WrappedOobDataCallback(callback,
                            executor), mAttributionSource, recv);
                    recv.awaitResultNoInterrupt(getSyncTimeout()).getValue(null);
                }
            } catch (RemoteException | TimeoutException e) {
                Log.e(TAG, e.toString() + "\n" + Log.getStackTraceString(new Throwable()));
            } finally {
                mServiceLock.readLock().unlock();
            }
        }
    }

    /**
     * Enable control of the Bluetooth Adapter for a single application.
     *
     * <p>Some applications need to use Bluetooth for short periods of time to
     * transfer data but don't want all the associated implications like
     * automatic connection to headsets etc.
     *
     * <p> Multiple applications can call this. This is reference counted and
     * Bluetooth disabled only when no one else is using it. There will be no UI
     * shown to the user while bluetooth is being enabled. Any user action will
     * override this call. For example, if user wants Bluetooth on and the last
     * user of this API wanted to disable Bluetooth, Bluetooth will not be
     * turned off.
     *
     * <p> This API is only meant to be used by internal applications. Third
     * party applications but use {@link #enable} and {@link #disable} APIs.
     *
     * <p> If this API returns true, it means the callback will be called.
     * The callback will be called with the current state of Bluetooth.
     * If the state is not what was requested, an internal error would be the
     * reason. If Bluetooth is already on and if this function is called to turn
     * it on, the api will return true and a callback will be called.
     *
     * @param on True for on, false for off.
     * @param callback The callback to notify changes to the state.
     * @hide
     */
    @RequiresLegacyBluetoothPermission
    @RequiresBluetoothConnectPermission
    @RequiresPermission(android.Manifest.permission.BLUETOOTH_CONNECT)
    @SuppressLint("AndroidFrameworkRequiresPermission")
    public boolean changeApplicationBluetoothState(boolean on,
            BluetoothStateChangeCallback callback) {
        return false;
    }

    /**
     * @hide
     */
    public interface BluetoothStateChangeCallback {
        /**
         * @hide
         */
        void onBluetoothStateChange(boolean on);
    }

    /**
     * @hide
     */
    public class StateChangeCallbackWrapper extends IBluetoothStateChangeCallback.Stub {
        private BluetoothStateChangeCallback mCallback;

        StateChangeCallbackWrapper(BluetoothStateChangeCallback callback) {
            mCallback = callback;
        }

        @Override
        public void onBluetoothStateChange(boolean on) {
            mCallback.onBluetoothStateChange(on);
        }
    }

    private Set<BluetoothDevice> toDeviceSet(List<BluetoothDevice> devices) {
        Set<BluetoothDevice> deviceSet = new HashSet<BluetoothDevice>(devices);
        return Collections.unmodifiableSet(deviceSet);
    }

    @SuppressLint("GenericException")
    protected void finalize() throws Throwable {
        try {
            removeServiceStateCallback(mManagerCallback);
        } finally {
            super.finalize();
        }
    }

    /**
     * Validate a String Bluetooth address, such as "00:43:A8:23:10:F0"
     * <p>Alphabetic characters must be uppercase to be valid.
     *
     * @param address Bluetooth address as string
     * @return true if the address is valid, false otherwise
     */
    public static boolean checkBluetoothAddress(String address) {
        if (address == null || address.length() != ADDRESS_LENGTH) {
            return false;
        }
        for (int i = 0; i < ADDRESS_LENGTH; i++) {
            char c = address.charAt(i);
            switch (i % 3) {
                case 0:
                case 1:
                    if ((c >= '0' && c <= '9') || (c >= 'A' && c <= 'F')) {
                        // hex character, OK
                        break;
                    }
                    return false;
                case 2:
                    if (c == ':') {
                        break;  // OK
                    }
                    return false;
            }
        }
        return true;
    }

    /**
     * Determines whether a String Bluetooth address, such as "F0:43:A8:23:10:00"
     * is a RANDOM STATIC address.
     *
     * RANDOM STATIC: (addr & 0xC0) == 0xC0
     * RANDOM RESOLVABLE: (addr &  0xC0) == 0x40
     * RANDOM non-RESOLVABLE: (addr &  0xC0) == 0x00
     *
     * @param address Bluetooth address as string
     * @return true if the 2 Most Significant Bits of the address equals 0xC0.
     *
     * @hide
     */
    public static boolean isAddressRandomStatic(@NonNull String address) {
        requireNonNull(address);
        return checkBluetoothAddress(address)
                && (Integer.parseInt(address.split(":")[0], 16) & 0xC0) == 0xC0;
    }

    /** {@hide} */
    @UnsupportedAppUsage
    @RequiresNoPermission
    public IBluetoothManager getBluetoothManager() {
        return mManagerService;
    }

    /** {@hide} */
    @RequiresNoPermission
    public AttributionSource getAttributionSource() {
        return mAttributionSource;
    }

    @GuardedBy("sServiceLock")
    private static final WeakHashMap<IBluetoothManagerCallback, Void> sProxyServiceStateCallbacks =
            new WeakHashMap<>();

    /*package*/ IBluetooth getBluetoothService() {
        synchronized (sServiceLock) {
            return sService;
        }
    }

    /**
     * Registers a IBluetoothManagerCallback and returns the cached
     * Bluetooth service proxy object.
     *
     * TODO: rename this API to registerBlueoothManagerCallback or something?
     * the current name does not match what it does very well.
     *
     * /
    @UnsupportedAppUsage
    /*package*/ IBluetooth getBluetoothService(IBluetoothManagerCallback cb) {
        requireNonNull(cb);
        synchronized (sServiceLock) {
            sProxyServiceStateCallbacks.put(cb, null);
            registerOrUnregisterAdapterLocked();
            return sService;
        }
    }

    /**
     * Return a binder to BluetoothGatt service
     *
     * @hide
     */
    public @Nullable IBluetoothGatt getBluetoothGatt() {
        IBluetoothGatt defaultValue = null;
        mServiceLock.readLock().lock();
        try {
            if (mService != null) {
                final SynchronousResultReceiver<IBinder> recv = SynchronousResultReceiver.get();
                mService.getBluetoothGatt(recv);
                return IBluetoothGatt.Stub.asInterface(
                        recv.awaitResultNoInterrupt(getSyncTimeout()).getValue(null));
            }

        } catch (RemoteException | TimeoutException e) {
            Log.e(TAG, e.toString() + "\n" + Log.getStackTraceString(new Throwable()));
        } finally {
            mServiceLock.readLock().unlock();
        }
        return defaultValue;
    }

    /*package*/ void removeServiceStateCallback(IBluetoothManagerCallback cb) {
        requireNonNull(cb);
        synchronized (sServiceLock) {
            sProxyServiceStateCallbacks.remove(cb);
            registerOrUnregisterAdapterLocked();
        }
    }

    /**
     * Handle registering (or unregistering) a single process-wide
     * {@link IBluetoothManagerCallback} based on the presence of local
     * {@link #sProxyServiceStateCallbacks} clients.
     */
    @GuardedBy("sServiceLock")
    private void registerOrUnregisterAdapterLocked() {
        final boolean isRegistered = sServiceRegistered;
        final boolean wantRegistered = !sProxyServiceStateCallbacks.isEmpty();

        if (isRegistered != wantRegistered) {
            if (wantRegistered) {
                try {
                    sService = mManagerService.registerAdapter(sManagerCallback);
                } catch (RemoteException e) {
                    throw e.rethrowAsRuntimeException();
                }
            } else {
                try {
                    mManagerService.unregisterAdapter(sManagerCallback);
                    sService = null;
                } catch (RemoteException e) {
                    throw e.rethrowAsRuntimeException();
                }
            }
            sServiceRegistered = wantRegistered;
        }
    }

    /**
     * Callback interface used to deliver LE scan results.
     *
     * @see #startLeScan(LeScanCallback)
     * @see #startLeScan(UUID[], LeScanCallback)
     */
    public interface LeScanCallback {
        /**
         * Callback reporting an LE device found during a device scan initiated
         * by the {@link BluetoothAdapter#startLeScan} function.
         *
         * @param device Identifies the remote device
         * @param rssi The RSSI value for the remote device as reported by the Bluetooth hardware. 0
         * if no RSSI value is available.
         * @param scanRecord The content of the advertisement record offered by the remote device.
         */
        void onLeScan(BluetoothDevice device, int rssi, byte[] scanRecord);
    }

    /**
     * Starts a scan for Bluetooth LE devices.
     *
     * <p>Results of the scan are reported using the
     * {@link LeScanCallback#onLeScan} callback.
     *
     * @param callback the callback LE scan results are delivered
     * @return true, if the scan was started successfully
     * @deprecated use {@link BluetoothLeScanner#startScan(List, ScanSettings, ScanCallback)}
     * instead.
     */
    @Deprecated
    @RequiresLegacyBluetoothAdminPermission
    @RequiresBluetoothScanPermission
    @RequiresBluetoothLocationPermission
    @RequiresPermission(android.Manifest.permission.BLUETOOTH_SCAN)
    public boolean startLeScan(LeScanCallback callback) {
        return startLeScan(null, callback);
    }

    /**
     * Starts a scan for Bluetooth LE devices, looking for devices that
     * advertise given services.
     *
     * <p>Devices which advertise all specified services are reported using the
     * {@link LeScanCallback#onLeScan} callback.
     *
     * @param serviceUuids Array of services to look for
     * @param callback the callback LE scan results are delivered
     * @return true, if the scan was started successfully
     * @deprecated use {@link BluetoothLeScanner#startScan(List, ScanSettings, ScanCallback)}
     * instead.
     */
    @Deprecated
    @RequiresLegacyBluetoothAdminPermission
    @RequiresBluetoothScanPermission
    @RequiresBluetoothLocationPermission
    @RequiresPermission(android.Manifest.permission.BLUETOOTH_SCAN)
    public boolean startLeScan(final UUID[] serviceUuids, final LeScanCallback callback) {
        if (DBG) {
            Log.d(TAG, "startLeScan(): " + Arrays.toString(serviceUuids));
        }
        if (callback == null) {
            if (DBG) {
                Log.e(TAG, "startLeScan: null callback");
            }
            return false;
        }
        BluetoothLeScanner scanner = getBluetoothLeScanner();
        if (scanner == null) {
            if (DBG) {
                Log.e(TAG, "startLeScan: cannot get BluetoothLeScanner");
            }
            return false;
        }

        synchronized (mLeScanClients) {
            if (mLeScanClients.containsKey(callback)) {
                if (DBG) {
                    Log.e(TAG, "LE Scan has already started");
                }
                return false;
            }

            IBluetoothGatt iGatt = getBluetoothGatt();
            if (iGatt == null) {
                // BLE is not supported
                return false;
            }

            @SuppressLint("AndroidFrameworkBluetoothPermission")
            ScanCallback scanCallback = new ScanCallback() {
                @Override
                public void onScanResult(int callbackType, ScanResult result) {
                    if (callbackType != ScanSettings.CALLBACK_TYPE_ALL_MATCHES) {
                        // Should not happen.
                        Log.e(TAG, "LE Scan has already started");
                        return;
                    }
                    ScanRecord scanRecord = result.getScanRecord();
                    if (scanRecord == null) {
                        return;
                    }
                    if (serviceUuids != null) {
                        List<ParcelUuid> uuids = new ArrayList<ParcelUuid>();
                        for (UUID uuid : serviceUuids) {
                            uuids.add(new ParcelUuid(uuid));
                        }
                        List<ParcelUuid> scanServiceUuids = scanRecord.getServiceUuids();
                        if (scanServiceUuids == null || !scanServiceUuids.containsAll(uuids)) {
                            if (DBG) {
                                Log.d(TAG, "uuids does not match");
                            }
                            return;
                        }
                    }
                    callback.onLeScan(result.getDevice(), result.getRssi(),
                            scanRecord.getBytes());
                }
            };
            ScanSettings settings = new ScanSettings.Builder().setCallbackType(
                    ScanSettings.CALLBACK_TYPE_ALL_MATCHES)
                    .setScanMode(ScanSettings.SCAN_MODE_LOW_LATENCY)
                    .build();

            List<ScanFilter> filters = new ArrayList<ScanFilter>();
            if (serviceUuids != null && serviceUuids.length > 0) {
                // Note scan filter does not support matching an UUID array so we put one
                // UUID to hardware and match the whole array in callback.
                ScanFilter filter =
                        new ScanFilter.Builder().setServiceUuid(new ParcelUuid(serviceUuids[0]))
                                .build();
                filters.add(filter);
            }
            scanner.startScan(filters, settings, scanCallback);

            mLeScanClients.put(callback, scanCallback);
            return true;
        }
    }

    /**
     * Stops an ongoing Bluetooth LE device scan.
     *
     * @param callback used to identify which scan to stop must be the same handle used to start the
     * scan
     * @deprecated Use {@link BluetoothLeScanner#stopScan(ScanCallback)} instead.
     */
    @Deprecated
    @RequiresLegacyBluetoothAdminPermission
    @RequiresBluetoothScanPermission
    @RequiresPermission(android.Manifest.permission.BLUETOOTH_SCAN)
    public void stopLeScan(LeScanCallback callback) {
        if (DBG) {
            Log.d(TAG, "stopLeScan()");
        }
        BluetoothLeScanner scanner = getBluetoothLeScanner();
        if (scanner == null) {
            return;
        }
        synchronized (mLeScanClients) {
            ScanCallback scanCallback = mLeScanClients.remove(callback);
            if (scanCallback == null) {
                if (DBG) {
                    Log.d(TAG, "scan not started yet");
                }
                return;
            }
            scanner.stopScan(scanCallback);
        }
    }

    /**
     * Create a secure L2CAP Connection-oriented Channel (CoC) {@link BluetoothServerSocket} and
     * assign a dynamic protocol/service multiplexer (PSM) value. This socket can be used to listen
     * for incoming connections. The supported Bluetooth transport is LE only.
     * <p>A remote device connecting to this socket will be authenticated and communication on this
     * socket will be encrypted.
     * <p>Use {@link BluetoothServerSocket#accept} to retrieve incoming connections from a listening
     * {@link BluetoothServerSocket}.
     * <p>The system will assign a dynamic PSM value. This PSM value can be read from the {@link
     * BluetoothServerSocket#getPsm()} and this value will be released when this server socket is
     * closed, Bluetooth is turned off, or the application exits unexpectedly.
     * <p>The mechanism of disclosing the assigned dynamic PSM value to the initiating peer is
     * defined and performed by the application.
     * <p>Use {@link BluetoothDevice#createL2capChannel(int)} to connect to this server
     * socket from another Android device that is given the PSM value.
     *
     * @return an L2CAP CoC BluetoothServerSocket
     * @throws IOException on error, for example Bluetooth not available, or insufficient
     * permissions, or unable to start this CoC
     */
    @RequiresLegacyBluetoothPermission
    @RequiresBluetoothConnectPermission
    @RequiresPermission(android.Manifest.permission.BLUETOOTH_CONNECT)
    public @NonNull BluetoothServerSocket listenUsingL2capChannel()
            throws IOException {
        BluetoothServerSocket socket =
                            new BluetoothServerSocket(BluetoothSocket.TYPE_L2CAP_LE, true, true,
                                      SOCKET_CHANNEL_AUTO_STATIC_NO_SDP, false, false);
        int errno = socket.mSocket.bindListen();
        if (errno != 0) {
            throw new IOException("Error: " + errno);
        }

        int assignedPsm = socket.mSocket.getPort();
        if (assignedPsm == 0) {
            throw new IOException("Error: Unable to assign PSM value");
        }
        if (DBG) {
            Log.d(TAG, "listenUsingL2capChannel: set assigned PSM to "
                    + assignedPsm);
        }
        socket.setChannel(assignedPsm);

        return socket;
    }

    /**
     * Create an insecure L2CAP Connection-oriented Channel (CoC) {@link BluetoothServerSocket} and
     * assign a dynamic PSM value. This socket can be used to listen for incoming connections. The
     * supported Bluetooth transport is LE only.
     * <p>The link key is not required to be authenticated, i.e the communication may be vulnerable
     * to person-in-the-middle attacks. Use {@link #listenUsingL2capChannel}, if an encrypted and
     * authenticated communication channel is desired.
     * <p>Use {@link BluetoothServerSocket#accept} to retrieve incoming connections from a listening
     * {@link BluetoothServerSocket}.
     * <p>The system will assign a dynamic protocol/service multiplexer (PSM) value. This PSM value
     * can be read from the {@link BluetoothServerSocket#getPsm()} and this value will be released
     * when this server socket is closed, Bluetooth is turned off, or the application exits
     * unexpectedly.
     * <p>The mechanism of disclosing the assigned dynamic PSM value to the initiating peer is
     * defined and performed by the application.
     * <p>Use {@link BluetoothDevice#createInsecureL2capChannel(int)} to connect to this server
     * socket from another Android device that is given the PSM value.
     *
     * @return an L2CAP CoC BluetoothServerSocket
     * @throws IOException on error, for example Bluetooth not available, or insufficient
     * permissions, or unable to start this CoC
     */
    @RequiresLegacyBluetoothPermission
    @RequiresBluetoothConnectPermission
    @RequiresPermission(android.Manifest.permission.BLUETOOTH_CONNECT)
    public @NonNull BluetoothServerSocket listenUsingInsecureL2capChannel()
            throws IOException {
        BluetoothServerSocket socket =
                            new BluetoothServerSocket(BluetoothSocket.TYPE_L2CAP_LE, false, false,
                                      SOCKET_CHANNEL_AUTO_STATIC_NO_SDP, false, false);
        int errno = socket.mSocket.bindListen();
        if (errno != 0) {
            throw new IOException("Error: " + errno);
        }

        int assignedPsm = socket.mSocket.getPort();
        if (assignedPsm == 0) {
            throw new IOException("Error: Unable to assign PSM value");
        }
        if (DBG) {
            Log.d(TAG, "listenUsingInsecureL2capChannel: set assigned PSM to "
                    + assignedPsm);
        }
        socket.setChannel(assignedPsm);

        return socket;
    }

    /**
     * Register a {@link #OnMetadataChangedListener} to receive update about metadata
     * changes for this {@link BluetoothDevice}.
     * Registration must be done when Bluetooth is ON and will last until
     * {@link #removeOnMetadataChangedListener(BluetoothDevice)} is called, even when Bluetooth
     * restarted in the middle.
     * All input parameters should not be null or {@link NullPointerException} will be triggered.
     * The same {@link BluetoothDevice} and {@link #OnMetadataChangedListener} pair can only be
     * registered once, double registration would cause {@link IllegalArgumentException}.
     *
     * @param device {@link BluetoothDevice} that will be registered
     * @param executor the executor for listener callback
     * @param listener {@link #OnMetadataChangedListener} that will receive asynchronous callbacks
     * @return true on success, false on error
     * @throws NullPointerException If one of {@code listener}, {@code device} or {@code executor}
     * is null.
     * @throws IllegalArgumentException The same {@link #OnMetadataChangedListener} and
     * {@link BluetoothDevice} are registered twice.
     * @hide
     */
    @SystemApi
    @RequiresBluetoothConnectPermission
    @RequiresPermission(allOf = {
            android.Manifest.permission.BLUETOOTH_CONNECT,
            android.Manifest.permission.BLUETOOTH_PRIVILEGED,
    })
    public boolean addOnMetadataChangedListener(@NonNull BluetoothDevice device,
            @NonNull Executor executor, @NonNull OnMetadataChangedListener listener) {
        if (DBG) Log.d(TAG, "addOnMetadataChangedListener()");

        if (listener == null) {
            throw new NullPointerException("listener is null");
        }
        if (device == null) {
            throw new NullPointerException("device is null");
        }
        if (executor == null) {
            throw new NullPointerException("executor is null");
        }

        mServiceLock.readLock().lock();
        try {
            if (mService == null) {
                Log.e(TAG, "Bluetooth is not enabled. Cannot register metadata listener");
                return false;
            }


            synchronized (mMetadataListeners) {
                List<Pair<OnMetadataChangedListener, Executor>> listenerList =
                    mMetadataListeners.get(device);
                if (listenerList == null) {
                    // Create new listener/executor list for registration
                    listenerList = new ArrayList<>();
                    mMetadataListeners.put(device, listenerList);
                } else {
                    // Check whether this device is already registered by the listener
                    if (listenerList.stream().anyMatch((pair) -> (pair.first.equals(listener)))) {
                        throw new IllegalArgumentException("listener was already regestered"
                                + " for the device");
                    }
                }

                Pair<OnMetadataChangedListener, Executor> listenerPair =
                        new Pair(listener, executor);
                listenerList.add(listenerPair);

                boolean ret = false;
                try {
                    final SynchronousResultReceiver<Boolean> recv = SynchronousResultReceiver.get();
                    mService.registerMetadataListener(mBluetoothMetadataListener, device,
                            mAttributionSource, recv);
                    ret = recv.awaitResultNoInterrupt(getSyncTimeout()).getValue(false);
                } catch (RemoteException | TimeoutException e) {
                    Log.e(TAG, e.toString() + "\n" + Log.getStackTraceString(new Throwable()));
                } finally {
                    if (!ret) {
                        // Remove listener registered earlier when fail.
                        listenerList.remove(listenerPair);
                        if (listenerList.isEmpty()) {
                            // Remove the device if its listener list is empty
                            mMetadataListeners.remove(device);
                        }
                    }
                }
                return ret;
            }
        } finally {
            mServiceLock.readLock().unlock();
        }
    }

    /**
     * Unregister a {@link #OnMetadataChangedListener} from a registered {@link BluetoothDevice}.
     * Unregistration can be done when Bluetooth is either ON or OFF.
     * {@link #addOnMetadataChangedListener(OnMetadataChangedListener, BluetoothDevice, Executor)}
     * must be called before unregisteration.
     *
     * @param device {@link BluetoothDevice} that will be unregistered. It
     * should not be null or {@link NullPointerException} will be triggered.
     * @param listener {@link OnMetadataChangedListener} that will be unregistered. It
     * should not be null or {@link NullPointerException} will be triggered.
     * @return true on success, false on error
     * @throws NullPointerException If {@code listener} or {@code device} is null.
     * @throws IllegalArgumentException If {@code device} has not been registered before.
     * @hide
     */
    @SystemApi
    @RequiresBluetoothConnectPermission
    @RequiresPermission(allOf = {
            android.Manifest.permission.BLUETOOTH_CONNECT,
            android.Manifest.permission.BLUETOOTH_PRIVILEGED,
    })
    public boolean removeOnMetadataChangedListener(@NonNull BluetoothDevice device,
            @NonNull OnMetadataChangedListener listener) {
        if (DBG) Log.d(TAG, "removeOnMetadataChangedListener()");
        if (device == null) {
            throw new NullPointerException("device is null");
        }
        if (listener == null) {
            throw new NullPointerException("listener is null");
        }

        synchronized (mMetadataListeners) {
            if (!mMetadataListeners.containsKey(device)) {
                throw new IllegalArgumentException("device was not registered");
            }
            // Remove issued listener from the registered device
            mMetadataListeners.get(device).removeIf((pair) -> (pair.first.equals(listener)));

            if (mMetadataListeners.get(device).isEmpty()) {
                // Unregister to Bluetooth service if all listeners are removed from
                // the registered device
                mMetadataListeners.remove(device);
                mServiceLock.readLock().lock();
                try {
                    if (mService != null) {
                        final SynchronousResultReceiver<Boolean> recv =
                                SynchronousResultReceiver.get();
                        mService.unregisterMetadataListener(device, mAttributionSource, recv);
                        return recv.awaitResultNoInterrupt(getSyncTimeout()).getValue(false);
                    }
                } catch (RemoteException | TimeoutException e) {
                    Log.e(TAG, e.toString() + "\n" + Log.getStackTraceString(new Throwable()));
                    return false;
                } finally {
                    mServiceLock.readLock().unlock();
                }

            }
        }
        return true;
    }

    /**
     * This interface is used to implement {@link BluetoothAdapter} metadata listener.
     * @hide
     */
    @SystemApi
    public interface OnMetadataChangedListener {
        /**
         * Callback triggered if the metadata of {@link BluetoothDevice} registered in
         * {@link #addOnMetadataChangedListener}.
         *
         * @param device changed {@link BluetoothDevice}.
         * @param key changed metadata key, one of BluetoothDevice.METADATA_*.
         * @param value the new value of metadata as byte array.
         */
        void onMetadataChanged(@NonNull BluetoothDevice device, int key,
                @Nullable byte[] value);
    }

    @SuppressLint("AndroidFrameworkBluetoothPermission")
    private final IBluetoothConnectionCallback mConnectionCallback =
            new IBluetoothConnectionCallback.Stub() {
        @Override
        public void onDeviceConnected(BluetoothDevice device) {
            Attributable.setAttributionSource(device, mAttributionSource);
            for (Map.Entry<BluetoothConnectionCallback, Executor> callbackExecutorEntry:
                    mBluetoothConnectionCallbackExecutorMap.entrySet()) {
                BluetoothConnectionCallback callback = callbackExecutorEntry.getKey();
                Executor executor = callbackExecutorEntry.getValue();
                executor.execute(() -> callback.onDeviceConnected(device));
            }
        }

        @Override
        public void onDeviceDisconnected(BluetoothDevice device, int hciReason) {
            Attributable.setAttributionSource(device, mAttributionSource);
            for (Map.Entry<BluetoothConnectionCallback, Executor> callbackExecutorEntry:
                    mBluetoothConnectionCallbackExecutorMap.entrySet()) {
                BluetoothConnectionCallback callback = callbackExecutorEntry.getKey();
                Executor executor = callbackExecutorEntry.getValue();
                executor.execute(() -> callback.onDeviceDisconnected(device, hciReason));
            }
        }
    };

    /**
     * Registers the BluetoothConnectionCallback to receive callback events when a bluetooth device
     * (classic or low energy) is connected or disconnected.
     *
     * @param executor is the callback executor
     * @param callback is the connection callback you wish to register
     * @return true if the callback was registered successfully, false otherwise
     * @throws IllegalArgumentException if the callback is already registered
     * @hide
     */
    @SystemApi
    @RequiresBluetoothConnectPermission
    @RequiresPermission(allOf = {
            android.Manifest.permission.BLUETOOTH_CONNECT,
            android.Manifest.permission.BLUETOOTH_PRIVILEGED,
    })
    public boolean registerBluetoothConnectionCallback(@NonNull @CallbackExecutor Executor executor,
            @NonNull BluetoothConnectionCallback callback) {
        if (DBG) Log.d(TAG, "registerBluetoothConnectionCallback()");
        if (callback == null || executor == null) {
            return false;
        }

        synchronized (mBluetoothConnectionCallbackExecutorMap) {
            // If the callback map is empty, we register the service-to-app callback
            if (mBluetoothConnectionCallbackExecutorMap.isEmpty()) {
                mServiceLock.readLock().lock();
                try {
                    if (mService != null) {
                        final SynchronousResultReceiver<Boolean> recv =
                                SynchronousResultReceiver.get();
                        mService.registerBluetoothConnectionCallback(mConnectionCallback,
                                mAttributionSource, recv);
                        if (!recv.awaitResultNoInterrupt(getSyncTimeout()).getValue(false)) {
                            return false;
                        }
                    }
                } catch (RemoteException | TimeoutException e) {
                    Log.e(TAG, e.toString() + "\n" + Log.getStackTraceString(new Throwable()));
                    mBluetoothConnectionCallbackExecutorMap.remove(callback);
                } finally {
                    mServiceLock.readLock().unlock();
                }
            }

            // Adds the passed in callback to our map of callbacks to executors
            if (mBluetoothConnectionCallbackExecutorMap.containsKey(callback)) {
                throw new IllegalArgumentException("This callback has already been registered");
            }
            mBluetoothConnectionCallbackExecutorMap.put(callback, executor);
        }

        return true;
    }

    /**
     * Unregisters the BluetoothConnectionCallback that was previously registered by the application
     *
     * @param callback is the connection callback you wish to unregister
     * @return true if the callback was unregistered successfully, false otherwise
     * @hide
     */
    @SystemApi
    @RequiresBluetoothConnectPermission
    @RequiresPermission(allOf = {
            android.Manifest.permission.BLUETOOTH_CONNECT,
            android.Manifest.permission.BLUETOOTH_PRIVILEGED,
    })
    public boolean unregisterBluetoothConnectionCallback(
            @NonNull BluetoothConnectionCallback callback) {
        if (DBG) Log.d(TAG, "unregisterBluetoothConnectionCallback()");
        if (callback == null) {
            return false;
        }

        synchronized (mBluetoothConnectionCallbackExecutorMap) {
            if (mBluetoothConnectionCallbackExecutorMap.remove(callback) != null) {
                return false;
            }
        }

        if (!mBluetoothConnectionCallbackExecutorMap.isEmpty()) {
            return true;
        }

        // If the callback map is empty, we unregister the service-to-app callback
        mServiceLock.readLock().lock();
        try {
            if (mService != null) {
                final SynchronousResultReceiver<Boolean> recv = SynchronousResultReceiver.get();
                mService.unregisterBluetoothConnectionCallback(mConnectionCallback,
                        mAttributionSource, recv);
                return recv.awaitResultNoInterrupt(getSyncTimeout()).getValue(false);
            }
        } catch (RemoteException | TimeoutException e) {
            Log.e(TAG, e.toString() + "\n" + Log.getStackTraceString(new Throwable()));
        } finally {
            mServiceLock.readLock().unlock();
        }

        return false;
    }

    /**
     * This abstract class is used to implement callbacks for when a bluetooth classic or Bluetooth
     * Low Energy (BLE) device is either connected or disconnected.
     *
     * @hide
     */
    @SystemApi
    public abstract static class BluetoothConnectionCallback {
        /**
         * Callback triggered when a bluetooth device (classic or BLE) is connected
         * @param device is the connected bluetooth device
         */
        public void onDeviceConnected(@NonNull BluetoothDevice device) {}

        /**
         * Callback triggered when a bluetooth device (classic or BLE) is disconnected
         * @param device is the disconnected bluetooth device
         * @param reason is the disconnect reason
         */
        public void onDeviceDisconnected(@NonNull BluetoothDevice device,
                @DisconnectReason int reason) {}

        /**
         * @hide
         */
        @Retention(RetentionPolicy.SOURCE)
        @IntDef(prefix = { "REASON_" }, value = {
                BluetoothStatusCodes.ERROR_UNKNOWN,
                BluetoothStatusCodes.ERROR_DISCONNECT_REASON_LOCAL_REQUEST,
                BluetoothStatusCodes.ERROR_DISCONNECT_REASON_REMOTE_REQUEST,
                BluetoothStatusCodes.ERROR_DISCONNECT_REASON_LOCAL,
                BluetoothStatusCodes.ERROR_DISCONNECT_REASON_REMOTE,
                BluetoothStatusCodes.ERROR_DISCONNECT_REASON_TIMEOUT,
                BluetoothStatusCodes.ERROR_DISCONNECT_REASON_SECURITY,
                BluetoothStatusCodes.ERROR_DISCONNECT_REASON_SYSTEM_POLICY,
                BluetoothStatusCodes.ERROR_DISCONNECT_REASON_RESOURCE_LIMIT_REACHED,
                BluetoothStatusCodes.ERROR_DISCONNECT_REASON_CONNECTION_ALREADY_EXISTS,
                BluetoothStatusCodes.ERROR_DISCONNECT_REASON_BAD_PARAMETERS})
        public @interface DisconnectReason {}

        /**
         * Returns human-readable strings corresponding to {@link DisconnectReason}.
         */
        @NonNull
        public static String disconnectReasonToString(@DisconnectReason int reason) {
            switch (reason) {
                case BluetoothStatusCodes.ERROR_UNKNOWN:
                    return "Reason unknown";
                case BluetoothStatusCodes.ERROR_DISCONNECT_REASON_LOCAL_REQUEST:
                    return "Local request";
                case BluetoothStatusCodes.ERROR_DISCONNECT_REASON_REMOTE_REQUEST:
                    return "Remote request";
                case BluetoothStatusCodes.ERROR_DISCONNECT_REASON_LOCAL:
                    return "Local error";
                case BluetoothStatusCodes.ERROR_DISCONNECT_REASON_REMOTE:
                    return "Remote error";
                case BluetoothStatusCodes.ERROR_DISCONNECT_REASON_TIMEOUT:
                    return "Timeout";
                case BluetoothStatusCodes.ERROR_DISCONNECT_REASON_SECURITY:
                    return "Security";
                case BluetoothStatusCodes.ERROR_DISCONNECT_REASON_SYSTEM_POLICY:
                    return "System policy";
                case BluetoothStatusCodes.ERROR_DISCONNECT_REASON_RESOURCE_LIMIT_REACHED:
                    return "Resource constrained";
                case BluetoothStatusCodes.ERROR_DISCONNECT_REASON_CONNECTION_ALREADY_EXISTS:
                    return "Connection already exists";
                case BluetoothStatusCodes.ERROR_DISCONNECT_REASON_BAD_PARAMETERS:
                    return "Bad parameters";
                default:
                    return "Unrecognized disconnect reason: " + reason;
            }
        }
    }

    /** @hide */
    @Retention(RetentionPolicy.SOURCE)
    @IntDef(value = {
            BluetoothStatusCodes.SUCCESS,
            BluetoothStatusCodes.ERROR_ANOTHER_ACTIVE_REQUEST,
            BluetoothStatusCodes.ERROR_BLUETOOTH_NOT_ENABLED,
            BluetoothStatusCodes.ERROR_BLUETOOTH_NOT_ALLOWED,
            BluetoothStatusCodes.ERROR_DEVICE_NOT_BONDED,
            BluetoothStatusCodes.ERROR_MISSING_BLUETOOTH_CONNECT_PERMISSION,
            BluetoothStatusCodes.ERROR_NOT_DUAL_MODE_AUDIO_DEVICE,
            BluetoothStatusCodes.ERROR_UNKNOWN,
            BluetoothStatusCodes.FEATURE_NOT_SUPPORTED,
    })
    public @interface SetPreferredAudioProfilesReturnValues {}

    /**
     * Sets the preferred profiles for each audio mode for system routed audio. The audio framework
     * and Telecomm will read this preference when routing system managed audio. Not supplying an
     * audio mode in the Bundle will reset that audio mode to the default profile preference for
     * that mode (e.g. an empty Bundle resets all audio modes to their default profiles).
     * <p>
     * Note: apps that invoke profile-specific audio APIs are not subject to the preference noted
     * here. These preferences will also be ignored if the remote device is not simultaneously
     * connected to a classic audio profile (A2DP and/or HFP) and LE Audio at the same time. If the
     * remote device does not support both BR/EDR audio and LE Audio, this API returns
     * {@link BluetoothStatusCodes#ERROR_NOT_DUAL_MODE_AUDIO_DEVICE}. If the system property
     * persist.bluetooth.enable_dual_mode_audio is set to {@code false}, this API returns
     * {@link BluetoothStatusCodes#FEATURE_NOT_SUPPORTED}.
     * <p>
     * The Bundle is expected to contain the following mappings:
     * 1. For key {@link #AUDIO_MODE_OUTPUT_ONLY}, it expects an integer value of either
     * {@link BluetoothProfile#A2DP} or {@link BluetoothProfile#LE_AUDIO}.
     * 2. For key {@link #AUDIO_MODE_DUPLEX}, it expects an integer value of either
     * {@link BluetoothProfile#HEADSET} or {@link BluetoothProfile#LE_AUDIO}.
     * <p>
     * Apps should register for a callback with
     * {@link #registerPreferredAudioProfilesChangedCallback(Executor,
     * PreferredAudioProfilesChangedCallback)} to know if the preferences were successfully applied
     * to the audio framework. If there is an active preference change for this device that has not
     * taken effect with the audio framework, no additional calls to this API will be allowed until
     * that completes.
     *
     * @param modeToProfileBundle a mapping to indicate the preferred profile for each audio mode
     * @return whether the preferred audio profiles were requested to be set
     * @throws NullPointerException if modeToProfileBundle or device is null
     * @throws IllegalArgumentException if this BluetoothDevice object has an invalid address or the
     * Bundle doesn't conform to its requirements
     *
     * @hide
     */
    @SystemApi
    @RequiresPermission(allOf = {
            android.Manifest.permission.BLUETOOTH_CONNECT,
            android.Manifest.permission.BLUETOOTH_PRIVILEGED,
    })
    @SetPreferredAudioProfilesReturnValues
    public int setPreferredAudioProfiles(@NonNull BluetoothDevice device,
            @NonNull Bundle modeToProfileBundle) {
        if (DBG) {
            Log.d(TAG, "setPreferredAudioProfiles( " + modeToProfileBundle + ", " + device + ")");
        }
        requireNonNull(modeToProfileBundle, "modeToProfileBundle must not be null");
        requireNonNull(device, "device must not be null");
        if (!BluetoothAdapter.checkBluetoothAddress(getAddress())) {
            throw new IllegalArgumentException("device cannot have an invalid address");
        }
        if (!modeToProfileBundle.containsKey(AUDIO_MODE_OUTPUT_ONLY)
                && !modeToProfileBundle.containsKey(AUDIO_MODE_DUPLEX)) {
            throw new IllegalArgumentException("Bundle does not contain a key "
                    + "AUDIO_MODE_OUTPUT_ONLY or AUDIO_MODE_DUPLEX");
        }
        if (modeToProfileBundle.containsKey(AUDIO_MODE_OUTPUT_ONLY)
                && modeToProfileBundle.getInt(AUDIO_MODE_OUTPUT_ONLY) != BluetoothProfile.A2DP
                && modeToProfileBundle.getInt(
                AUDIO_MODE_OUTPUT_ONLY) != BluetoothProfile.LE_AUDIO) {
            throw new IllegalArgumentException("Key AUDIO_MODE_OUTPUT_ONLY has an invalid value: "
                    + modeToProfileBundle.getInt(AUDIO_MODE_OUTPUT_ONLY));
        }
        if (modeToProfileBundle.containsKey(AUDIO_MODE_DUPLEX)
                && modeToProfileBundle.getInt(AUDIO_MODE_DUPLEX) != BluetoothProfile.HEADSET
                && modeToProfileBundle.getInt(AUDIO_MODE_DUPLEX) != BluetoothProfile.LE_AUDIO) {
            throw new IllegalArgumentException("Key AUDIO_MODE_DUPLEX has an invalid value: "
                    + modeToProfileBundle.getInt(AUDIO_MODE_DUPLEX));
        }

        final int defaultValue = BluetoothStatusCodes.ERROR_UNKNOWN;
        mServiceLock.readLock().lock();
        try {
            if (mService != null) {
                final SynchronousResultReceiver<Integer> recv = SynchronousResultReceiver.get();
                mService.setPreferredAudioProfiles(device, modeToProfileBundle,
                        mAttributionSource, recv);
                return recv.awaitResultNoInterrupt(getSyncTimeout()).getValue(defaultValue);
            } else {
                return BluetoothStatusCodes.ERROR_BLUETOOTH_NOT_ENABLED;
            }
        } catch (RemoteException e) {
            Log.e(TAG, e.toString() + "\n" + Log.getStackTraceString(new Throwable()));
            throw e.rethrowAsRuntimeException();
        } catch (TimeoutException e) {
            Log.e(TAG, e.toString() + "\n" + Log.getStackTraceString(new Throwable()));
        } finally {
            mServiceLock.readLock().unlock();
        }
        return defaultValue;
    }

    /**
     * Gets the preferred profile for each audio mode for system routed audio. This API
     * returns a Bundle with mappings between each audio mode and its preferred audio profile. If no
     * values are set via {@link #setPreferredAudioProfiles(BluetoothDevice, Bundle)}, this API
     * returns the default system preferences set via the sysprops
     * {@link BluetoothProperties#getDefaultOutputOnlyAudioProfile()} and
     * {@link BluetoothProperties#getDefaultDuplexAudioProfile()}.
     * <p>
     * An audio capable device must support at least one audio mode with a preferred audio profile.
     * If a device does not support an audio mode, the audio mode will be omitted from the keys of
     * the Bundle. If the device is not recognized as a dual mode audio capable device (e.g. because
     * it is not bonded, does not support any audio profiles, or does not support both BR/EDR audio
     * and LE Audio), this API returns an empty Bundle. If the system property
     * persist.bluetooth.enable_dual_mode_audio is set to {@code false}, this API returns an empty
     * Bundle.
     * <p>
     * The Bundle can contain the following mappings:
     * <ul>
     * <li>For key {@link #AUDIO_MODE_OUTPUT_ONLY}, if an audio profile preference was set, this
     *     will have an int value of either {@link BluetoothProfile#A2DP} or
     *     {@link BluetoothProfile#LE_AUDIO}.
     * <li>For key {@link #AUDIO_MODE_DUPLEX}, if an audio profile preference was set, this will
     *     have an int value of either {@link BluetoothProfile#HEADSET} or
     *     {@link BluetoothProfile#LE_AUDIO}.
     * </ul>
     *
     * @return a Bundle mapping each set audio mode and preferred audio profile pair
     * @throws NullPointerException if modeToProfileBundle or device is null
     * @throws IllegalArgumentException if this BluetoothDevice object has an invalid address or the
     * Bundle doesn't conform to its requirements
     *
     * @hide
     */
    @SystemApi
    @RequiresPermission(allOf = {
            android.Manifest.permission.BLUETOOTH_CONNECT,
            android.Manifest.permission.BLUETOOTH_PRIVILEGED,
    })
    @NonNull
    public Bundle getPreferredAudioProfiles(@NonNull BluetoothDevice device) {
        if (DBG) Log.d(TAG, "getPreferredAudioProfiles(" + device + ")");
        requireNonNull(device, "device cannot be null");
        if (!BluetoothAdapter.checkBluetoothAddress(device.getAddress())) {
            throw new IllegalArgumentException("device cannot have an invalid address");
        }

        final Bundle defaultValue = Bundle.EMPTY;
        mServiceLock.readLock().lock();
        try {
            if (mService != null) {
                final SynchronousResultReceiver<Bundle> recv = SynchronousResultReceiver.get();
                mService.getPreferredAudioProfiles(device, mAttributionSource, recv);
                return recv.awaitResultNoInterrupt(getSyncTimeout()).getValue(defaultValue);
            }
        } catch (RemoteException e) {
            Log.e(TAG, e.toString() + "\n" + Log.getStackTraceString(new Throwable()));
            throw e.rethrowAsRuntimeException();
        } catch (TimeoutException e) {
            Log.e(TAG, e.toString() + "\n" + Log.getStackTraceString(new Throwable()));
        } finally {
            mServiceLock.readLock().unlock();
        }

        return defaultValue;
    }

    /** @hide */
    @Retention(RetentionPolicy.SOURCE)
    @IntDef(value = {
            BluetoothStatusCodes.SUCCESS,
            BluetoothStatusCodes.ERROR_BLUETOOTH_NOT_ENABLED,
            BluetoothStatusCodes.ERROR_BLUETOOTH_NOT_ALLOWED,
            BluetoothStatusCodes.ERROR_DEVICE_NOT_BONDED,
            BluetoothStatusCodes.ERROR_MISSING_BLUETOOTH_CONNECT_PERMISSION,
            BluetoothStatusCodes.ERROR_UNKNOWN
    })
    public @interface NotifyActiveDeviceChangeAppliedReturnValues {}

    /**
     * Called by audio framework to inform the Bluetooth stack that an active device change has
     * taken effect. If this active device change is triggered by an app calling
     * {@link #setPreferredAudioProfiles(BluetoothDevice, Bundle)}, the Bluetooth stack will invoke
     * {@link PreferredAudioProfilesChangedCallback#onPreferredAudioProfilesChanged(
     * BluetoothDevice, Bundle, int)} if all requested changes for the device have been applied.
     * <p>
     * This method will return
     * {@link BluetoothStatusCodes#ERROR_BLUETOOTH_NOT_ALLOWED} if called outside system server.
     *
     * @param device is the BluetoothDevice that had its preferred audio profile changed
     * @return whether the Bluetooth stack acknowledged the change successfully
     * @throws NullPointerException if device is null
     * @throws IllegalArgumentException if the device's address is invalid
     *
     * @hide
     */
    @SystemApi
    @RequiresPermission(allOf = {
            android.Manifest.permission.BLUETOOTH_CONNECT,
            android.Manifest.permission.BLUETOOTH_PRIVILEGED,
    })
    @NotifyActiveDeviceChangeAppliedReturnValues
    public int notifyActiveDeviceChangeApplied(@NonNull BluetoothDevice device) {
        if (DBG) Log.d(TAG, "notifyActiveDeviceChangeApplied(" + device + ")");
        requireNonNull(device, "device cannot be null");
        if (!BluetoothAdapter.checkBluetoothAddress(device.getAddress())) {
            throw new IllegalArgumentException("device cannot have an invalid address");
        }

        final int defaultValue = BluetoothStatusCodes.ERROR_UNKNOWN;
        mServiceLock.readLock().lock();
        try {
            if (mService != null) {
                final SynchronousResultReceiver<Integer> recv = SynchronousResultReceiver.get();
                mService.notifyActiveDeviceChangeApplied(device,
                        mAttributionSource, recv);
                return recv.awaitResultNoInterrupt(getSyncTimeout()).getValue(defaultValue);
            }
        } catch (RemoteException e) {
            Log.e(TAG, e.toString() + "\n" + Log.getStackTraceString(new Throwable()));
            throw e.rethrowAsRuntimeException();
        } catch (TimeoutException e) {
            Log.e(TAG, e.toString() + "\n" + Log.getStackTraceString(new Throwable()));
        } finally {
            mServiceLock.readLock().unlock();
        }

        return defaultValue;
    }

    @SuppressLint("AndroidFrameworkBluetoothPermission")
    private final IBluetoothPreferredAudioProfilesCallback mPreferredAudioProfilesChangedCallback =
            new IBluetoothPreferredAudioProfilesCallback.Stub() {
                @Override
                public void onPreferredAudioProfilesChanged(BluetoothDevice device,
                        Bundle preferredAudioProfiles, int status) {
                    for (Map.Entry<PreferredAudioProfilesChangedCallback, Executor>
                            callbackExecutorEntry:
                            mAudioProfilesChangedCallbackExecutorMap.entrySet()) {
                        PreferredAudioProfilesChangedCallback callback =
                                callbackExecutorEntry.getKey();
                        Executor executor = callbackExecutorEntry.getValue();
                        executor.execute(() -> callback.onPreferredAudioProfilesChanged(device,
                                preferredAudioProfiles, status));
                    }
                }
            };

    /** @hide */
    @Retention(RetentionPolicy.SOURCE)
    @IntDef(value = {
            BluetoothStatusCodes.SUCCESS,
            BluetoothStatusCodes.ERROR_BLUETOOTH_NOT_ENABLED,
            BluetoothStatusCodes.ERROR_BLUETOOTH_NOT_ALLOWED,
            BluetoothStatusCodes.ERROR_MISSING_BLUETOOTH_CONNECT_PERMISSION,
            BluetoothStatusCodes.ERROR_UNKNOWN,
            BluetoothStatusCodes.FEATURE_NOT_SUPPORTED
    })
    public @interface RegisterPreferredAudioProfilesCallbackReturnValues {}

    /**
     * Registers a callback to be notified when the preferred audio profile changes have taken
     * effect. To unregister this callback, call
     * {@link #unregisterPreferredAudioProfilesChangedCallback(
     * PreferredAudioProfilesChangedCallback)}. If the system property
     * persist.bluetooth.enable_dual_mode_audio is set to {@code false}, this API returns
     * {@link BluetoothStatusCodes#FEATURE_NOT_SUPPORTED}.
     *
     * @param executor an {@link Executor} to execute the callbacks
     * @param callback user implementation of the {@link PreferredAudioProfilesChangedCallback}
     * @return whether the callback was registered successfully
     * @throws NullPointerException if executor or callback is null
     * @throws IllegalArgumentException if the callback is already registered
     *
     * @hide
     */
    @SystemApi
    @RequiresPermission(allOf = {
            android.Manifest.permission.BLUETOOTH_CONNECT,
            android.Manifest.permission.BLUETOOTH_PRIVILEGED,
    })
    @RegisterPreferredAudioProfilesCallbackReturnValues
    public int registerPreferredAudioProfilesChangedCallback(
            @NonNull @CallbackExecutor Executor executor,
            @NonNull PreferredAudioProfilesChangedCallback callback) {
        if (DBG) Log.d(TAG, "registerPreferredAudioProfilesChangedCallback()");
        requireNonNull(executor, "executor cannot be null");
        requireNonNull(callback, "callback cannot be null");

        final int defaultValue = BluetoothStatusCodes.ERROR_UNKNOWN;
        int serviceCallStatus = defaultValue;
        synchronized (mAudioProfilesChangedCallbackExecutorMap) {
            // If the callback map is empty, we register the service-to-app callback
            if (mAudioProfilesChangedCallbackExecutorMap.isEmpty()) {
                mServiceLock.readLock().lock();
                try {
                    if (mService != null) {
                        final SynchronousResultReceiver<Integer> recv =
                                SynchronousResultReceiver.get();
                        mService.registerPreferredAudioProfilesChangedCallback(
                                mPreferredAudioProfilesChangedCallback, mAttributionSource, recv);
                        serviceCallStatus = recv.awaitResultNoInterrupt(getSyncTimeout())
                                .getValue(defaultValue);
                    }
                } catch (RemoteException e) {
                    throw e.rethrowAsRuntimeException();
                } catch (TimeoutException e) {
                    Log.e(TAG, e.toString() + "\n" + Log.getStackTraceString(new Throwable()));
                } finally {
                    mServiceLock.readLock().unlock();
                }
                if (serviceCallStatus != BluetoothStatusCodes.SUCCESS) {
                    return serviceCallStatus;
                }
            }

            // Adds the passed in callback to our local mapping
            if (mAudioProfilesChangedCallbackExecutorMap.containsKey(callback)) {
                throw new IllegalArgumentException("This callback has already been registered");
            } else {
                mAudioProfilesChangedCallbackExecutorMap.put(callback, executor);
            }
        }

        return BluetoothStatusCodes.SUCCESS;
    }

    /** @hide */
    @Retention(RetentionPolicy.SOURCE)
    @IntDef(value = {
            BluetoothStatusCodes.SUCCESS,
            BluetoothStatusCodes.ERROR_BLUETOOTH_NOT_ENABLED,
            BluetoothStatusCodes.ERROR_BLUETOOTH_NOT_ALLOWED,
            BluetoothStatusCodes.ERROR_CALLBACK_NOT_REGISTERED,
            BluetoothStatusCodes.ERROR_MISSING_BLUETOOTH_CONNECT_PERMISSION,
            BluetoothStatusCodes.ERROR_UNKNOWN,
            BluetoothStatusCodes.FEATURE_NOT_SUPPORTED
    })
    public @interface UnRegisterPreferredAudioProfilesCallbackReturnValues {}

    /**
     * Unregisters a callback that was previously registered with
     * {@link #registerPreferredAudioProfilesChangedCallback(Executor,
     * PreferredAudioProfilesChangedCallback)}.
     *
     * @param callback user implementation of the {@link PreferredAudioProfilesChangedCallback}
     * @return whether the callback was successfully unregistered
     * @throws NullPointerException if the callback is null
     * @throws IllegalArgumentException if the callback has not been registered
     *
     * @hide
     */
    @SystemApi
    @RequiresPermission(allOf = {
            android.Manifest.permission.BLUETOOTH_CONNECT,
            android.Manifest.permission.BLUETOOTH_PRIVILEGED,
    })
    @UnRegisterPreferredAudioProfilesCallbackReturnValues
    public int unregisterPreferredAudioProfilesChangedCallback(
            @NonNull PreferredAudioProfilesChangedCallback callback) {
        if (DBG) Log.d(TAG, "unregisterPreferredAudioProfilesChangedCallback()");
        requireNonNull(callback, "callback cannot be null");

        synchronized (mAudioProfilesChangedCallbackExecutorMap) {
            if (mAudioProfilesChangedCallbackExecutorMap.remove(callback) == null) {
                throw new IllegalArgumentException("This callback has not been registered");
            }
        }

        if (!mBluetoothConnectionCallbackExecutorMap.isEmpty()) {
            return BluetoothStatusCodes.SUCCESS;
        }

        final int defaultValue = BluetoothStatusCodes.ERROR_UNKNOWN;
        // If the callback map is empty, we unregister the service-to-app callback
        mServiceLock.readLock().lock();
        try {
            if (mService != null) {
                final SynchronousResultReceiver<Integer> recv = SynchronousResultReceiver.get();
                mService.unregisterPreferredAudioProfilesChangedCallback(
                        mPreferredAudioProfilesChangedCallback, mAttributionSource, recv);
                return recv.awaitResultNoInterrupt(getSyncTimeout()).getValue(defaultValue);
            }
        } catch (TimeoutException e) {
            Log.e(TAG, e.toString() + "\n" + Log.getStackTraceString(new Throwable()));
        } catch (RemoteException e) {
            throw e.rethrowAsRuntimeException();
        } finally {
            mServiceLock.readLock().unlock();
        }

        return defaultValue;
    }

    /**
     * A callback for preferred audio profile changes that arise from calls to
     * {@link #setPreferredAudioProfiles(BluetoothDevice, Bundle)}.
     *
     * @hide
     */
    @SystemApi
    public interface PreferredAudioProfilesChangedCallback {
        /**
         * Called when the preferred audio profile change from a call to
         * {@link #setPreferredAudioProfiles(BluetoothDevice, Bundle)} has taken effect in the audio
         * framework or timed out. This callback includes a Bundle that indicates the current
         * preferred audio profile for each audio mode, if one was set. If an audio mode does not
         * have a profile preference, its key will be omitted from the Bundle. If both audio modes
         * do not have a preferred profile set, the Bundle will be empty.
         *
         * <p>
         * The Bundle can contain the following mappings:
         * <ul>
         * <li>For key {@link #AUDIO_MODE_OUTPUT_ONLY}, if an audio profile preference was set, this
         *     will have an int value of either {@link BluetoothProfile#A2DP} or
         *     {@link BluetoothProfile#LE_AUDIO}.
         * <li>For key {@link #AUDIO_MODE_DUPLEX}, if an audio profile preference was set, this will
         *     have an int value of either {@link BluetoothProfile#HEADSET} or
         *     {@link BluetoothProfile#LE_AUDIO}.
         * </ul>
         *
         * @param device is the device which had its preferred audio profiles changed
         * @param preferredAudioProfiles a Bundle mapping audio mode to its preferred audio profile
         * @param status whether the operation succeeded or timed out
         *
         * @hide
         */
        @SystemApi
        void onPreferredAudioProfilesChanged(@NonNull BluetoothDevice device, @NonNull
                Bundle preferredAudioProfiles, int status);
    }

    @SuppressLint("AndroidFrameworkBluetoothPermission")
    private final IBluetoothQualityReportReadyCallback mBluetoothQualityReportReadyCallback =
            new IBluetoothQualityReportReadyCallback.Stub() {
                @Override
                public void onBluetoothQualityReportReady(BluetoothDevice device,
                        BluetoothQualityReport bluetoothQualityReport, int status) {
                    for (Map.Entry<BluetoothQualityReportReadyCallback, Executor>
                            callbackExecutorEntry:
                            mBluetoothQualityReportReadyCallbackExecutorMap.entrySet()) {
                        BluetoothQualityReportReadyCallback callback =
                                callbackExecutorEntry.getKey();
                        Executor executor = callbackExecutorEntry.getValue();
                        executor.execute(() -> callback.onBluetoothQualityReportReady(device,
                                bluetoothQualityReport, status));
                    }
                }
            };

    /** @hide */
    @Retention(RetentionPolicy.SOURCE)
    @IntDef(value = {
            BluetoothStatusCodes.SUCCESS,
            BluetoothStatusCodes.ERROR_BLUETOOTH_NOT_ENABLED,
            BluetoothStatusCodes.ERROR_BLUETOOTH_NOT_ALLOWED,
            BluetoothStatusCodes.ERROR_MISSING_BLUETOOTH_CONNECT_PERMISSION,
            BluetoothStatusCodes.ERROR_UNKNOWN
    })
    public @interface RegisterBluetoothQualityReportReadyCallbackReturnValues {}

    /**
     * Registers a callback to be notified when Bluetooth Quality Report is ready. To unregister
     * this callback, call
     * {@link #unregisterBluetoothQualityReportReadyCallback(
     * BluetoothQualityReportReadyCallback)}.
     *
     * @param executor an {@link Executor} to execute the callbacks
     * @param callback user implementation of the {@link BluetoothQualityReportReadyCallback}
     * @return whether the callback was registered successfully
     * @throws NullPointerException if executor or callback is null
     * @throws IllegalArgumentException if the callback is already registered
     *
     * @hide
     */
    @SystemApi
    @RequiresPermission(allOf = {
            android.Manifest.permission.BLUETOOTH_CONNECT,
            android.Manifest.permission.BLUETOOTH_PRIVILEGED,
    })
    @RegisterBluetoothQualityReportReadyCallbackReturnValues
    public int registerBluetoothQualityReportReadyCallback(
            @NonNull @CallbackExecutor Executor executor,
            @NonNull BluetoothQualityReportReadyCallback callback) {
        if (DBG) Log.d(TAG, "registerBluetoothQualityReportReadyCallback()");
        requireNonNull(executor, "executor cannot be null");
        requireNonNull(callback, "callback cannot be null");

        final int defaultValue = BluetoothStatusCodes.ERROR_UNKNOWN;
        int serviceCallStatus = defaultValue;
        synchronized (mBluetoothQualityReportReadyCallbackExecutorMap) {
            // If the callback map is empty, we register the service-to-app callback
            if (mBluetoothQualityReportReadyCallbackExecutorMap.isEmpty()) {
                mServiceLock.readLock().lock();
                try {
                    if (mService != null) {
                        final SynchronousResultReceiver<Integer> recv =
                                SynchronousResultReceiver.get();
                        mService.registerBluetoothQualityReportReadyCallback(
                                mBluetoothQualityReportReadyCallback, mAttributionSource, recv);
                        serviceCallStatus = recv.awaitResultNoInterrupt(getSyncTimeout())
                                .getValue(defaultValue);
                    }
                } catch (RemoteException e) {
                    throw e.rethrowAsRuntimeException();
                } catch (TimeoutException e) {
                    Log.e(TAG, e.toString() + "\n" + Log.getStackTraceString(new Throwable()));
                } finally {
                    mServiceLock.readLock().unlock();
                }
                if (serviceCallStatus != BluetoothStatusCodes.SUCCESS) {
                    return serviceCallStatus;
                }
            }

            // Adds the passed in callback to our local mapping
            if (mBluetoothQualityReportReadyCallbackExecutorMap.containsKey(callback)) {
                throw new IllegalArgumentException("This callback has already been registered");
            } else {
                mBluetoothQualityReportReadyCallbackExecutorMap.put(callback, executor);
            }
        }

        return BluetoothStatusCodes.SUCCESS;
    }

    /** @hide */
    @Retention(RetentionPolicy.SOURCE)
    @IntDef(value = {
            BluetoothStatusCodes.SUCCESS,
            BluetoothStatusCodes.ERROR_BLUETOOTH_NOT_ENABLED,
            BluetoothStatusCodes.ERROR_BLUETOOTH_NOT_ALLOWED,
            BluetoothStatusCodes.ERROR_CALLBACK_NOT_REGISTERED,
            BluetoothStatusCodes.ERROR_MISSING_BLUETOOTH_CONNECT_PERMISSION,
            BluetoothStatusCodes.ERROR_UNKNOWN
    })
    public @interface UnRegisterBluetoothQualityReportReadyCallbackReturnValues {}

    /**
     * Unregisters a callback that was previously registered with
     * {@link #registerBluetoothQualityReportReadyCallback(Executor,
     * BluetoothQualityReportReadyCallback)}.
     *
     * @param callback user implementation of the {@link BluetoothQualityReportReadyCallback}
     * @return whether the callback was successfully unregistered
     * @throws NullPointerException if the callback is null
     * @throws IllegalArgumentException if the callback has not been registered
     *
     * @hide
     */
    @SystemApi
    @RequiresPermission(allOf = {
            android.Manifest.permission.BLUETOOTH_CONNECT,
            android.Manifest.permission.BLUETOOTH_PRIVILEGED,
    })
    @UnRegisterBluetoothQualityReportReadyCallbackReturnValues
    public int unregisterBluetoothQualityReportReadyCallback(
            @NonNull BluetoothQualityReportReadyCallback callback) {
        if (DBG) Log.d(TAG, "unregisterBluetoothQualityReportReadyCallback()");
        requireNonNull(callback, "callback cannot be null");

        synchronized (mBluetoothQualityReportReadyCallbackExecutorMap) {
            if (mBluetoothQualityReportReadyCallbackExecutorMap.remove(callback) == null) {
                throw new IllegalArgumentException("This callback has not been registered");
            }
        }

        if (!mBluetoothConnectionCallbackExecutorMap.isEmpty()) {
            return BluetoothStatusCodes.SUCCESS;
        }

        final int defaultValue = BluetoothStatusCodes.ERROR_UNKNOWN;
        // If the callback map is empty, we unregister the service-to-app callback
        mServiceLock.readLock().lock();
        try {
            if (mService != null) {
                final SynchronousResultReceiver<Integer> recv = SynchronousResultReceiver.get();
                mService.unregisterBluetoothQualityReportReadyCallback(
                        mBluetoothQualityReportReadyCallback, mAttributionSource, recv);
                return recv.awaitResultNoInterrupt(getSyncTimeout()).getValue(defaultValue);
            }
        } catch (TimeoutException e) {
            Log.e(TAG, e.toString() + "\n" + Log.getStackTraceString(new Throwable()));
        } catch (RemoteException e) {
            throw e.rethrowAsRuntimeException();
        } finally {
            mServiceLock.readLock().unlock();
        }

        return defaultValue;
    }

    /**
     * A callback for Bluetooth Quality Report that arise from the controller.
     *
     * @hide
     */
    @SystemApi
    public interface BluetoothQualityReportReadyCallback {
        /**
         * Called when the Bluetooth Quality Report coming from the controller is ready. This
         * callback includes a Parcel that contains information about Bluetooth Quality.
         * Currently the report supports five event types: Quality monitor event,
         * Approaching LSTO event, A2DP choppy event, SCO choppy event and Connect fail event.
         * To know which kind of event is wrapped in this {@link BluetoothQualityReport} object,
         * you need to call {@link #getQualityReportId}.
         *
         *
         * @param device is the BluetoothDevice which connection quality is being reported
         * @param bluetoothQualityReport a Parcel that contains info about Bluetooth Quality
         * @param status whether the operation succeeded or timed out
         *
         * @hide
         */
        @SystemApi
        void onBluetoothQualityReportReady(@NonNull BluetoothDevice device, @NonNull
                BluetoothQualityReport bluetoothQualityReport, int status);
    }

    /**
     * Converts old constant of priority to the new for connection policy
     *
     * @param priority is the priority to convert to connection policy
     * @return the equivalent connection policy constant to the priority
     *
     * @hide
     */
    public static @ConnectionPolicy int priorityToConnectionPolicy(int priority) {
        switch(priority) {
            case BluetoothProfile.PRIORITY_AUTO_CONNECT:
                return BluetoothProfile.CONNECTION_POLICY_ALLOWED;
            case BluetoothProfile.PRIORITY_ON:
                return BluetoothProfile.CONNECTION_POLICY_ALLOWED;
            case BluetoothProfile.PRIORITY_OFF:
                return BluetoothProfile.CONNECTION_POLICY_FORBIDDEN;
            case BluetoothProfile.PRIORITY_UNDEFINED:
                return BluetoothProfile.CONNECTION_POLICY_UNKNOWN;
            default:
                Log.e(TAG, "setPriority: Invalid priority: " + priority);
                return BluetoothProfile.CONNECTION_POLICY_UNKNOWN;
        }
    }

    /**
     * Converts new constant of connection policy to the old for priority
     *
     * @param connectionPolicy is the connection policy to convert to priority
     * @return the equivalent priority constant to the connectionPolicy
     *
     * @hide
     */
    public static int connectionPolicyToPriority(@ConnectionPolicy int connectionPolicy) {
        switch(connectionPolicy) {
            case BluetoothProfile.CONNECTION_POLICY_ALLOWED:
                return BluetoothProfile.PRIORITY_ON;
            case BluetoothProfile.CONNECTION_POLICY_FORBIDDEN:
                return BluetoothProfile.PRIORITY_OFF;
            case BluetoothProfile.CONNECTION_POLICY_UNKNOWN:
                return BluetoothProfile.PRIORITY_UNDEFINED;
        }
        return BluetoothProfile.PRIORITY_UNDEFINED;
    }

    /**
     * Sets the desired mode of the HCI snoop logging applied at Bluetooth startup.
     *
     * Please note that Bluetooth needs to be restarted in order for the change
     * to take effect.
     *
     * @param mode
     * @return status code indicating whether the logging mode was successfully set
     * @throws IllegalArgumentException if the mode is not a valid logging mode
     * @hide
     */
    @SystemApi
    @RequiresPermission(android.Manifest.permission.BLUETOOTH_PRIVILEGED)
    @SetSnoopLogModeStatusCode
    public int setBluetoothHciSnoopLoggingMode(@BluetoothSnoopLogMode int mode) {
        if (mode != BT_SNOOP_LOG_MODE_DISABLED && mode != BT_SNOOP_LOG_MODE_FILTERED
                && mode != BT_SNOOP_LOG_MODE_FULL) {
            throw new IllegalArgumentException("Invalid Bluetooth HCI snoop log mode param value");
        }
        try {
            return mManagerService.setBtHciSnoopLogMode(mode);
        } catch (RemoteException e) {
            Log.e(TAG, "", e);
        }
        return BluetoothStatusCodes.ERROR_UNKNOWN;
    }

    /**
     * Gets the current desired mode of HCI snoop logging applied at Bluetooth startup.
     *
     * @return the current HCI snoop logging mode applied at Bluetooth startup
     * @hide
     */
    @SystemApi
    @RequiresPermission(android.Manifest.permission.BLUETOOTH_PRIVILEGED)
    @BluetoothSnoopLogMode
    public int getBluetoothHciSnoopLoggingMode() {
        try {
            return mManagerService.getBtHciSnoopLogMode();
        } catch (RemoteException e) {
            Log.e(TAG, "", e);
        }
        return BT_SNOOP_LOG_MODE_DISABLED;
    }

    /** @hide */
    @Retention(RetentionPolicy.SOURCE)
    @IntDef(value = {
            BluetoothStatusCodes.FEATURE_SUPPORTED,
            BluetoothStatusCodes.ERROR_UNKNOWN,
            BluetoothStatusCodes.ERROR_BLUETOOTH_NOT_ENABLED,
            BluetoothStatusCodes.ERROR_MISSING_BLUETOOTH_SCAN_PERMISSION,
            BluetoothStatusCodes.FEATURE_NOT_SUPPORTED
    })
    public @interface GetOffloadedTransportDiscoveryDataScanSupportedReturnValues {}

    /**
     * Check if offloaded transport discovery data scan is supported or not.
     *
     * @return  {@code BluetoothStatusCodes.FEATURE_SUPPORTED} if chipset supports on-chip tds
     *          filter scan
     * @hide
     */
    @SystemApi
    @RequiresBluetoothScanPermission
    @RequiresPermission(allOf = {
            android.Manifest.permission.BLUETOOTH_SCAN,
            android.Manifest.permission.BLUETOOTH_PRIVILEGED,
    })
    @GetOffloadedTransportDiscoveryDataScanSupportedReturnValues
    public int getOffloadedTransportDiscoveryDataScanSupported() {
        if (!getLeAccess()) {
            return BluetoothStatusCodes.ERROR_BLUETOOTH_NOT_ENABLED;
        }
        mServiceLock.readLock().lock();
        try {
            if (mService != null) {
                final SynchronousResultReceiver<Integer> recv = SynchronousResultReceiver.get();
                mService.getOffloadedTransportDiscoveryDataScanSupported(mAttributionSource, recv);
                return recv.awaitResultNoInterrupt(getSyncTimeout())
                        .getValue(BluetoothStatusCodes.ERROR_UNKNOWN);
            }
        } catch (RemoteException | TimeoutException e) {
            Log.e(TAG, e.toString() + "\n" + Log.getStackTraceString(new Throwable()));
        } finally {
            mServiceLock.readLock().unlock();
        }
        return BluetoothStatusCodes.ERROR_UNKNOWN;
    }
}<|MERGE_RESOLUTION|>--- conflicted
+++ resolved
@@ -3719,14 +3719,11 @@
                             + proxy.getAdapter()
                             + " but expected "
                             + this);
-<<<<<<< HEAD
-=======
             // farmhash::Fingerprint64("bluetooth.value_close_profile_proxy_adapter_mismatch")
             // TODO(b/310684444): Remove this magic value
             long metricIdHash = 5174922474613897731L;
             StatsExpressLog.write(
                     StatsExpressLog.EXPRESS_UID_EVENT_REPORTED, metricIdHash, 1, Process.myUid());
->>>>>>> c0d1135c
             proxy.getAdapter().closeProfileProxy(proxy);
             return;
         }
