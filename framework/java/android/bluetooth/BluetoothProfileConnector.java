--- conflicted
+++ resolved
@@ -187,15 +187,11 @@
     }
 
     void disconnect() {
-<<<<<<< HEAD
-        mServiceListener = null;
-=======
         if (mServiceListener != null) {
             BluetoothProfile.ServiceListener listener = mServiceListener;
             mServiceListener = null;
             listener.onServiceDisconnected(mProfileId);
         }
->>>>>>> 491183fe
         IBluetoothManager mgr = BluetoothAdapter.getDefaultAdapter().getBluetoothManager();
         if (mgr != null) {
             try {
