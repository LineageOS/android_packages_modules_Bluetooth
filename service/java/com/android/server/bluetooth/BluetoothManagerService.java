/*
 * Copyright (C) 2012 The Android Open Source Project
 *
 * Licensed under the Apache License, Version 2.0 (the "License");
 * you may not use this file except in compliance with the License.
 * You may obtain a copy of the License at
 *
 *      http://www.apache.org/licenses/LICENSE-2.0
 *
 * Unless required by applicable law or agreed to in writing, software
 * distributed under the License is distributed on an "AS IS" BASIS,
 * WITHOUT WARRANTIES OR CONDITIONS OF ANY KIND, either express or implied.
 * See the License for the specific language governing permissions and
 * limitations under the License.
 */

package com.android.server;

import android.Manifest;
import android.app.ActivityManager;
import android.bluetooth.BluetoothAdapter;
import android.bluetooth.BluetoothProfile;
import android.bluetooth.IBluetooth;
import android.bluetooth.IBluetoothCallback;
import android.bluetooth.IBluetoothGatt;
import android.bluetooth.IBluetoothHeadset;
import android.bluetooth.IBluetoothManager;
import android.bluetooth.IBluetoothManagerCallback;
import android.bluetooth.IBluetoothProfileServiceConnection;
import android.bluetooth.IBluetoothStateChangeCallback;
import android.content.BroadcastReceiver;
import android.content.ComponentName;
import android.content.ContentResolver;
import android.content.Context;
import android.content.Intent;
import android.content.IntentFilter;
import android.content.ServiceConnection;
import android.content.pm.ApplicationInfo;
import android.content.pm.PackageManager;
import android.content.pm.UserInfo;
import android.database.ContentObserver;
import android.os.Binder;
import android.os.Bundle;
import android.os.Build;
import android.os.Handler;
import android.os.IBinder;
import android.os.Looper;
import android.os.Message;
import android.os.Process;
import android.os.RemoteCallbackList;
import android.os.RemoteException;
import android.os.SystemClock;
import android.os.UserHandle;
import android.os.UserManager;
import android.os.UserManagerInternal;
import android.os.UserManagerInternal.UserRestrictionsListener;
import android.provider.Settings;
import android.provider.Settings.SettingNotFoundException;
import android.util.Slog;

import java.io.FileDescriptor;
import java.io.PrintWriter;
import java.util.concurrent.ConcurrentHashMap;
import java.util.concurrent.locks.ReentrantReadWriteLock;
import java.util.HashMap;
import java.util.LinkedList;
import java.util.Map;


class BluetoothManagerService extends IBluetoothManager.Stub {
    private static final String TAG = "BluetoothManagerService";
    private static final boolean DBG = true;

    private static final String BLUETOOTH_ADMIN_PERM = android.Manifest.permission.BLUETOOTH_ADMIN;
    private static final String BLUETOOTH_PERM = android.Manifest.permission.BLUETOOTH;
    private static final String ACTION_SERVICE_STATE_CHANGED="com.android.bluetooth.btservice.action.STATE_CHANGED";
    private static final String EXTRA_ACTION="action";
    private static final String SECURE_SETTINGS_BLUETOOTH_ADDR_VALID="bluetooth_addr_valid";
    private static final String SECURE_SETTINGS_BLUETOOTH_ADDRESS="bluetooth_address";
    private static final String SECURE_SETTINGS_BLUETOOTH_NAME="bluetooth_name";
    private static final int TIMEOUT_BIND_MS = 3000; //Maximum msec to wait for a bind
    private static final int TIMEOUT_SAVE_MS = 500; //Maximum msec to wait for a save
    //Maximum msec to wait for service restart
    private static final int SERVICE_RESTART_TIME_MS = 200;
    //Maximum msec to wait for restart due to error
    private static final int ERROR_RESTART_TIME_MS = 3000;
    //Maximum msec to delay MESSAGE_USER_SWITCHED
    private static final int USER_SWITCHED_TIME_MS = 200;
    // Delay for the addProxy function in msec
    private static final int ADD_PROXY_DELAY_MS = 100;

    private static final int MESSAGE_ENABLE = 1;
    private static final int MESSAGE_DISABLE = 2;
    private static final int MESSAGE_REGISTER_ADAPTER = 20;
    private static final int MESSAGE_UNREGISTER_ADAPTER = 21;
    private static final int MESSAGE_REGISTER_STATE_CHANGE_CALLBACK = 30;
    private static final int MESSAGE_UNREGISTER_STATE_CHANGE_CALLBACK = 31;
    private static final int MESSAGE_BLUETOOTH_SERVICE_CONNECTED = 40;
    private static final int MESSAGE_BLUETOOTH_SERVICE_DISCONNECTED = 41;
    private static final int MESSAGE_RESTART_BLUETOOTH_SERVICE = 42;
    private static final int MESSAGE_BLUETOOTH_STATE_CHANGE = 60;
    private static final int MESSAGE_TIMEOUT_BIND = 100;
    private static final int MESSAGE_TIMEOUT_UNBIND = 101;
    private static final int MESSAGE_GET_NAME_AND_ADDRESS = 200;
    private static final int MESSAGE_USER_SWITCHED = 300;
    private static final int MESSAGE_USER_UNLOCKED = 301;
    private static final int MESSAGE_ADD_PROXY_DELAYED = 400;
    private static final int MESSAGE_BIND_PROFILE_SERVICE = 401;

    private static final int MAX_SAVE_RETRIES = 3;
    private static final int MAX_ERROR_RESTART_RETRIES = 6;

    // Bluetooth persisted setting is off
    private static final int BLUETOOTH_OFF=0;
    // Bluetooth persisted setting is on
    // and Airplane mode won't affect Bluetooth state at start up
    private static final int BLUETOOTH_ON_BLUETOOTH=1;
    // Bluetooth persisted setting is on
    // but Airplane mode will affect Bluetooth state at start up
    // and Airplane mode will have higher priority.
    private static final int BLUETOOTH_ON_AIRPLANE=2;

    private static final int SERVICE_IBLUETOOTH = 1;
    private static final int SERVICE_IBLUETOOTHGATT = 2;

    private final Context mContext;

    // Locks are not provided for mName and mAddress.
    // They are accessed in handler or broadcast receiver, same thread context.
    private String mAddress;
    private String mName;
    private final ContentResolver mContentResolver;
    private final RemoteCallbackList<IBluetoothManagerCallback> mCallbacks;
    private final RemoteCallbackList<IBluetoothStateChangeCallback> mStateChangeCallbacks;
    private IBinder mBluetoothBinder;
    private IBluetooth mBluetooth;
    private IBluetoothGatt mBluetoothGatt;
    private final ReentrantReadWriteLock mBluetoothLock =
        new ReentrantReadWriteLock();
    private boolean mBinding;
    private boolean mUnbinding;

    // used inside handler thread
    private boolean mQuietEnable = false;
    private boolean mEnable;

    /**
     * Used for tracking apps that enabled / disabled Bluetooth.
     */
    private class ActiveLog {
        private String mPackageName;
        private boolean mEnable;
        private long mTimestamp;

        public ActiveLog(String packageName, boolean enable, long timestamp) {
            mPackageName = packageName;
            mEnable = enable;
            mTimestamp = timestamp;
        }

        public long getTime() {
            return mTimestamp;
        }

        public String toString() {
            return android.text.format.DateFormat.format("MM-dd hh:mm:ss ", mTimestamp) +
                    (mEnable ? "  Enabled " : " Disabled ") + " by " + mPackageName;
        }

    }

    private LinkedList<ActiveLog> mActiveLogs;

    // configuration from external IBinder call which is used to
    // synchronize with broadcast receiver.
    private boolean mQuietEnableExternal;
    private boolean mEnableExternal;

    // Map of apps registered to keep BLE scanning on.
    private Map<IBinder, ClientDeathRecipient> mBleApps = new ConcurrentHashMap<IBinder, ClientDeathRecipient>();

    private int mState;
    private final BluetoothHandler mHandler;
    private int mErrorRecoveryRetryCounter;
    private final int mSystemUiUid;

    // Save a ProfileServiceConnections object for each of the bound
    // bluetooth profile services
    private final Map <Integer, ProfileServiceConnections> mProfileServices =
            new HashMap <Integer, ProfileServiceConnections>();

    private final boolean mPermissionReviewRequired;

    private void registerForAirplaneMode(IntentFilter filter) {
        final ContentResolver resolver = mContext.getContentResolver();
        final String airplaneModeRadios = Settings.Global.getString(resolver,
                Settings.Global.AIRPLANE_MODE_RADIOS);
        final String toggleableRadios = Settings.Global.getString(resolver,
                Settings.Global.AIRPLANE_MODE_TOGGLEABLE_RADIOS);
        boolean mIsAirplaneSensitive = airplaneModeRadios == null ? true :
                airplaneModeRadios.contains(Settings.Global.RADIO_BLUETOOTH);
        if (mIsAirplaneSensitive) {
            filter.addAction(Intent.ACTION_AIRPLANE_MODE_CHANGED);
        }
    }

    private final IBluetoothCallback mBluetoothCallback = new IBluetoothCallback.Stub() {
        @Override
        public void onBluetoothStateChange(int prevState, int newState) throws RemoteException  {
            Message msg = mHandler.obtainMessage(MESSAGE_BLUETOOTH_STATE_CHANGE,prevState,newState);
            mHandler.sendMessage(msg);
        }
    };

    private final UserRestrictionsListener mUserRestrictionsListener =
            new UserRestrictionsListener() {
        @Override
        public void onUserRestrictionsChanged(int userId, Bundle newRestrictions,
                Bundle prevRestrictions) {
            final boolean bluetoothDisallowed =
                    newRestrictions.getBoolean(UserManager.DISALLOW_BLUETOOTH);
            if ((mEnable || mEnableExternal) && bluetoothDisallowed) {
                try {
                  disable("android.os.UserManagerInternal", true);
                } catch (RemoteException e) {
                  // Shouldn't happen: startConsentUiIfNeeded not called
                  // when from system.
                }
            }
        }
    };

    private final BroadcastReceiver mReceiver = new BroadcastReceiver() {
        @Override
        public void onReceive(Context context, Intent intent) {
            String action = intent.getAction();
            if (BluetoothAdapter.ACTION_LOCAL_NAME_CHANGED.equals(action)) {
                String newName = intent.getStringExtra(BluetoothAdapter.EXTRA_LOCAL_NAME);
                if (DBG) Slog.d(TAG, "Bluetooth Adapter name changed to " + newName);
                if (newName != null) {
                    storeNameAndAddress(newName, null);
                }
            } else if (Intent.ACTION_AIRPLANE_MODE_CHANGED.equals(action)) {
                synchronized(mReceiver) {
                    if (isBluetoothPersistedStateOn()) {
                        if (isAirplaneModeOn()) {
                            persistBluetoothSetting(BLUETOOTH_ON_AIRPLANE);
                        } else {
                            persistBluetoothSetting(BLUETOOTH_ON_BLUETOOTH);
                        }
                    }

                    int st = BluetoothAdapter.STATE_OFF;
                    try {
                        mBluetoothLock.readLock().lock();
                        if (mBluetooth != null) {
                            st = mBluetooth.getState();
                        }
                    } catch (RemoteException e) {
                        Slog.e(TAG, "Unable to call getState", e);
                    } finally {
                        mBluetoothLock.readLock().unlock();
                    }
                    Slog.d(TAG, "Airplane Mode change - current state: " +
                              BluetoothAdapter.nameForState(st));

                    if (isAirplaneModeOn()) {
                        // Clear registered LE apps to force shut-off
                        clearBleApps();
                        if (st == BluetoothAdapter.STATE_BLE_ON) {
                            //if state is BLE_ON make sure you trigger disableBLE part
                            try {
                                mBluetoothLock.readLock().lock();
                                if (mBluetooth != null) {
                                    mBluetooth.onBrEdrDown();
                                    mEnable = false;
                                    mEnableExternal = false;
                                }
                            } catch (RemoteException e) {
                                Slog.e(TAG,"Unable to call onBrEdrDown", e);
                            } finally {
                                mBluetoothLock.readLock().unlock();
                            }
                        } else if (st == BluetoothAdapter.STATE_ON){
                            // disable without persisting the setting
                            Slog.d(TAG, "Calling disable");
                            sendDisableMsg("airplane mode");
                        }
                    } else if (mEnableExternal) {
                        // enable without persisting the setting
                        Slog.d(TAG, "Calling enable");
                        sendEnableMsg(mQuietEnableExternal, "airplane mode");
                    }
                }
            }
        }
    };

    BluetoothManagerService(Context context) {
        mHandler = new BluetoothHandler(IoThread.get().getLooper());

        mContext = context;

        mPermissionReviewRequired = Build.PERMISSIONS_REVIEW_REQUIRED
                    || context.getResources().getBoolean(
                com.android.internal.R.bool.config_permissionReviewRequired);

<<<<<<< HEAD
=======
        mActiveLogs = new LinkedList<ActiveLog>();
>>>>>>> 45d205f1
        mBluetooth = null;
        mBluetoothBinder = null;
        mBluetoothGatt = null;
        mBinding = false;
        mUnbinding = false;
        mEnable = false;
        mState = BluetoothAdapter.STATE_OFF;
        mQuietEnableExternal = false;
        mEnableExternal = false;
        mAddress = null;
        mName = null;
        mErrorRecoveryRetryCounter = 0;
        mContentResolver = context.getContentResolver();
        // Observe BLE scan only mode settings change.
        registerForBleScanModeChange();
        mCallbacks = new RemoteCallbackList<IBluetoothManagerCallback>();
        mStateChangeCallbacks = new RemoteCallbackList<IBluetoothStateChangeCallback>();
        IntentFilter filter = new IntentFilter(BluetoothAdapter.ACTION_LOCAL_NAME_CHANGED);
        registerForAirplaneMode(filter);
        filter.setPriority(IntentFilter.SYSTEM_HIGH_PRIORITY);
        mContext.registerReceiver(mReceiver, filter);
        loadStoredNameAndAddress();
        if (isBluetoothPersistedStateOn()) {
            if (DBG) Slog.d(TAG, "Startup: Bluetooth persisted state is ON.");
            mEnableExternal = true;
        }

        int systemUiUid = -1;
        try {
            systemUiUid = mContext.getPackageManager().getPackageUidAsUser("com.android.systemui",
                    PackageManager.MATCH_SYSTEM_ONLY, UserHandle.USER_SYSTEM);
        } catch (PackageManager.NameNotFoundException e) {
            // Some platforms, such as wearables do not have a system ui.
            Slog.w(TAG, "Unable to resolve SystemUI's UID.", e);
        }
        mSystemUiUid = systemUiUid;
    }

    /**
     *  Returns true if airplane mode is currently on
     */
    private final boolean isAirplaneModeOn() {
        return Settings.Global.getInt(mContext.getContentResolver(),
                Settings.Global.AIRPLANE_MODE_ON, 0) == 1;
    }

    /**
     *  Returns true if the Bluetooth saved state is "on"
     */
    private final boolean isBluetoothPersistedStateOn() {
        int state = Settings.Global.getInt(mContentResolver,
                                           Settings.Global.BLUETOOTH_ON, -1);
        if (DBG) Slog.d(TAG, "Bluetooth persisted state: " + state);
        return state != BLUETOOTH_OFF;
    }

    /**
     *  Returns true if the Bluetooth saved state is BLUETOOTH_ON_BLUETOOTH
     */
    private final boolean isBluetoothPersistedStateOnBluetooth() {
        return Settings.Global.getInt(mContentResolver,
                Settings.Global.BLUETOOTH_ON, BLUETOOTH_ON_BLUETOOTH) == BLUETOOTH_ON_BLUETOOTH;
    }

    /**
     *  Save the Bluetooth on/off state
     *
     */
    private void persistBluetoothSetting(int value) {
        if (DBG) Slog.d(TAG, "Persisting Bluetooth Setting: " + value);
        Settings.Global.putInt(mContext.getContentResolver(),
                               Settings.Global.BLUETOOTH_ON,
                               value);
    }

    /**
     * Returns true if the Bluetooth Adapter's name and address is
     * locally cached
     * @return
     */
    private boolean isNameAndAddressSet() {
        return mName !=null && mAddress!= null && mName.length()>0 && mAddress.length()>0;
    }

    /**
     * Retrieve the Bluetooth Adapter's name and address and save it in
     * in the local cache
     */
    private void loadStoredNameAndAddress() {
        if (DBG) Slog.d(TAG, "Loading stored name and address");
        if (mContext.getResources().getBoolean
            (com.android.internal.R.bool.config_bluetooth_address_validation) &&
             Settings.Secure.getInt(mContentResolver, SECURE_SETTINGS_BLUETOOTH_ADDR_VALID, 0) == 0) {
            // if the valid flag is not set, don't load the address and name
            if (DBG) Slog.d(TAG, "invalid bluetooth name and address stored");
            return;
        }
        mName = Settings.Secure.getString(mContentResolver, SECURE_SETTINGS_BLUETOOTH_NAME);
        mAddress = Settings.Secure.getString(mContentResolver, SECURE_SETTINGS_BLUETOOTH_ADDRESS);
        if (DBG) Slog.d(TAG, "Stored bluetooth Name=" + mName + ",Address=" + mAddress);
    }

    /**
     * Save the Bluetooth name and address in the persistent store.
     * Only non-null values will be saved.
     * @param name
     * @param address
     */
    private void storeNameAndAddress(String name, String address) {
        if (name != null) {
            Settings.Secure.putString(mContentResolver, SECURE_SETTINGS_BLUETOOTH_NAME, name);
            mName = name;
            if (DBG) Slog.d(TAG,"Stored Bluetooth name: " +
                Settings.Secure.getString(mContentResolver,SECURE_SETTINGS_BLUETOOTH_NAME));
        }

        if (address != null) {
            Settings.Secure.putString(mContentResolver, SECURE_SETTINGS_BLUETOOTH_ADDRESS, address);
            mAddress=address;
            if (DBG)  Slog.d(TAG,"Stored Bluetoothaddress: " +
                Settings.Secure.getString(mContentResolver,SECURE_SETTINGS_BLUETOOTH_ADDRESS));
        }

        if ((name != null) && (address != null)) {
            Settings.Secure.putInt(mContentResolver, SECURE_SETTINGS_BLUETOOTH_ADDR_VALID, 1);
        }
    }

    public IBluetooth registerAdapter(IBluetoothManagerCallback callback){
        if (callback == null) {
            Slog.w(TAG, "Callback is null in registerAdapter");
            return null;
        }
        Message msg = mHandler.obtainMessage(MESSAGE_REGISTER_ADAPTER);
        msg.obj = callback;
        mHandler.sendMessage(msg);

        return mBluetooth;
    }

    public void unregisterAdapter(IBluetoothManagerCallback callback) {
        if (callback == null) {
            Slog.w(TAG, "Callback is null in unregisterAdapter");
            return;
        }
        mContext.enforceCallingOrSelfPermission(BLUETOOTH_PERM,
                                                "Need BLUETOOTH permission");
        Message msg = mHandler.obtainMessage(MESSAGE_UNREGISTER_ADAPTER);
        msg.obj = callback;
        mHandler.sendMessage(msg);
    }

    public void registerStateChangeCallback(IBluetoothStateChangeCallback callback) {
        mContext.enforceCallingOrSelfPermission(BLUETOOTH_PERM,
                                                "Need BLUETOOTH permission");
        if (callback == null) {
          Slog.w(TAG, "registerStateChangeCallback: Callback is null!");
          return;
        }
        Message msg = mHandler.obtainMessage(MESSAGE_REGISTER_STATE_CHANGE_CALLBACK);
        msg.obj = callback;
        mHandler.sendMessage(msg);
    }

    public void unregisterStateChangeCallback(IBluetoothStateChangeCallback callback) {
        mContext.enforceCallingOrSelfPermission(BLUETOOTH_PERM,
                                                "Need BLUETOOTH permission");
        if (callback == null) {
          Slog.w(TAG, "unregisterStateChangeCallback: Callback is null!");
          return;
        }
        Message msg = mHandler.obtainMessage(MESSAGE_UNREGISTER_STATE_CHANGE_CALLBACK);
        msg.obj = callback;
        mHandler.sendMessage(msg);
    }

    public boolean isEnabled() {
        if ((Binder.getCallingUid() != Process.SYSTEM_UID) &&
            (!checkIfCallerIsForegroundUser())) {
            Slog.w(TAG,"isEnabled(): not allowed for non-active and non system user");
            return false;
        }

        try {
            mBluetoothLock.readLock().lock();
            if (mBluetooth != null) return mBluetooth.isEnabled();
        } catch (RemoteException e) {
            Slog.e(TAG, "isEnabled()", e);
        } finally {
            mBluetoothLock.readLock().unlock();
        }
        return false;
    }

    public int getState() {
        if ((Binder.getCallingUid() != Process.SYSTEM_UID) &&
                (!checkIfCallerIsForegroundUser())) {
            Slog.w(TAG, "getState(): report OFF for non-active and non system user");
            return BluetoothAdapter.STATE_OFF;
        }

        try {
            mBluetoothLock.readLock().lock();
            if (mBluetooth != null) return mBluetooth.getState();
        } catch (RemoteException e) {
            Slog.e(TAG, "getState()", e);
        } finally {
            mBluetoothLock.readLock().unlock();
        }
        return BluetoothAdapter.STATE_OFF;
    }

    class ClientDeathRecipient implements IBinder.DeathRecipient {
        private String mPackageName;

        public ClientDeathRecipient(String packageName) {
            mPackageName = packageName;
        }

        public void binderDied() {
            if (DBG) Slog.d(TAG, "Binder is dead - unregister " + mPackageName);
            if (isBleAppPresent()) {
              // Nothing to do, another app is here.
              return;
            }
            if (DBG) Slog.d(TAG, "Disabling LE only mode after application crash");
            try {
                mBluetoothLock.readLock().lock();
                if (mBluetooth != null &&
                    mBluetooth.getState() == BluetoothAdapter.STATE_BLE_ON) {
                    mEnable = false;
                    mBluetooth.onBrEdrDown();
                }
            } catch (RemoteException e) {
                 Slog.e(TAG,"Unable to call onBrEdrDown", e);
            } finally {
                mBluetoothLock.readLock().unlock();
            }
        }

        public String getPackageName() {
            return mPackageName;
        }
    }

    @Override
    public boolean isBleScanAlwaysAvailable() {
        if (isAirplaneModeOn() && !mEnable) {
            return false;
        }
        try {
            return (Settings.Global.getInt(mContentResolver,
                    Settings.Global.BLE_SCAN_ALWAYS_AVAILABLE)) != 0;
        } catch (SettingNotFoundException e) {
        }
        return false;
    }

    // Monitor change of BLE scan only mode settings.
    private void registerForBleScanModeChange() {
        ContentObserver contentObserver = new ContentObserver(null) {
            @Override
            public void onChange(boolean selfChange) {
                if (isBleScanAlwaysAvailable()) {
                  // Nothing to do
                  return;
                }
                // BLE scan is not available.
                disableBleScanMode();
                clearBleApps();
                try {
                    mBluetoothLock.readLock().lock();
                    if (mBluetooth != null) mBluetooth.onBrEdrDown();
                } catch (RemoteException e) {
                    Slog.e(TAG, "error when disabling bluetooth", e);
                } finally {
                    mBluetoothLock.readLock().unlock();
                }
            }
        };

        mContentResolver.registerContentObserver(
                Settings.Global.getUriFor(Settings.Global.BLE_SCAN_ALWAYS_AVAILABLE),
                false, contentObserver);
    }

    // Disable ble scan only mode.
    private void disableBleScanMode() {
        try {
            mBluetoothLock.writeLock().lock();
            if (mBluetooth != null && (mBluetooth.getState() != BluetoothAdapter.STATE_ON)) {
                if (DBG) Slog.d(TAG, "Reseting the mEnable flag for clean disable");
                mEnable = false;
            }
        } catch (RemoteException e) {
            Slog.e(TAG, "getState()", e);
        } finally {
            mBluetoothLock.writeLock().unlock();
        }
    }

    public int updateBleAppCount(IBinder token, boolean enable, String packageName) {
        ClientDeathRecipient r = mBleApps.get(token);
        if (r == null && enable) {
            ClientDeathRecipient deathRec = new ClientDeathRecipient(packageName);
            try {
                token.linkToDeath(deathRec, 0);
            } catch (RemoteException ex) {
                throw new IllegalArgumentException("BLE app (" + packageName + ") already dead!");
            }
            mBleApps.put(token, deathRec);
            if (DBG) Slog.d(TAG, "Registered for death of " + packageName);
        } else if (!enable && r != null) {
            // Unregister death recipient as the app goes away.
            token.unlinkToDeath(r, 0);
            mBleApps.remove(token);
            if (DBG) Slog.d(TAG, "Unregistered for death of " + packageName);
        }
        int appCount = mBleApps.size();
        if (DBG) Slog.d(TAG, appCount + " registered Ble Apps");
        if (appCount == 0 && mEnable) {
            disableBleScanMode();
        }
        return appCount;
    }

    // Clear all apps using BLE scan only mode.
    private void clearBleApps() {
        mBleApps.clear();
    }

    /** @hide */
    public boolean isBleAppPresent() {
        if (DBG) Slog.d(TAG, "isBleAppPresent() count: " + mBleApps.size());
        return mBleApps.size() > 0;
    }

    /**
     * Action taken when GattService is turned off
     */
    private void onBluetoothGattServiceUp() {
        if (DBG) Slog.d(TAG,"BluetoothGatt Service is Up");
        try {
            mBluetoothLock.readLock().lock();
            if (isBleAppPresent() == false && mBluetooth != null
                  && mBluetooth.getState() == BluetoothAdapter.STATE_BLE_ON) {
                mBluetooth.onLeServiceUp();

                // waive WRITE_SECURE_SETTINGS permission check
                long callingIdentity = Binder.clearCallingIdentity();
                persistBluetoothSetting(BLUETOOTH_ON_BLUETOOTH);
                Binder.restoreCallingIdentity(callingIdentity);
            }
        } catch (RemoteException e) {
            Slog.e(TAG,"Unable to call onServiceUp", e);
        } finally {
            mBluetoothLock.readLock().unlock();
        }
    }

    /**
     * Inform BluetoothAdapter instances that BREDR part is down
     * and turn off all service and stack if no LE app needs it
     */
    private void sendBrEdrDownCallback() {
        if (DBG) Slog.d(TAG,"Calling sendBrEdrDownCallback callbacks");

        if (mBluetooth == null) {
            Slog.w(TAG, "Bluetooth handle is null");
            return;
        }

        if (isBleAppPresent() == false) {
            try {
                mBluetoothLock.readLock().lock();
                if (mBluetooth != null) mBluetooth.onBrEdrDown();
            } catch (RemoteException e) {
                Slog.e(TAG, "Call to onBrEdrDown() failed.", e);
            } finally {
                mBluetoothLock.readLock().unlock();
            }
        } else {
            // Need to stay at BLE ON. Disconnect all Gatt connections
            try {
                mBluetoothGatt.unregAll();
            } catch (RemoteException e) {
                Slog.e(TAG, "Unable to disconnect all apps.", e);
            }
        }
    }

    public boolean enableNoAutoConnect(String packageName)
    {
        if (isBluetoothDisallowed()) {
            if (DBG) {
                Slog.d(TAG, "enableNoAutoConnect(): not enabling - bluetooth disallowed");
            }
            return false;
        }

        mContext.enforceCallingOrSelfPermission(BLUETOOTH_ADMIN_PERM,
                                                "Need BLUETOOTH ADMIN permission");

        if (DBG) {
            Slog.d(TAG,"enableNoAutoConnect():  mBluetooth =" + mBluetooth +
                    " mBinding = " + mBinding);
        }
        int callingAppId = UserHandle.getAppId(Binder.getCallingUid());

        if (callingAppId != Process.NFC_UID) {
            throw new SecurityException("no permission to enable Bluetooth quietly");
        }

        synchronized(mReceiver) {
            mQuietEnableExternal = true;
            mEnableExternal = true;
            sendEnableMsg(true, packageName);
        }
        return true;
    }

    public boolean enable(String packageName) throws RemoteException {
        if (isBluetoothDisallowed()) {
            if (DBG) {
                Slog.d(TAG,"enable(): not enabling - bluetooth disallowed");
            }
            return false;
        }

        final int callingUid = Binder.getCallingUid();
        final boolean callerSystem = UserHandle.getAppId(callingUid) == Process.SYSTEM_UID;

        if (!callerSystem) {
            if (!checkIfCallerIsForegroundUser()) {
                Slog.w(TAG, "enable(): not allowed for non-active and non system user");
                return false;
            }

            mContext.enforceCallingOrSelfPermission(BLUETOOTH_ADMIN_PERM,
                    "Need BLUETOOTH ADMIN permission");

            if (!isEnabled() && mPermissionReviewRequired
                    && startConsentUiIfNeeded(packageName, callingUid,
                            BluetoothAdapter.ACTION_REQUEST_ENABLE)) {
                return false;
            }
        }

        if (DBG) {
            Slog.d(TAG,"enable(" + packageName + "):  mBluetooth =" + mBluetooth +
                    " mBinding = " + mBinding + " mState = " +
                    BluetoothAdapter.nameForState(mState));
        }

        synchronized(mReceiver) {
            mQuietEnableExternal = false;
            mEnableExternal = true;
            // waive WRITE_SECURE_SETTINGS permission check
            sendEnableMsg(false, packageName);
        }
        if (DBG) Slog.d(TAG, "enable returning");
        return true;
    }

    public boolean disable(String packageName, boolean persist) throws RemoteException {
        final int callingUid = Binder.getCallingUid();
        final boolean callerSystem = UserHandle.getAppId(callingUid) == Process.SYSTEM_UID;

        if (!callerSystem) {
            if (!checkIfCallerIsForegroundUser()) {
                Slog.w(TAG, "disable(): not allowed for non-active and non system user");
                return false;
            }

            mContext.enforceCallingOrSelfPermission(BLUETOOTH_ADMIN_PERM,
                    "Need BLUETOOTH ADMIN permission");

            if (isEnabled() && mPermissionReviewRequired
                    && startConsentUiIfNeeded(packageName, callingUid,
                            BluetoothAdapter.ACTION_REQUEST_DISABLE)) {
                return false;
            }
        }

        if (DBG) {
            Slog.d(TAG,"disable(): mBluetooth = " + mBluetooth +
                " mBinding = " + mBinding);
        }

        synchronized(mReceiver) {
            if (persist) {
                // waive WRITE_SECURE_SETTINGS permission check
                long callingIdentity = Binder.clearCallingIdentity();
                persistBluetoothSetting(BLUETOOTH_OFF);
                Binder.restoreCallingIdentity(callingIdentity);
            }
            mEnableExternal = false;
            sendDisableMsg(packageName);
        }
        return true;
    }

    private boolean startConsentUiIfNeeded(String packageName,
            int callingUid, String intentAction) throws RemoteException {
        try {
            // Validate the package only if we are going to use it
            ApplicationInfo applicationInfo = mContext.getPackageManager()
                    .getApplicationInfoAsUser(packageName,
                            PackageManager.MATCH_DEBUG_TRIAGED_MISSING,
                            UserHandle.getUserId(callingUid));
            if (applicationInfo.uid != callingUid) {
                throw new SecurityException("Package " + callingUid
                        + " not in uid " + callingUid);
            }

            // Legacy apps in permission review mode trigger a user prompt
            if (applicationInfo.targetSdkVersion < Build.VERSION_CODES.M) {
                Intent intent = new Intent(intentAction);
                mContext.startActivity(intent);
                return true;
            }
        } catch (PackageManager.NameNotFoundException e) {
            throw new RemoteException(e.getMessage());
        }
        return false;
    }

    public void unbindAndFinish() {
        if (DBG) {
            Slog.d(TAG,"unbindAndFinish(): " + mBluetooth +
                " mBinding = " + mBinding + " mUnbinding = " + mUnbinding);
        }

        try {
            mBluetoothLock.writeLock().lock();
            if (mUnbinding) return;
            mUnbinding = true;
            mHandler.removeMessages(MESSAGE_BLUETOOTH_STATE_CHANGE);
            mHandler.removeMessages(MESSAGE_BIND_PROFILE_SERVICE);
            if (mBluetooth != null) {
                //Unregister callback object
                try {
                    mBluetooth.unregisterCallback(mBluetoothCallback);
                } catch (RemoteException re) {
                    Slog.e(TAG, "Unable to unregister BluetoothCallback",re);
                }
                mBluetoothBinder = null;
                mBluetooth = null;
                mContext.unbindService(mConnection);
                mUnbinding = false;
                mBinding = false;
            } else {
                mUnbinding = false;
            }
            mBluetoothGatt = null;
        } finally {
            mBluetoothLock.writeLock().unlock();
        }
    }

    public IBluetoothGatt getBluetoothGatt() {
        // sync protection
        return mBluetoothGatt;
    }

    @Override
    public boolean bindBluetoothProfileService(int bluetoothProfile,
            IBluetoothProfileServiceConnection proxy) {
        if (!mEnable) {
            if (DBG) {
                Slog.d(TAG, "Trying to bind to profile: " + bluetoothProfile +
                        ", while Bluetooth was disabled");
            }
            return false;
        }
        synchronized (mProfileServices) {
            ProfileServiceConnections psc = mProfileServices.get(new Integer(bluetoothProfile));
            if (psc == null) {
                if (DBG) {
                    Slog.d(TAG, "Creating new ProfileServiceConnections object for"
                            + " profile: " + bluetoothProfile);
                }

                if (bluetoothProfile != BluetoothProfile.HEADSET) return false;

                Intent intent = new Intent(IBluetoothHeadset.class.getName());
                psc = new ProfileServiceConnections(intent);
                if (!psc.bindService()) return false;

                mProfileServices.put(new Integer(bluetoothProfile), psc);
            }
        }

        // Introducing a delay to give the client app time to prepare
        Message addProxyMsg = mHandler.obtainMessage(MESSAGE_ADD_PROXY_DELAYED);
        addProxyMsg.arg1 = bluetoothProfile;
        addProxyMsg.obj = proxy;
        mHandler.sendMessageDelayed(addProxyMsg, ADD_PROXY_DELAY_MS);
        return true;
    }

    @Override
    public void unbindBluetoothProfileService(int bluetoothProfile,
            IBluetoothProfileServiceConnection proxy) {
        synchronized (mProfileServices) {
            ProfileServiceConnections psc = mProfileServices.get(new Integer(bluetoothProfile));
            if (psc == null) {
                return;
            }
            psc.removeProxy(proxy);
        }
    }

    private void unbindAllBluetoothProfileServices() {
        synchronized (mProfileServices) {
            for (Integer i : mProfileServices.keySet()) {
                ProfileServiceConnections psc = mProfileServices.get(i);
                try {
                    mContext.unbindService(psc);
                } catch (IllegalArgumentException e) {
                    Slog.e(TAG, "Unable to unbind service with intent: " + psc.mIntent, e);
                }
                psc.removeAllProxies();
            }
            mProfileServices.clear();
        }
    }

    /**
     * Send enable message and set adapter name and address. Called when the boot phase becomes
     * PHASE_SYSTEM_SERVICES_READY.
     */
    public void handleOnBootPhase() {
        if (DBG) Slog.d(TAG, "Bluetooth boot completed");
        UserManagerInternal userManagerInternal =
                LocalServices.getService(UserManagerInternal.class);
        userManagerInternal.addUserRestrictionsListener(mUserRestrictionsListener);
        if (isBluetoothDisallowed()) {
            return;
        }
        if (mEnableExternal && isBluetoothPersistedStateOnBluetooth()) {
            if (DBG) Slog.d(TAG, "Auto-enabling Bluetooth.");
            sendEnableMsg(mQuietEnableExternal, "system boot");
        } else if (!isNameAndAddressSet()) {
            if (DBG) Slog.d(TAG, "Getting adapter name and address");
            Message getMsg = mHandler.obtainMessage(MESSAGE_GET_NAME_AND_ADDRESS);
            mHandler.sendMessage(getMsg);
        }
    }

    /**
     * Called when switching to a different foreground user.
     */
    public void handleOnSwitchUser(int userHandle) {
        if (DBG) Slog.d(TAG, "User " + userHandle + " switched");
        mHandler.obtainMessage(MESSAGE_USER_SWITCHED, userHandle, 0).sendToTarget();
    }

    /**
     * Called when user is unlocked.
     */
    public void handleOnUnlockUser(int userHandle) {
        if (DBG) Slog.d(TAG, "User " + userHandle + " unlocked");
        mHandler.obtainMessage(MESSAGE_USER_UNLOCKED, userHandle, 0).sendToTarget();
    }

    /**
     * This class manages the clients connected to a given ProfileService
     * and maintains the connection with that service.
     */
    final private class ProfileServiceConnections implements ServiceConnection,
            IBinder.DeathRecipient {
        final RemoteCallbackList<IBluetoothProfileServiceConnection> mProxies =
                new RemoteCallbackList <IBluetoothProfileServiceConnection>();
        IBinder mService;
        ComponentName mClassName;
        Intent mIntent;
        boolean mInvokingProxyCallbacks = false;

        ProfileServiceConnections(Intent intent) {
            mService = null;
            mClassName = null;
            mIntent = intent;
        }

        private boolean bindService() {
            if (mIntent != null && mService == null &&
                    doBind(mIntent, this, 0, UserHandle.CURRENT_OR_SELF)) {
                Message msg = mHandler.obtainMessage(MESSAGE_BIND_PROFILE_SERVICE);
                msg.obj = this;
                mHandler.sendMessageDelayed(msg, TIMEOUT_BIND_MS);
                return true;
            }
            Slog.w(TAG, "Unable to bind with intent: " + mIntent);
            return false;
        }

        private void addProxy(IBluetoothProfileServiceConnection proxy) {
            mProxies.register(proxy);
            if (mService != null) {
                try{
                    proxy.onServiceConnected(mClassName, mService);
                } catch (RemoteException e) {
                    Slog.e(TAG, "Unable to connect to proxy", e);
                }
            } else {
                if (!mHandler.hasMessages(MESSAGE_BIND_PROFILE_SERVICE, this)) {
                    Message msg = mHandler.obtainMessage(MESSAGE_BIND_PROFILE_SERVICE);
                    msg.obj = this;
                    mHandler.sendMessage(msg);
                }
            }
        }

        private void removeProxy(IBluetoothProfileServiceConnection proxy) {
            if (proxy != null) {
                if (mProxies.unregister(proxy)) {
                    try {
                        proxy.onServiceDisconnected(mClassName);
                    } catch (RemoteException e) {
                        Slog.e(TAG, "Unable to disconnect proxy", e);
                    }
                }
            } else {
                Slog.w(TAG, "Trying to remove a null proxy");
            }
        }

        private void removeAllProxies() {
            onServiceDisconnected(mClassName);
            mProxies.kill();
        }

        @Override
        public void onServiceConnected(ComponentName className, IBinder service) {
            // remove timeout message
            mHandler.removeMessages(MESSAGE_BIND_PROFILE_SERVICE, this);
            mService = service;
            mClassName = className;
            try {
                mService.linkToDeath(this, 0);
            } catch (RemoteException e) {
                Slog.e(TAG, "Unable to linkToDeath", e);
            }

            if (mInvokingProxyCallbacks) {
                Slog.e(TAG, "Proxy callbacks already in progress.");
                return;
            }
            mInvokingProxyCallbacks = true;

            final int n = mProxies.beginBroadcast();
            try {
                for (int i = 0; i < n; i++) {
                    try {
                        mProxies.getBroadcastItem(i).onServiceConnected(className, service);
                    } catch (RemoteException e) {
                        Slog.e(TAG, "Unable to connect to proxy", e);
                    }
                }
            } finally {
                mProxies.finishBroadcast();
                mInvokingProxyCallbacks = false;
            }
        }

        @Override
        public void onServiceDisconnected(ComponentName className) {
            if (mService == null) return;
            mService.unlinkToDeath(this, 0);
            mService = null;
            mClassName = null;

            if (mInvokingProxyCallbacks) {
                Slog.e(TAG, "Proxy callbacks already in progress.");
                return;
            }
            mInvokingProxyCallbacks = true;

            final int n = mProxies.beginBroadcast();
            try {
                for (int i = 0; i < n; i++) {
                    try {
                        mProxies.getBroadcastItem(i).onServiceDisconnected(className);
                    } catch (RemoteException e) {
                        Slog.e(TAG, "Unable to disconnect from proxy", e);
                    }
                }
            } finally {
                mProxies.finishBroadcast();
                mInvokingProxyCallbacks = false;
            }
        }

        @Override
        public void binderDied() {
            if (DBG) {
                Slog.w(TAG, "Profile service for profile: " + mClassName
                        + " died.");
            }
            onServiceDisconnected(mClassName);
            // Trigger rebind
            Message msg = mHandler.obtainMessage(MESSAGE_BIND_PROFILE_SERVICE);
            msg.obj = this;
            mHandler.sendMessageDelayed(msg, TIMEOUT_BIND_MS);
        }
    }

    private void sendBluetoothStateCallback(boolean isUp) {
        try {
            int n = mStateChangeCallbacks.beginBroadcast();
            if (DBG) Slog.d(TAG,"Broadcasting onBluetoothStateChange("+isUp+") to " + n + " receivers.");
            for (int i=0; i <n;i++) {
                try {
                    mStateChangeCallbacks.getBroadcastItem(i).onBluetoothStateChange(isUp);
                } catch (RemoteException e) {
                    Slog.e(TAG, "Unable to call onBluetoothStateChange() on callback #" + i , e);
                }
            }
        } finally {
            mStateChangeCallbacks.finishBroadcast();
        }
    }

    /**
     * Inform BluetoothAdapter instances that Adapter service is up
     */
    private void sendBluetoothServiceUpCallback() {
        try {
            int n = mCallbacks.beginBroadcast();
            Slog.d(TAG,"Broadcasting onBluetoothServiceUp() to " + n + " receivers.");
            for (int i=0; i <n;i++) {
                try {
                    mCallbacks.getBroadcastItem(i).onBluetoothServiceUp(mBluetooth);
                }  catch (RemoteException e) {
                    Slog.e(TAG, "Unable to call onBluetoothServiceUp() on callback #" + i, e);
                }
            }
        } finally {
            mCallbacks.finishBroadcast();
        }
    }
    /**
     * Inform BluetoothAdapter instances that Adapter service is down
     */
    private void sendBluetoothServiceDownCallback() {
        try {
            int n = mCallbacks.beginBroadcast();
            Slog.d(TAG,"Broadcasting onBluetoothServiceDown() to " + n + " receivers.");
            for (int i=0; i <n;i++) {
                try {
                    mCallbacks.getBroadcastItem(i).onBluetoothServiceDown();
                }  catch (RemoteException e) {
                    Slog.e(TAG, "Unable to call onBluetoothServiceDown() on callback #" + i, e);
                }
            }
        } finally {
            mCallbacks.finishBroadcast();
        }
    }

    public String getAddress() {
        mContext.enforceCallingOrSelfPermission(BLUETOOTH_PERM,
                "Need BLUETOOTH permission");

        if ((Binder.getCallingUid() != Process.SYSTEM_UID) &&
                (!checkIfCallerIsForegroundUser())) {
            Slog.w(TAG,"getAddress(): not allowed for non-active and non system user");
            return null;
        }

        if (mContext.checkCallingOrSelfPermission(Manifest.permission.LOCAL_MAC_ADDRESS)
                != PackageManager.PERMISSION_GRANTED) {
            return BluetoothAdapter.DEFAULT_MAC_ADDRESS;
        }

        try {
            mBluetoothLock.readLock().lock();
            if (mBluetooth != null) return mBluetooth.getAddress();
        } catch (RemoteException e) {
            Slog.e(TAG, "getAddress(): Unable to retrieve address remotely. Returning cached address", e);
        } finally {
            mBluetoothLock.readLock().unlock();
        }

        // mAddress is accessed from outside.
        // It is alright without a lock. Here, bluetooth is off, no other thread is
        // changing mAddress
        return mAddress;
    }

    public String getName() {
        mContext.enforceCallingOrSelfPermission(BLUETOOTH_PERM,
                                                "Need BLUETOOTH permission");

        if ((Binder.getCallingUid() != Process.SYSTEM_UID) &&
            (!checkIfCallerIsForegroundUser())) {
            Slog.w(TAG,"getName(): not allowed for non-active and non system user");
            return null;
        }

        try {
            mBluetoothLock.readLock().lock();
            if (mBluetooth != null) return mBluetooth.getName();
        } catch (RemoteException e) {
            Slog.e(TAG, "getName(): Unable to retrieve name remotely. Returning cached name", e);
        } finally {
            mBluetoothLock.readLock().unlock();
        }

        // mName is accessed from outside.
        // It alright without a lock. Here, bluetooth is off, no other thread is
        // changing mName
        return mName;
    }

    private class BluetoothServiceConnection implements ServiceConnection {
        public void onServiceConnected(ComponentName componentName, IBinder service) {
            String name = componentName.getClassName();
            if (DBG) Slog.d(TAG, "BluetoothServiceConnection: " + name);
            Message msg = mHandler.obtainMessage(MESSAGE_BLUETOOTH_SERVICE_CONNECTED);
            if (name.equals("com.android.bluetooth.btservice.AdapterService")) {
                msg.arg1 = SERVICE_IBLUETOOTH;
            } else if (name.equals("com.android.bluetooth.gatt.GattService")) {
                msg.arg1 = SERVICE_IBLUETOOTHGATT;
            } else {
                Slog.e(TAG, "Unknown service connected: " + name);
                return;
            }
            msg.obj = service;
            mHandler.sendMessage(msg);
        }

        public void onServiceDisconnected(ComponentName componentName) {
            // Called if we unexpectedly disconnect.
            String name = componentName.getClassName();
            if (DBG) Slog.d(TAG, "BluetoothServiceConnection, disconnected: " + name);
            Message msg = mHandler.obtainMessage(MESSAGE_BLUETOOTH_SERVICE_DISCONNECTED);
            if (name.equals("com.android.bluetooth.btservice.AdapterService")) {
                msg.arg1 = SERVICE_IBLUETOOTH;
            } else if (name.equals("com.android.bluetooth.gatt.GattService")) {
                msg.arg1 = SERVICE_IBLUETOOTHGATT;
            } else {
                Slog.e(TAG, "Unknown service disconnected: " + name);
                return;
            }
            mHandler.sendMessage(msg);
        }
    }

    private BluetoothServiceConnection mConnection = new BluetoothServiceConnection();

    private class BluetoothHandler extends Handler {
        boolean mGetNameAddressOnly = false;

        public BluetoothHandler(Looper looper) {
            super(looper);
        }

        @Override
        public void handleMessage(Message msg) {
            switch (msg.what) {
                case MESSAGE_GET_NAME_AND_ADDRESS:
                    if (DBG) Slog.d(TAG, "MESSAGE_GET_NAME_AND_ADDRESS");
                    try {
                        mBluetoothLock.writeLock().lock();
                        if ((mBluetooth == null) && (!mBinding)) {
                            if (DBG) Slog.d(TAG, "Binding to service to get name and address");
                            mGetNameAddressOnly = true;
                            Message timeoutMsg = mHandler.obtainMessage(MESSAGE_TIMEOUT_BIND);
                            mHandler.sendMessageDelayed(timeoutMsg, TIMEOUT_BIND_MS);
                            Intent i = new Intent(IBluetooth.class.getName());
                            if (!doBind(i, mConnection,
                                Context.BIND_AUTO_CREATE | Context.BIND_IMPORTANT,
                                UserHandle.CURRENT)) {
                                mHandler.removeMessages(MESSAGE_TIMEOUT_BIND);
                            } else {
                                mBinding = true;
                            }
                        } else if (mBluetooth != null) {
                            try {
                                storeNameAndAddress(mBluetooth.getName(),
                                                    mBluetooth.getAddress());
                            } catch (RemoteException re) {
                                Slog.e(TAG, "Unable to grab names", re);
                            }
                            if (mGetNameAddressOnly && !mEnable) {
                                unbindAndFinish();
                            }
                            mGetNameAddressOnly = false;
                        }
                    } finally {
                        mBluetoothLock.writeLock().unlock();
                    }
                    break;

                case MESSAGE_ENABLE:
                    if (DBG) {
                        Slog.d(TAG, "MESSAGE_ENABLE(" + msg.arg1 + "): mBluetooth = " + mBluetooth);
                    }
                    mHandler.removeMessages(MESSAGE_RESTART_BLUETOOTH_SERVICE);
                    mEnable = true;

                    // Use service interface to get the exact state
                    try {
                        mBluetoothLock.readLock().lock();
                        if (mBluetooth != null) {
                            int state = mBluetooth.getState();
                            if (state == BluetoothAdapter.STATE_BLE_ON) {
                                Slog.w(TAG, "BT Enable in BLE_ON State, going to ON");
                                mBluetooth.onLeServiceUp();
                                persistBluetoothSetting(BLUETOOTH_ON_BLUETOOTH);
                                break;
                            }
                        }
                    } catch (RemoteException e) {
                        Slog.e(TAG, "", e);
                    } finally {
                        mBluetoothLock.readLock().unlock();
                    }

                    mQuietEnable = (msg.arg1 == 1);
                    if (mBluetooth == null) {
                        handleEnable(mQuietEnable);
                    } else {
                        //
                        // We need to wait until transitioned to STATE_OFF and
                        // the previous Bluetooth process has exited. The
                        // waiting period has three components:
                        // (a) Wait until the local state is STATE_OFF. This
                        //     is accomplished by "waitForOnOff(false, true)".
                        // (b) Wait until the STATE_OFF state is updated to
                        //     all components.
                        // (c) Wait until the Bluetooth process exits, and
                        //     ActivityManager detects it.
                        // The waiting for (b) and (c) is accomplished by
                        // delaying the MESSAGE_RESTART_BLUETOOTH_SERVICE
                        // message. On slower devices, that delay needs to be
                        // on the order of (2 * SERVICE_RESTART_TIME_MS).
                        //
                        waitForOnOff(false, true);
                        Message restartMsg = mHandler.obtainMessage(
                                MESSAGE_RESTART_BLUETOOTH_SERVICE);
                        mHandler.sendMessageDelayed(restartMsg,
                                2 * SERVICE_RESTART_TIME_MS);
                    }
                    break;

                case MESSAGE_DISABLE:
                    if (DBG) Slog.d(TAG, "MESSAGE_DISABLE: mBluetooth = " + mBluetooth);
                    mHandler.removeMessages(MESSAGE_RESTART_BLUETOOTH_SERVICE);
                    if (mEnable && mBluetooth != null) {
                        waitForOnOff(true, false);
                        mEnable = false;
                        handleDisable();
                        waitForOnOff(false, false);
                    } else {
                        mEnable = false;
                        handleDisable();
                    }
                    break;

                case MESSAGE_REGISTER_ADAPTER:
                {
                    IBluetoothManagerCallback callback = (IBluetoothManagerCallback) msg.obj;
                    mCallbacks.register(callback);
                    break;
                }
                case MESSAGE_UNREGISTER_ADAPTER:
                {
                    IBluetoothManagerCallback callback = (IBluetoothManagerCallback) msg.obj;
                    mCallbacks.unregister(callback);
                    break;
                }
                case MESSAGE_REGISTER_STATE_CHANGE_CALLBACK:
                {
                    IBluetoothStateChangeCallback callback = (IBluetoothStateChangeCallback) msg.obj;
                    mStateChangeCallbacks.register(callback);
                    break;
                }
                case MESSAGE_UNREGISTER_STATE_CHANGE_CALLBACK:
                {
                    IBluetoothStateChangeCallback callback = (IBluetoothStateChangeCallback) msg.obj;
                    mStateChangeCallbacks.unregister(callback);
                    break;
                }
                case MESSAGE_ADD_PROXY_DELAYED:
                {
                    ProfileServiceConnections psc = mProfileServices.get(
                            new Integer(msg.arg1));
                    if (psc == null) {
                        break;
                    }
                    IBluetoothProfileServiceConnection proxy =
                            (IBluetoothProfileServiceConnection) msg.obj;
                    psc.addProxy(proxy);
                    break;
                }
                case MESSAGE_BIND_PROFILE_SERVICE:
                {
                    ProfileServiceConnections psc = (ProfileServiceConnections) msg.obj;
                    removeMessages(MESSAGE_BIND_PROFILE_SERVICE, msg.obj);
                    if (psc == null) {
                        break;
                    }
                    psc.bindService();
                    break;
                }
                case MESSAGE_BLUETOOTH_SERVICE_CONNECTED:
                {
                    if (DBG) Slog.d(TAG,"MESSAGE_BLUETOOTH_SERVICE_CONNECTED: " + msg.arg1);

                    IBinder service = (IBinder) msg.obj;
                    try {
                        mBluetoothLock.writeLock().lock();
                        if (msg.arg1 == SERVICE_IBLUETOOTHGATT) {
                            mBluetoothGatt = IBluetoothGatt.Stub.asInterface(service);
                            onBluetoothGattServiceUp();
                            break;
                        } // else must be SERVICE_IBLUETOOTH

                        //Remove timeout
                        mHandler.removeMessages(MESSAGE_TIMEOUT_BIND);

                        mBinding = false;
                        mBluetoothBinder = service;
                        mBluetooth = IBluetooth.Stub.asInterface(service);

                        if (!isNameAndAddressSet()) {
                            Message getMsg = mHandler.obtainMessage(MESSAGE_GET_NAME_AND_ADDRESS);
                            mHandler.sendMessage(getMsg);
                            if (mGetNameAddressOnly) return;
                        }

                        try {
                            boolean enableHciSnoopLog = (Settings.Secure.getInt(mContentResolver,
                                Settings.Secure.BLUETOOTH_HCI_LOG, 0) == 1);
                            if (!mBluetooth.configHciSnoopLog(enableHciSnoopLog)) {
                                Slog.e(TAG,"IBluetooth.configHciSnoopLog return false");
                            }
                        } catch (RemoteException e) {
                            Slog.e(TAG,"Unable to call configHciSnoopLog", e);
                        }

                        //Register callback object
                        try {
                            mBluetooth.registerCallback(mBluetoothCallback);
                        } catch (RemoteException re) {
                            Slog.e(TAG, "Unable to register BluetoothCallback",re);
                        }
                        //Inform BluetoothAdapter instances that service is up
                        sendBluetoothServiceUpCallback();

                        //Do enable request
                        try {
                            if (mQuietEnable == false) {
                                if (!mBluetooth.enable()) {
                                    Slog.e(TAG,"IBluetooth.enable() returned false");
                                }
                            } else {
                                if (!mBluetooth.enableNoAutoConnect()) {
                                    Slog.e(TAG,"IBluetooth.enableNoAutoConnect() returned false");
                                }
                            }
                        } catch (RemoteException e) {
                            Slog.e(TAG,"Unable to call enable()",e);
                        }
                    } finally {
                        mBluetoothLock.writeLock().unlock();
                    }

                    if (!mEnable) {
                        waitForOnOff(true, false);
                        handleDisable();
                        waitForOnOff(false, false);
                    }
                    break;
                }
                case MESSAGE_BLUETOOTH_STATE_CHANGE:
                {
                    int prevState = msg.arg1;
                    int newState = msg.arg2;
                    if (DBG) {
                      Slog.d(TAG, "MESSAGE_BLUETOOTH_STATE_CHANGE: " + BluetoothAdapter.nameForState(prevState) + " > " +
                        BluetoothAdapter.nameForState(newState));
                    }
                    mState = newState;
                    bluetoothStateChangeHandler(prevState, newState);
                    // handle error state transition case from TURNING_ON to OFF
                    // unbind and rebind bluetooth service and enable bluetooth
                    if ((prevState == BluetoothAdapter.STATE_BLE_TURNING_ON) &&
                            (newState == BluetoothAdapter.STATE_OFF) &&
                            (mBluetooth != null) && mEnable) {
                        recoverBluetoothServiceFromError(false);
                    }
                    if ((prevState == BluetoothAdapter.STATE_TURNING_ON) &&
                            (newState == BluetoothAdapter.STATE_BLE_ON) &&
                            (mBluetooth != null) && mEnable) {
                        recoverBluetoothServiceFromError(true);
                    }
                    // If we tried to enable BT while BT was in the process of shutting down,
                    // wait for the BT process to fully tear down and then force a restart
                    // here.  This is a bit of a hack (b/29363429).
                    if ((prevState == BluetoothAdapter.STATE_BLE_TURNING_OFF) &&
                            (newState == BluetoothAdapter.STATE_OFF)) {
                        if (mEnable) {
                            Slog.d(TAG, "Entering STATE_OFF but mEnabled is true; restarting.");
                            waitForOnOff(false, true);
                            Message restartMsg = mHandler.obtainMessage(
                                    MESSAGE_RESTART_BLUETOOTH_SERVICE);
                            mHandler.sendMessageDelayed(restartMsg, 2 * SERVICE_RESTART_TIME_MS);
                        }
                    }
                    if (newState == BluetoothAdapter.STATE_ON ||
                            newState == BluetoothAdapter.STATE_BLE_ON) {
                        // bluetooth is working, reset the counter
                        if (mErrorRecoveryRetryCounter != 0) {
                            Slog.w(TAG, "bluetooth is recovered from error");
                            mErrorRecoveryRetryCounter = 0;
                        }
                    }
                    break;
                }
                case MESSAGE_BLUETOOTH_SERVICE_DISCONNECTED:
                {
                    Slog.e(TAG, "MESSAGE_BLUETOOTH_SERVICE_DISCONNECTED(" + msg.arg1 + ")");
                    try {
                        mBluetoothLock.writeLock().lock();
                        if (msg.arg1 == SERVICE_IBLUETOOTH) {
                            // if service is unbinded already, do nothing and return
                            if (mBluetooth == null) break;
                            mBluetooth = null;
                        } else if (msg.arg1 == SERVICE_IBLUETOOTHGATT) {
                            mBluetoothGatt = null;
                            break;
                        } else {
                            Slog.e(TAG, "Unknown argument for service disconnect!");
                            break;
                        }
                    } finally {
                        mBluetoothLock.writeLock().unlock();
                    }

                    if (mEnable) {
                        mEnable = false;
                        // Send a Bluetooth Restart message
                        Message restartMsg = mHandler.obtainMessage(
                            MESSAGE_RESTART_BLUETOOTH_SERVICE);
                        mHandler.sendMessageDelayed(restartMsg,
                            SERVICE_RESTART_TIME_MS);
                    }

                    sendBluetoothServiceDownCallback();

                    // Send BT state broadcast to update
                    // the BT icon correctly
                    if ((mState == BluetoothAdapter.STATE_TURNING_ON) ||
                            (mState == BluetoothAdapter.STATE_ON)) {
                        bluetoothStateChangeHandler(BluetoothAdapter.STATE_ON,
                                                    BluetoothAdapter.STATE_TURNING_OFF);
                        mState = BluetoothAdapter.STATE_TURNING_OFF;
                    }
                    if (mState == BluetoothAdapter.STATE_TURNING_OFF) {
                        bluetoothStateChangeHandler(BluetoothAdapter.STATE_TURNING_OFF,
                                                    BluetoothAdapter.STATE_OFF);
                    }

                    mHandler.removeMessages(MESSAGE_BLUETOOTH_STATE_CHANGE);
                    mState = BluetoothAdapter.STATE_OFF;
                    break;
                }
                case MESSAGE_RESTART_BLUETOOTH_SERVICE:
                {
                    Slog.d(TAG, "MESSAGE_RESTART_BLUETOOTH_SERVICE");
                    /* Enable without persisting the setting as
                     it doesnt change when IBluetooth
                     service restarts */
                    mEnable = true;
                    handleEnable(mQuietEnable);
                    break;
                }
                case MESSAGE_TIMEOUT_BIND: {
                    Slog.e(TAG, "MESSAGE_TIMEOUT_BIND");
                    mBluetoothLock.writeLock().lock();
                    mBinding = false;
                    mBluetoothLock.writeLock().unlock();
                    break;
                }
                case MESSAGE_TIMEOUT_UNBIND:
                {
                    Slog.e(TAG, "MESSAGE_TIMEOUT_UNBIND");
                    mBluetoothLock.writeLock().lock();
                    mUnbinding = false;
                    mBluetoothLock.writeLock().unlock();
                    break;
                }

                case MESSAGE_USER_SWITCHED: {
                    if (DBG) Slog.d(TAG, "MESSAGE_USER_SWITCHED");
                    mHandler.removeMessages(MESSAGE_USER_SWITCHED);

                    /* disable and enable BT when detect a user switch */
                    if (mEnable && mBluetooth != null) {
                        try {
                            mBluetoothLock.readLock().lock();
                            if (mBluetooth != null) {
                                mBluetooth.unregisterCallback(mBluetoothCallback);
                            }
                        } catch (RemoteException re) {
                            Slog.e(TAG, "Unable to unregister", re);
                        } finally {
                            mBluetoothLock.readLock().unlock();
                        }

                        if (mState == BluetoothAdapter.STATE_TURNING_OFF) {
                            // MESSAGE_USER_SWITCHED happened right after MESSAGE_ENABLE
                            bluetoothStateChangeHandler(mState, BluetoothAdapter.STATE_OFF);
                            mState = BluetoothAdapter.STATE_OFF;
                        }
                        if (mState == BluetoothAdapter.STATE_OFF) {
                            bluetoothStateChangeHandler(mState, BluetoothAdapter.STATE_TURNING_ON);
                            mState = BluetoothAdapter.STATE_TURNING_ON;
                        }

                        waitForOnOff(true, false);

                        if (mState == BluetoothAdapter.STATE_TURNING_ON) {
                            bluetoothStateChangeHandler(mState, BluetoothAdapter.STATE_ON);
                        }

                        unbindAllBluetoothProfileServices();
                        // disable
                        handleDisable();
                        // Pbap service need receive STATE_TURNING_OFF intent to close
                        bluetoothStateChangeHandler(BluetoothAdapter.STATE_ON,
                                                    BluetoothAdapter.STATE_TURNING_OFF);

                        boolean didDisableTimeout = !waitForOnOff(false, true);

                        bluetoothStateChangeHandler(BluetoothAdapter.STATE_TURNING_OFF,
                                                    BluetoothAdapter.STATE_OFF);
                        sendBluetoothServiceDownCallback();

                        try {
                            mBluetoothLock.writeLock().lock();
                            if (mBluetooth != null) {
                                mBluetooth = null;
                                // Unbind
                                mContext.unbindService(mConnection);
                            }
                            mBluetoothGatt = null;
                        } finally {
                            mBluetoothLock.writeLock().unlock();
                        }

                        //
                        // If disabling Bluetooth times out, wait for an
                        // additional amount of time to ensure the process is
                        // shut down completely before attempting to restart.
                        //
                        if (didDisableTimeout) {
                            SystemClock.sleep(3000);
                        } else {
                            SystemClock.sleep(100);
                        }

                        mHandler.removeMessages(MESSAGE_BLUETOOTH_STATE_CHANGE);
                        mState = BluetoothAdapter.STATE_OFF;
                        // enable
                        handleEnable(mQuietEnable);
                    } else if (mBinding || mBluetooth != null) {
                        Message userMsg = mHandler.obtainMessage(MESSAGE_USER_SWITCHED);
                        userMsg.arg2 = 1 + msg.arg2;
                        // if user is switched when service is binding retry after a delay
                        mHandler.sendMessageDelayed(userMsg, USER_SWITCHED_TIME_MS);
                        if (DBG) {
                            Slog.d(TAG, "Retry MESSAGE_USER_SWITCHED " + userMsg.arg2);
                        }
                    }
                    break;
                }
                case MESSAGE_USER_UNLOCKED: {
                    if (DBG) Slog.d(TAG, "MESSAGE_USER_UNLOCKED");
                    mHandler.removeMessages(MESSAGE_USER_SWITCHED);

                    if (mEnable && !mBinding && (mBluetooth == null)) {
                        // We should be connected, but we gave up for some
                        // reason; maybe the Bluetooth service wasn't encryption
                        // aware, so try binding again.
                        if (DBG) Slog.d(TAG, "Enabled but not bound; retrying after unlock");
                        handleEnable(mQuietEnable);
                    }
                }
            }
        }
    }

    private void handleEnable(boolean quietMode) {
        mQuietEnable = quietMode;

        try {
            mBluetoothLock.writeLock().lock();
            if ((mBluetooth == null) && (!mBinding)) {
                //Start bind timeout and bind
                Message timeoutMsg=mHandler.obtainMessage(MESSAGE_TIMEOUT_BIND);
                mHandler.sendMessageDelayed(timeoutMsg,TIMEOUT_BIND_MS);
                Intent i = new Intent(IBluetooth.class.getName());
                if (!doBind(i, mConnection,Context.BIND_AUTO_CREATE | Context.BIND_IMPORTANT,
                        UserHandle.CURRENT)) {
                    mHandler.removeMessages(MESSAGE_TIMEOUT_BIND);
                } else {
                    mBinding = true;
                }
            } else if (mBluetooth != null) {
                //Enable bluetooth
                try {
                    if (!mQuietEnable) {
                        if(!mBluetooth.enable()) {
                            Slog.e(TAG,"IBluetooth.enable() returned false");
                        }
                    }
                    else {
                        if(!mBluetooth.enableNoAutoConnect()) {
                            Slog.e(TAG,"IBluetooth.enableNoAutoConnect() returned false");
                        }
                    }
                } catch (RemoteException e) {
                    Slog.e(TAG,"Unable to call enable()",e);
                }
            }
        } finally {
            mBluetoothLock.writeLock().unlock();
        }
    }

    boolean doBind(Intent intent, ServiceConnection conn, int flags, UserHandle user) {
        ComponentName comp = intent.resolveSystemService(mContext.getPackageManager(), 0);
        intent.setComponent(comp);
        if (comp == null || !mContext.bindServiceAsUser(intent, conn, flags, user)) {
            Slog.e(TAG, "Fail to bind to: " + intent);
            return false;
        }
        return true;
    }

    private void handleDisable() {
        try {
            mBluetoothLock.readLock().lock();
            if (mBluetooth != null) {
                if (DBG) Slog.d(TAG,"Sending off request.");
                if (!mBluetooth.disable()) {
                    Slog.e(TAG,"IBluetooth.disable() returned false");
                }
            }
        } catch (RemoteException e) {
            Slog.e(TAG,"Unable to call disable()",e);
        } finally {
            mBluetoothLock.readLock().unlock();
        }
    }

    private boolean checkIfCallerIsForegroundUser() {
        int foregroundUser;
        int callingUser = UserHandle.getCallingUserId();
        int callingUid = Binder.getCallingUid();
        long callingIdentity = Binder.clearCallingIdentity();
        UserManager um = (UserManager) mContext.getSystemService(Context.USER_SERVICE);
        UserInfo ui = um.getProfileParent(callingUser);
        int parentUser = (ui != null) ? ui.id : UserHandle.USER_NULL;
        int callingAppId = UserHandle.getAppId(callingUid);
        boolean valid = false;
        try {
            foregroundUser = ActivityManager.getCurrentUser();
            valid = (callingUser == foregroundUser) ||
                    parentUser == foregroundUser    ||
                    callingAppId == Process.NFC_UID ||
                    callingAppId == mSystemUiUid;
            if (DBG && !valid) {
                Slog.d(TAG, "checkIfCallerIsForegroundUser: valid=" + valid
                    + " callingUser=" + callingUser
                    + " parentUser=" + parentUser
                    + " foregroundUser=" + foregroundUser);
            }
        } finally {
            Binder.restoreCallingIdentity(callingIdentity);
        }
        return valid;
    }

    private void sendBleStateChanged(int prevState, int newState) {
        if (DBG) Slog.d(TAG,"Sending BLE State Change: " + BluetoothAdapter.nameForState(prevState) +
            " > " + BluetoothAdapter.nameForState(newState));
        // Send broadcast message to everyone else
        Intent intent = new Intent(BluetoothAdapter.ACTION_BLE_STATE_CHANGED);
        intent.putExtra(BluetoothAdapter.EXTRA_PREVIOUS_STATE, prevState);
        intent.putExtra(BluetoothAdapter.EXTRA_STATE, newState);
        intent.addFlags(Intent.FLAG_RECEIVER_REGISTERED_ONLY_BEFORE_BOOT);
        mContext.sendBroadcastAsUser(intent, UserHandle.ALL, BLUETOOTH_PERM);
    }

    private void bluetoothStateChangeHandler(int prevState, int newState) {
        boolean isStandardBroadcast = true;
        if (prevState == newState) { // No change. Nothing to do.
            return;
        }
        // Notify all proxy objects first of adapter state change
        if (newState == BluetoothAdapter.STATE_BLE_ON ||
                newState == BluetoothAdapter.STATE_OFF) {
            boolean intermediate_off = (prevState == BluetoothAdapter.STATE_TURNING_OFF
               && newState == BluetoothAdapter.STATE_BLE_ON);

            if (newState == BluetoothAdapter.STATE_OFF) {
                // If Bluetooth is off, send service down event to proxy objects, and unbind
                if (DBG) Slog.d(TAG, "Bluetooth is complete send Service Down");
                sendBluetoothServiceDownCallback();
                unbindAndFinish();
                sendBleStateChanged(prevState, newState);
                // Don't broadcast as it has already been broadcast before
                isStandardBroadcast = false;

            } else if (!intermediate_off) {
                // connect to GattService
                if (DBG) Slog.d(TAG, "Bluetooth is in LE only mode");
                if (mBluetoothGatt != null) {
                    if (DBG) Slog.d(TAG, "Calling BluetoothGattServiceUp");
                    onBluetoothGattServiceUp();
                } else {
                    if (DBG) Slog.d(TAG, "Binding Bluetooth GATT service");
                    if (mContext.getPackageManager().hasSystemFeature(
                                                    PackageManager.FEATURE_BLUETOOTH_LE)) {
                        Intent i = new Intent(IBluetoothGatt.class.getName());
                        doBind(i, mConnection, Context.BIND_AUTO_CREATE | Context.BIND_IMPORTANT, UserHandle.CURRENT);
                    }
                }
                sendBleStateChanged(prevState, newState);
                //Don't broadcase this as std intent
                isStandardBroadcast = false;

            } else if (intermediate_off) {
                if (DBG) Slog.d(TAG, "Intermediate off, back to LE only mode");
                // For LE only mode, broadcast as is
                sendBleStateChanged(prevState, newState);
                sendBluetoothStateCallback(false); // BT is OFF for general users
                // Broadcast as STATE_OFF
                newState = BluetoothAdapter.STATE_OFF;
                sendBrEdrDownCallback();
            }
        } else if (newState == BluetoothAdapter.STATE_ON) {
            boolean isUp = (newState == BluetoothAdapter.STATE_ON);
            sendBluetoothStateCallback(isUp);
            sendBleStateChanged(prevState, newState);

        } else if (newState == BluetoothAdapter.STATE_BLE_TURNING_ON ||
                newState == BluetoothAdapter.STATE_BLE_TURNING_OFF ) {
            sendBleStateChanged(prevState, newState);
            isStandardBroadcast = false;

        } else if (newState == BluetoothAdapter.STATE_TURNING_ON ||
                newState == BluetoothAdapter.STATE_TURNING_OFF) {
            sendBleStateChanged(prevState, newState);
        }

        if (isStandardBroadcast) {
            if (prevState == BluetoothAdapter.STATE_BLE_ON) {
                // Show prevState of BLE_ON as OFF to standard users
                prevState = BluetoothAdapter.STATE_OFF;
            }
            Intent intent = new Intent(BluetoothAdapter.ACTION_STATE_CHANGED);
            intent.putExtra(BluetoothAdapter.EXTRA_PREVIOUS_STATE, prevState);
            intent.putExtra(BluetoothAdapter.EXTRA_STATE, newState);
            intent.addFlags(Intent.FLAG_RECEIVER_REGISTERED_ONLY_BEFORE_BOOT);
            mContext.sendBroadcastAsUser(intent, UserHandle.ALL, BLUETOOTH_PERM);
        }
    }

    /**
     *  if on is true, wait for state become ON
     *  if off is true, wait for state become OFF
     *  if both on and off are false, wait for state not ON
     */
    private boolean waitForOnOff(boolean on, boolean off) {
        int i = 0;
        while (i < 10) {
            try {
                mBluetoothLock.readLock().lock();
                if (mBluetooth == null) break;
                if (on) {
                    if (mBluetooth.getState() == BluetoothAdapter.STATE_ON) return true;
                } else if (off) {
                    if (mBluetooth.getState() == BluetoothAdapter.STATE_OFF) return true;
                } else {
                    if (mBluetooth.getState() != BluetoothAdapter.STATE_ON) return true;
                }
            } catch (RemoteException e) {
                Slog.e(TAG, "getState()", e);
                break;
            } finally {
                mBluetoothLock.readLock().unlock();
            }
            if (on || off) {
                SystemClock.sleep(300);
            } else {
                SystemClock.sleep(50);
            }
            i++;
        }
        Slog.e(TAG,"waitForOnOff time out");
        return false;
    }

    private void sendDisableMsg(String packageName) {
        mHandler.sendMessage(mHandler.obtainMessage(MESSAGE_DISABLE));
        addActiveLog(packageName, false);
    }

    private void sendEnableMsg(boolean quietMode, String packageName) {
        mHandler.sendMessage(mHandler.obtainMessage(MESSAGE_ENABLE,
                             quietMode ? 1 : 0, 0));
        addActiveLog(packageName, true);
    }

    private void addActiveLog(String packageName, boolean enable) {
        synchronized (mActiveLogs) {
            if (mActiveLogs.size() > 10) {
                mActiveLogs.remove();
            }
            mActiveLogs.add(new ActiveLog(packageName, enable, System.currentTimeMillis()));
        }
    }

    private void recoverBluetoothServiceFromError(boolean clearBle) {
        Slog.e(TAG,"recoverBluetoothServiceFromError");
        try {
            mBluetoothLock.readLock().lock();
            if (mBluetooth != null) {
                //Unregister callback object
                mBluetooth.unregisterCallback(mBluetoothCallback);
            }
        } catch (RemoteException re) {
            Slog.e(TAG, "Unable to unregister", re);
        } finally {
            mBluetoothLock.readLock().unlock();
        }

        SystemClock.sleep(500);

        // disable
        handleDisable();

        waitForOnOff(false, true);

        sendBluetoothServiceDownCallback();

        try {
            mBluetoothLock.writeLock().lock();
            if (mBluetooth != null) {
                mBluetooth = null;
                // Unbind
                mContext.unbindService(mConnection);
            }
            mBluetoothGatt = null;
        } finally {
            mBluetoothLock.writeLock().unlock();
        }

        mHandler.removeMessages(MESSAGE_BLUETOOTH_STATE_CHANGE);
        mState = BluetoothAdapter.STATE_OFF;

        if (clearBle) {
          clearBleApps();
        }

        mEnable = false;

        if (mErrorRecoveryRetryCounter++ < MAX_ERROR_RESTART_RETRIES) {
            // Send a Bluetooth Restart message to reenable bluetooth
            Message restartMsg = mHandler.obtainMessage(
                             MESSAGE_RESTART_BLUETOOTH_SERVICE);
            mHandler.sendMessageDelayed(restartMsg, ERROR_RESTART_TIME_MS);
        } else {
            // todo: notify user to power down and power up phone to make bluetooth work.
        }
    }

    private boolean isBluetoothDisallowed() {
        long callingIdentity = Binder.clearCallingIdentity();
        try {
            return mContext.getSystemService(UserManager.class)
                    .hasUserRestriction(UserManager.DISALLOW_BLUETOOTH, UserHandle.SYSTEM);
        } finally {
            Binder.restoreCallingIdentity(callingIdentity);
        }
    }

    @Override
    public void dump(FileDescriptor fd, PrintWriter writer, String[] args) {
        mContext.enforceCallingOrSelfPermission(android.Manifest.permission.DUMP, TAG);
        String errorMsg = null;

        boolean protoOut = (args.length > 0) && args[0].startsWith("--proto");

        if (!protoOut) {
            writer.println("Bluetooth Status");
            writer.println("  enabled: " + isEnabled());
            writer.println("  state: " + BluetoothAdapter.nameForState(mState));
            writer.println("  address: " + mAddress);
            writer.println("  name: " + mName);
            if (mEnable) {
                long onDuration = System.currentTimeMillis() - mActiveLogs.getLast().getTime();
                String onDurationString = String.format("%02d:%02d:%02d.%03d",
                                          (int)(onDuration / (1000 * 60 * 60)),
                                          (int)((onDuration / (1000 * 60)) % 60),
                                          (int)((onDuration / 1000) % 60),
                                          (int)(onDuration % 1000));
                writer.println("  time since enabled: " + onDurationString + "\n");
            }

            writer.println("Enable log:");
            for (ActiveLog log : mActiveLogs) {
                writer.println(log);
            }

            writer.println("\n" + mBleApps.size() + " BLE Apps registered:");
            for (ClientDeathRecipient app : mBleApps.values()) {
                writer.println(app.getPackageName());
            }

            writer.flush();
        }

        if (mBluetoothBinder == null) {
            errorMsg = "Bluetooth Service not connected";
        } else {
            try {
                mBluetoothBinder.dump(fd, args);
            } catch (RemoteException re) {
                errorMsg = "RemoteException while dumping Bluetooth Service";
            }
        }
        if (errorMsg != null) {
            // Silently return if we are extracting metrics in Protobuf format
            if (protoOut) return;
            writer.println(errorMsg);
        }
    }
}<|MERGE_RESOLUTION|>--- conflicted
+++ resolved
@@ -305,10 +305,7 @@
                     || context.getResources().getBoolean(
                 com.android.internal.R.bool.config_permissionReviewRequired);
 
-<<<<<<< HEAD
-=======
         mActiveLogs = new LinkedList<ActiveLog>();
->>>>>>> 45d205f1
         mBluetooth = null;
         mBluetoothBinder = null;
         mBluetoothGatt = null;
